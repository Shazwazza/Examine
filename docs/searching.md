---
layout: page
title: Searching
permalink: /searching
ref: searching
order: 2
---
Searching
===

_**Tip**: There are many examples of searching in the [`FluentApiTests` source code](https://github.com/Shazwazza/Examine/blob/dev/src/Examine.Test/Examine.Lucene/Search/FluentApiTests.cs) to use as examples/reference._

## All fields (managed queries)

The simplest way of querying with Examine is with the `Search` method:

```cs
var results = searcher.Search("hello world");
```

The above is just shorthand for doing this:

```cs
var query = searcher.CreateQuery().ManagedQuery("hello world");
var results = query.Execute(QueryOptions.Default);
```

A Managed query is a search operation that delegates to the underlying field types to determine how the field should
be searched. In most cases the field value type will be 'Full Text', others may be numeric fields, etc... So the query is built up based on the data passed in and what each field type is capable of searching.

## Per field

```csharp
var searcher = myIndex.Searcher; // Get a searcher
var results = searcher.CreateQuery() // Create a query
  .Field("Address", "Hills") // Look for any "Hills" addresses
  .Execute(); // Execute the search
```

### Terms and Phrases

When searching on fields like in the example above you might want to search on more than one word/term. In Examine this can be done by simply adding more terms to the field filter.

```csharp
var searcher = myIndex.Searcher;
var results = searcher.CreateQuery()
  // Look for any addresses that has "Hills" or "Rockyroad" or "Hollywood"
 .Field("Address", "Hills Rockyroad Hollywood")
 .Execute();
```

The way that terms are split depends on the Analyzer being used. The StandardAnalyzer is the default. An example of how Analyzers work are:

- StandardAnalyzer - will split a string based on whitespace and 'stop words' (i.e. common words that are not normally searched on like "and")
- WhitespaceAnalyzer - will split a string based only on whitespace
- KeywordAnalyzer - will not split a string and will treat the single string as one term - this means that searching will be done on an exact match

There are many [Analyzers](https://lucenenet.apache.org/docs/4.8.0-beta00016/api/core/Lucene.Net.Analysis.html) and you can even create your own. See more about analyzers in [configuration](./configuration.md#example---phone-number).

Looking at this example when using the default StandardAnalyser the code above means that the `Address` in this example has to match any the values set in the statement. This is because Examine will create a Lucene query like this one where every word is matched separately: `Address:hills Address:rockyroad Address:hollywood`.

Instead, if you want to search for entries with the values above in that exact order you specified you will need to use the `.Escape()` method. See under [Escape](#escape).

```csharp
var searcher = myIndex.Searcher;
var results = searcher.CreateQuery()
  // Look for any addresses with the exact phrase "Hills Rockyroad Hollywood"
 .Field("Address", "Hills Rockyroad Hollywood".Escape())
 .Execute();
```

This creates a query like this instead: `Address:"Hills Rockyroad Hollywood"`. This means that you're now searching for the exact phrase instead of entries where terms appear.

## Range queries

Range Queries allow one to match documents whose field(s) values are between the lower and upper bound specified by the Range Query

### Float Range

Example:

```csharp
var searcher = myIndex.Searcher;
var query = searcher.CreateQuery();
query.RangeQuery<float>(new[] { "SomeFloat" }, 0f, 100f, minInclusive: true, maxInclusive: true);
var results = query.Execute(QueryOptions.Default);
```

This will return results where the field `SomeFloat` is within the range 0 - 100 (min value and max value included).

### Date Range

Example:

```csharp
var searcher = indexer.Searcher;

var query = searcher.CreateQuery()
  .RangeQuery<DateTime>(
      new[] { "created" },
      new DateTime(2000, 01, 02),
      new DateTime(2000, 01, 05),
      minInclusive: true,
      maxInclusive: false);

var results = query.Execute();
```

This will return results where the field `created` is within the date 2000/01/02 and 2000/01/05 (min value included and max value excluded).

## Booleans, Groups & Sub Groups

_TODO: Fill this in..._

## Boosting

Boosting is the practice of making some parts of your query more relevant than others. This means that you can have terms that will make entries matching that term score higher in the search results.

Example:

```csharp
var searcher = indexer.Searcher;
var query = searcher.CreateQuery("content");
query.Field("nodeTypeAlias", "CWS_Home".Boost(20));
var results = query.Execute();
```

This will boost the term `CWS_Home` and make entries with `nodeTypeAlias:CWS_Home` score higher in the results.

## Proximity

Proximity searching helps in finding entries where words that are within a specific distance away from each other.

Example:

```csharp
var searcher = indexer.Searcher;
var query = searcher.CreateQuery("content");

// Get all nodes that contain the words warren and creative within 5 words of each other
query.Field("metaKeywords", "Warren creative".Proximity(5));
var results = query.Execute();
```
## Fuzzy

Fuzzy searching is the practice of finding spellings that are similar to each other. Examine searches based on the [Damerau-Levenshtein Distance](https://en.wikipedia.org/wiki/Damerau%E2%80%93Levenshtein_distance). The parameter given in the `.Fuzzy()` method is the edit distance allowed by default this value is `0.5` if not specified.

The value on `.Fuzzy()` can be between 0 and 2. Any number higher than 2 will be lowered to 2 when creating the query.

Example:

```csharp
var searcher = indexer.Searcher;
var query = searcher.CreateQuery();

query.Field("Content", "think".Fuzzy(0.1F));
var results = query.Execute();
```

## Escape

Escapes the string within Lucene.

```csharp
var searcher = indexer.Searcher;
var query = searcher.CreateQuery("content");

query.Field("__Path", "-1,123,456,789".Escape());
var results = query.Execute();
```

## Wildcards

Examine supports single and multiple-character wildcards on single terms. (Cannot be used with the `.Escape()` method)

### Examine query (Single character)

The `.SingleCharacterWildcard()` method will add a single character wildcard to the end of the term or terms being searched on a field. 

```csharp
var query = searcher.CreateQuery()
    .Field("type", "test".SingleCharacterWildcard());
```

This will match for example: `test` and `tests`

### Examine query (Multiple characters)

The `.MultipleCharacterWildcard()` method will add a multiple characters wildcard to the end of the term or terms being searched on a field.

```csharp
var query = searcher.CreateQuery()
    .Field("type", "test".MultipleCharacterWildcard());
```

This will match for example: `test`, `tests` , `tester`, `testers`
### Lucene native query (Multiple characters)

The multiple wildcard character is `*`. It will match 0 or more characters.

Example
```csharp
var query = searcher.CreateQuery()
    .NativeQuery("equipment:t*pad");
```

This will match for example: `Trackpad` and `Teleportationpad`

Example

```csharp
var query = searcher.CreateQuery()
    .NativeQuery("role:test*");
```

This will match for example: `test`, `tests` and `tester`

## Lucene queries

Find a reference to how to write Lucene queries in the [Lucene 4.8.0 docs](https://lucene.apache.org/core/4_8_0/queryparser/org/apache/lucene/queryparser/classic/package-summary.html#package_description).

### Native Query

```csharp
var searcher = indexer.Searcher;
var query = searcher.CreateQuery();
var results = query.NativeQuery("hello:world").Execute();
```

### Combine a native query and Fluent API searching.

```csharp
var searcher = indexer.Searcher;
var query = searcher.CreateQuery();
query.NativeQuery("hello:world");
query.And().Field("Address", "Hills"); // Combine queries
var results = query.Execute();
```

### Combine a custom lucene query with raw lucene query

```csharp
var searcher = indexer.Searcher;
var query = searcher.CreateQuery();

var query = (LuceneSearchQuery)query.NativeQuery("hello:world").And(); // Make query ready for extending
query.LuceneQuery(NumericRangeQuery.NewInt64Range("numTest", 4, 5, true, true)); // Add the raw lucene query
var results = query.Execute();
```
<<<<<<< HEAD

### String Facets

String facets allows for counting the documents that share the same string value. This type of faceting is possible on all faceted index type.

Basic example
```csharp
var searcher = myIndex.Searcher;
var results = searcher.CreateQuery()
 .Field("Address", "Hills")
 .WithFacets(facets => facets.FacetString("Address")) // Get facets of the Address field
 .Execute();

var addressFacetResults = results.GetFacet("Address"); // Returns the facets for the specific field Address

/* 
* Example value
* Label: Hills, Value: 2
* Label: Hollywood, Value: 10
*/

var hillsValue = addressFacetResults.Facet("Hills"); // Gets the IFacetValue for the facet Hills
```

Filtered value example
```csharp
var searcher = myIndex.Searcher;
var results = searcher.CreateQuery()
    .Field("Address", "Hills")
    .WithFacets(facets => facets.FacetString("Address", null, new[] { "Hills" })) // Get facets of the Address field with specific value
    .Execute();

var addressFacetResults = results.GetFacet("Address"); // Returns the facets for the specific field Address

/* 
* Example value
* Label: Hills, Value: 2 <-- As Hills was the only filtered value we will only get this facet
*/

var hillsValue = addressFacetResults.FacetString("Hills"); // Gets the IFacetValue for the facet Hills
```

MaxCount example
```csharp
var searcher = myIndex.Searcher;
var results = searcher.CreateQuery()
    .Field("Address", "Hills")
    .WithFacets(facets => facets.FacetString("Address")) // Get facets of the Address field
    .Execute();

var addressFacetResults = results.GetFacet("Address"); // Returns the facets for the specific field Address

/* 
* Example value
* Label: Hills, Value: 2
* Label: Hollywood, Value: 10
* Label: London, Value: 12
*/

results = searcher.CreateQuery()
    .Field("Address", "Hills")
    .WithFacets(facets => facets.FacetString("Address", config => config.MaxCount(2))) // Get facets of the Address field & Gets the top 2 results (The facets with the highest value)
    .Execute();

addressFacetResults = results.GetFacet("Address"); // Returns the facets for the specific field Address

/* 
* Example value (Notice only 2 values are present)
* Label: Hollywood, Value: 10
* Label: London, Value: 12
*/
```

FacetField example
```csharp
// Setup

// Create a config
var facetsConfig = new FacetsConfig();

// Set the index field name to facet_address. This will store facets of this field under facet_address instead of the default $facets. This requires you to use FacetField in your Facet query. (Only works on string facets).
facetsConfig.SetIndexFieldName("Address", "facet_address");

services.AddExamineLuceneIndex("MyIndex",
    // Set the indexing of your fields to use the facet type
    fieldDefinitions: new FieldDefinitionCollection(
        new FieldDefinition("Address", FieldDefinitionTypes.FacetFullText)
        ),
    // Pass your config
    facetsConfig: facetsConfig
    );


var searcher = myIndex.Searcher;
var results = searcher.CreateQuery()
    .Field("Address", "Hills")
    .WithFacets(facets => facets.FacetString("Address")) // Get facets of the Address field from the facet field address_facet (The facet field is automatically read from the FacetsConfig)
    .Execute();

var addressFacetResults = results.GetFacet("Address"); // Returns the facets for the specific field Address

/* 
* Example value
* Label: Hills, Value: 2
* Label: Hollywood, Value: 10
*/
```

### Numeric Range facet

Numeric range facets can be used with numbers and get facets for numeric ranges. For example, it would group documents of the same price range.

There's three categories of numeric ranges - `DoubleRange`, `FloatRange` and `Int64Range` for double, float and int/long/datetime values respectively.

Double range example
```csharp
var searcher = myIndex.Searcher;
var results = searcher.CreateQuery()
    .All()
    .WithFacets(facets => facets.FacetDoubleRange("Price", new DoubleRange[] {
        new DoubleRange("0-10", 0, true, 10, true),
        new DoubleRange("11-20", 11, true, 20, true)
    })) // Get facets of the price field
    .Execute();

var priceFacetResults = results.GetFacet("Price"); // Returns the facets for the specific field Price

/* 
* Example value
* Label: 0-10, Value: 2
* Label: 11-20, Value: 10
*/

var firstRangeValue = priceFacetResults.Facet("0-10"); // Gets the IFacetValue for the facet "0-10"
```

Float range example
```csharp
var searcher = myIndex.Searcher;
var results = searcher.CreateQuery()
    .All()
    .WithFacets(facets => facets.FacetFloatRange("Price", new FloatRange[] {
        new FloatRange("0-10", 0, true, 10, true),
        new FloatRange("11-20", 11, true, 20, true)
    })) // Get facets of the price field
    .Execute();

var priceFacetResults = results.GetFacet("Price"); // Returns the facets for the specific field Price

/* 
* Example value
* Label: 0-10, Value: 2
* Label: 11-20, Value: 10
*/

var firstRangeValue = priceFacetResults.Facet("0-10"); // Gets the IFacetValue for the facet "0-10"
```

Int/Long range example
```csharp
var searcher = myIndex.Searcher;
var results = searcher.CreateQuery()
    .All()
    .WithFacets(facets => facets.FacetLongRange("Price", new Int64Range[] {
        new Int64Range("0-10", 0, true, 10, true),
        new Int64Range("11-20", 11, true, 20, true)
    })) // Get facets of the price field
    .Execute();

var priceFacetResults = results.GetFacet("Price"); // Returns the facets for the specific field Price

/* 
* Example value
* Label: 0-10, Value: 2
* Label: 11-20, Value: 10
*/

var firstRangeValue = priceFacetResults.Facet("0-10"); // Gets the IFacetValue for the facet "0-10"
```

DateTime range example
```csharp
var searcher = myIndex.Searcher;
var results = searcher.CreateQuery()
    .All()
    .WithFacets(facets => facets.FacetLongRange("Created", new Int64Range[] {
        new Int64Range("first", DateTime.UtcNow.AddDays(-1).Ticks, true, DateTime.UtcNow.Ticks, true),
        new Int64Range("last", DateTime.UtcNow.AddDays(1).Ticks, true, DateTime.UtcNow.AddDays(2).Ticks, true)
    })) // Get facets of the price field
    .Execute();

var createdFacetResults = results.GetFacet("Created"); // Returns the facets for the specific field Created

/* 
* Example value
* Label: first, Value: 2
* Label: last, Value: 10
*/

var firstRangeValue = createdFacetResults.Facet("first"); // Gets the IFacetValue for the facet "first"
=======
### Lucene Searches

Sometimes you need access to the underlying Lucene.NET APIs to perform a manual Lucene search.

An example of Spatial Search with the Lucene APIs is in the [Examine source code](https://github.com/Shazwazza/Examine/blob/dev/src/Examine.Test/Examine.Lucene/Extensions/SpatialSearch.cs).

```csharp
var searcher = (LuceneSearcher)indexer.Searcher;
var searchContext = searcher.GetSearchContext();

using (ISearcherReference searchRef = searchContext.GetSearcher())
{
  // Access the instance of the underlying Lucene
  // IndexSearcher instance.
  var indexSearcher = searchRef.IndexSearcher;

  // You can then call indexSearcher.Search(...)
  // which is a Lucene API, customize the parameters
  // accordingly and handle the Lucene response.
}
>>>>>>> ee9ce0b2
```<|MERGE_RESOLUTION|>--- conflicted
+++ resolved
@@ -247,7 +247,6 @@
 query.LuceneQuery(NumericRangeQuery.NewInt64Range("numTest", 4, 5, true, true)); // Add the raw lucene query
 var results = query.Execute();
 ```
-<<<<<<< HEAD
 
 ### String Facets
 
@@ -448,7 +447,8 @@
 */
 
 var firstRangeValue = createdFacetResults.Facet("first"); // Gets the IFacetValue for the facet "first"
-=======
+```
+
 ### Lucene Searches
 
 Sometimes you need access to the underlying Lucene.NET APIs to perform a manual Lucene search.
@@ -469,5 +469,4 @@
   // which is a Lucene API, customize the parameters
   // accordingly and handle the Lucene response.
 }
->>>>>>> ee9ce0b2
 ```