--- conflicted
+++ resolved
@@ -251,7 +251,208 @@
 var results = query.Execute();
 ```
 
-<<<<<<< HEAD
+### String Facets
+
+String facets allows for counting the documents that share the same string value. This type of faceting is possible on all faceted index type.
+
+Basic example
+```csharp
+var searcher = myIndex.Searcher;
+var results = searcher.CreateQuery()
+ .Field("Address", "Hills")
+ .WithFacets(facets => facets.Facet("Address")) // Get facets of the Address field
+ .Execute();
+
+var addressFacetResults = results.GetFacet("Address"); // Returns the facets for the specific field Address
+
+/* 
+* Example value
+* Label: Hills, Value: 2
+* Label: Hollywood, Value: 10
+*/
+
+var hillsValue = addressFacetResults.Facet("Hills"); // Gets the IFacetValue for the facet Hills
+```
+
+Filtered value example
+```csharp
+var searcher = myIndex.Searcher;
+var results = searcher.CreateQuery()
+    .Field("Address", "Hills")
+    .WithFacets(facets => facets.Facet("Address", "Hills")) // Get facets of the Address field
+    .Execute();
+
+var addressFacetResults = results.GetFacet("Address"); // Returns the facets for the specific field Address
+
+/* 
+* Example value
+* Label: Hills, Value: 2 <-- As Hills was the only filtered value we will only get this facet
+*/
+
+var hillsValue = addressFacetResults.Facet("Hills"); // Gets the IFacetValue for the facet Hills
+```
+
+MaxCount example
+```csharp
+var searcher = myIndex.Searcher;
+var results = searcher.CreateQuery()
+    .Field("Address", "Hills")
+    .WithFacets(facets => facets.Facet("Address")) // Get facets of the Address field
+    .Execute();
+
+var addressFacetResults = results.GetFacet("Address"); // Returns the facets for the specific field Address
+
+/* 
+* Example value
+* Label: Hills, Value: 2
+* Label: Hollywood, Value: 10
+* Label: London, Value: 12
+*/
+
+results = searcher.CreateQuery()
+    .Field("Address", "Hills")
+    .WithFacets(facets => facets.Facet("Address", config => config.MaxCount(2))) // Get facets of the Address field & Gets the top 2 results (The facets with the highest value)
+    .Execute();
+
+addressFacetResults = results.GetFacet("Address"); // Returns the facets for the specific field Address
+
+/* 
+* Example value (Notice only 2 values are present)
+* Label: Hollywood, Value: 10
+* Label: London, Value: 12
+*/
+```
+
+FacetField example
+```csharp
+// Setup
+
+// Create a config
+var facetsConfig = new FacetsConfig();
+
+// Set the index field name to facet_address. This will store facets of this field under facet_address instead of the default $facets. This requires you to use FacetField in your Facet query. (Only works on string facets).
+facetsConfig.SetIndexFieldName("Address", "facet_address");
+
+services.AddExamineLuceneIndex("MyIndex",
+    // Set the indexing of your fields to use the facet type
+    fieldDefinitions: new FieldDefinitionCollection(
+        new FieldDefinition("Address", FieldDefinitionTypes.FacetFullText)
+        ),
+    // Pass your config
+    facetsConfig: facetsConfig
+    );
+
+
+var searcher = myIndex.Searcher;
+var results = searcher.CreateQuery()
+    .Field("Address", "Hills")
+    .WithFacets(facets => facets.Facet("Address")) // Get facets of the Address field from the facet field address_facet (The facet field is automatically read from the FacetsConfig)
+    .Execute();
+
+var addressFacetResults = results.GetFacet("Address"); // Returns the facets for the specific field Address
+
+/* 
+* Example value
+* Label: Hills, Value: 2
+* Label: Hollywood, Value: 10
+*/
+```
+
+### Numeric Range facet
+
+Numeric range facets can be used with numbers and get facets for numeric ranges. For example, it would group documents of the same price range.
+
+There's two categories of numeric ranges - `DoubleRanges` and `Int64Range` for double/float values and int/long/datetime values respectively.
+
+Double range example
+```csharp
+var searcher = myIndex.Searcher;
+var results = searcher.CreateQuery()
+    .All()
+    .WithFacets(facets => facets.Facet("Price", new DoubleRange[] {
+        new DoubleRange("0-10", 0, true, 10, true),
+        new DoubleRange("11-20", 11, true, 20, true)
+    })) // Get facets of the price field
+    .Execute();
+
+var priceFacetResults = results.GetFacet("Price"); // Returns the facets for the specific field Price
+
+/* 
+* Example value
+* Label: 0-10, Value: 2
+* Label: 11-20, Value: 10
+*/
+
+var firstRangeValue = priceFacetResults.Facet("0-10"); // Gets the IFacetValue for the facet "0-10"
+```
+
+Float range example
+```csharp
+var searcher = myIndex.Searcher;
+var results = searcher.CreateQuery()
+    .All()
+    .WithFacets(facets => facets.Facet("Price", new FloatRange[] {
+        new FloatRange("0-10", 0, true, 10, true),
+        new FloatRange("11-20", 11, true, 20, true)
+    })) // Get facets of the price field
+    .Execute();
+
+var priceFacetResults = results.GetFacet("Price"); // Returns the facets for the specific field Price
+
+/* 
+* Example value
+* Label: 0-10, Value: 2
+* Label: 11-20, Value: 10
+*/
+
+var firstRangeValue = priceFacetResults.Facet("0-10"); // Gets the IFacetValue for the facet "0-10"
+```
+
+Int/Long range example
+```csharp
+var searcher = myIndex.Searcher;
+var results = searcher.CreateQuery()
+    .All()
+    .WithFacets(facets => facets.Facet("Price", new Int64Range[] {
+        new Int64Range("0-10", 0, true, 10, true),
+        new Int64Range("11-20", 11, true, 20, true)
+    })) // Get facets of the price field
+    .Execute();
+
+var priceFacetResults = results.GetFacet("Price"); // Returns the facets for the specific field Price
+
+/* 
+* Example value
+* Label: 0-10, Value: 2
+* Label: 11-20, Value: 10
+*/
+
+var firstRangeValue = priceFacetResults.Facet("0-10"); // Gets the IFacetValue for the facet "0-10"
+```
+
+DateTime range example
+```csharp
+var searcher = myIndex.Searcher;
+var results = searcher.CreateQuery()
+    .All()
+    .WithFacets(facets => facets.Facet("Created", new Int64Range[] {
+        new Int64Range("first", DateTime.UtcNow.AddDays(-1).Ticks, true, DateTime.UtcNow.Ticks, true),
+        new Int64Range("last", DateTime.UtcNow.AddDays(1).Ticks, true, DateTime.UtcNow.AddDays(2).Ticks, true)
+    })) // Get facets of the price field
+    .Execute();
+
+var createdFacetResults = results.GetFacet("Created"); // Returns the facets for the specific field Created
+
+/* 
+* Example value
+* Label: first, Value: 2
+* Label: last, Value: 10
+*/
+
+var firstRangeValue = createdFacetResults.Facet("first"); // Gets the IFacetValue for the facet "first"
+```
+```
+
 
 ### Use a Lucene Similarity
 Simliarity defines the components of Lucene scoring.
@@ -329,205 +530,4 @@
  .Field("Address", "Hills Rockyroad Hollywood".Escape())
  .Execute();
 
-=======
-### String Facets
-
-String facets allows for counting the documents that share the same string value. This type of faceting is possible on all faceted index type.
-
-Basic example
-```csharp
-var searcher = myIndex.Searcher;
-var results = searcher.CreateQuery()
- .Field("Address", "Hills")
- .WithFacets(facets => facets.Facet("Address")) // Get facets of the Address field
- .Execute();
-
-var addressFacetResults = results.GetFacet("Address"); // Returns the facets for the specific field Address
-
-/* 
-* Example value
-* Label: Hills, Value: 2
-* Label: Hollywood, Value: 10
-*/
-
-var hillsValue = addressFacetResults.Facet("Hills"); // Gets the IFacetValue for the facet Hills
-```
-
-Filtered value example
-```csharp
-var searcher = myIndex.Searcher;
-var results = searcher.CreateQuery()
-    .Field("Address", "Hills")
-    .WithFacets(facets => facets.Facet("Address", "Hills")) // Get facets of the Address field
-    .Execute();
-
-var addressFacetResults = results.GetFacet("Address"); // Returns the facets for the specific field Address
-
-/* 
-* Example value
-* Label: Hills, Value: 2 <-- As Hills was the only filtered value we will only get this facet
-*/
-
-var hillsValue = addressFacetResults.Facet("Hills"); // Gets the IFacetValue for the facet Hills
-```
-
-MaxCount example
-```csharp
-var searcher = myIndex.Searcher;
-var results = searcher.CreateQuery()
-    .Field("Address", "Hills")
-    .WithFacets(facets => facets.Facet("Address")) // Get facets of the Address field
-    .Execute();
-
-var addressFacetResults = results.GetFacet("Address"); // Returns the facets for the specific field Address
-
-/* 
-* Example value
-* Label: Hills, Value: 2
-* Label: Hollywood, Value: 10
-* Label: London, Value: 12
-*/
-
-results = searcher.CreateQuery()
-    .Field("Address", "Hills")
-    .WithFacets(facets => facets.Facet("Address", config => config.MaxCount(2))) // Get facets of the Address field & Gets the top 2 results (The facets with the highest value)
-    .Execute();
-
-addressFacetResults = results.GetFacet("Address"); // Returns the facets for the specific field Address
-
-/* 
-* Example value (Notice only 2 values are present)
-* Label: Hollywood, Value: 10
-* Label: London, Value: 12
-*/
-```
-
-FacetField example
-```csharp
-// Setup
-
-// Create a config
-var facetsConfig = new FacetsConfig();
-
-// Set the index field name to facet_address. This will store facets of this field under facet_address instead of the default $facets. This requires you to use FacetField in your Facet query. (Only works on string facets).
-facetsConfig.SetIndexFieldName("Address", "facet_address");
-
-services.AddExamineLuceneIndex("MyIndex",
-    // Set the indexing of your fields to use the facet type
-    fieldDefinitions: new FieldDefinitionCollection(
-        new FieldDefinition("Address", FieldDefinitionTypes.FacetFullText)
-        ),
-    // Pass your config
-    facetsConfig: facetsConfig
-    );
-
-
-var searcher = myIndex.Searcher;
-var results = searcher.CreateQuery()
-    .Field("Address", "Hills")
-    .WithFacets(facets => facets.Facet("Address")) // Get facets of the Address field from the facet field address_facet (The facet field is automatically read from the FacetsConfig)
-    .Execute();
-
-var addressFacetResults = results.GetFacet("Address"); // Returns the facets for the specific field Address
-
-/* 
-* Example value
-* Label: Hills, Value: 2
-* Label: Hollywood, Value: 10
-*/
-```
-
-### Numeric Range facet
-
-Numeric range facets can be used with numbers and get facets for numeric ranges. For example, it would group documents of the same price range.
-
-There's two categories of numeric ranges - `DoubleRanges` and `Int64Range` for double/float values and int/long/datetime values respectively.
-
-Double range example
-```csharp
-var searcher = myIndex.Searcher;
-var results = searcher.CreateQuery()
-    .All()
-    .WithFacets(facets => facets.Facet("Price", new DoubleRange[] {
-        new DoubleRange("0-10", 0, true, 10, true),
-        new DoubleRange("11-20", 11, true, 20, true)
-    })) // Get facets of the price field
-    .Execute();
-
-var priceFacetResults = results.GetFacet("Price"); // Returns the facets for the specific field Price
-
-/* 
-* Example value
-* Label: 0-10, Value: 2
-* Label: 11-20, Value: 10
-*/
-
-var firstRangeValue = priceFacetResults.Facet("0-10"); // Gets the IFacetValue for the facet "0-10"
-```
-
-Float range example
-```csharp
-var searcher = myIndex.Searcher;
-var results = searcher.CreateQuery()
-    .All()
-    .WithFacets(facets => facets.Facet("Price", new FloatRange[] {
-        new FloatRange("0-10", 0, true, 10, true),
-        new FloatRange("11-20", 11, true, 20, true)
-    })) // Get facets of the price field
-    .Execute();
-
-var priceFacetResults = results.GetFacet("Price"); // Returns the facets for the specific field Price
-
-/* 
-* Example value
-* Label: 0-10, Value: 2
-* Label: 11-20, Value: 10
-*/
-
-var firstRangeValue = priceFacetResults.Facet("0-10"); // Gets the IFacetValue for the facet "0-10"
-```
-
-Int/Long range example
-```csharp
-var searcher = myIndex.Searcher;
-var results = searcher.CreateQuery()
-    .All()
-    .WithFacets(facets => facets.Facet("Price", new Int64Range[] {
-        new Int64Range("0-10", 0, true, 10, true),
-        new Int64Range("11-20", 11, true, 20, true)
-    })) // Get facets of the price field
-    .Execute();
-
-var priceFacetResults = results.GetFacet("Price"); // Returns the facets for the specific field Price
-
-/* 
-* Example value
-* Label: 0-10, Value: 2
-* Label: 11-20, Value: 10
-*/
-
-var firstRangeValue = priceFacetResults.Facet("0-10"); // Gets the IFacetValue for the facet "0-10"
-```
-
-DateTime range example
-```csharp
-var searcher = myIndex.Searcher;
-var results = searcher.CreateQuery()
-    .All()
-    .WithFacets(facets => facets.Facet("Created", new Int64Range[] {
-        new Int64Range("first", DateTime.UtcNow.AddDays(-1).Ticks, true, DateTime.UtcNow.Ticks, true),
-        new Int64Range("last", DateTime.UtcNow.AddDays(1).Ticks, true, DateTime.UtcNow.AddDays(2).Ticks, true)
-    })) // Get facets of the price field
-    .Execute();
-
-var createdFacetResults = results.GetFacet("Created"); // Returns the facets for the specific field Created
-
-/* 
-* Example value
-* Label: first, Value: 2
-* Label: last, Value: 10
-*/
-
-var firstRangeValue = createdFacetResults.Facet("first"); // Gets the IFacetValue for the facet "first"
->>>>>>> b1dad2f0
 ```