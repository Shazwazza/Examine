--- conflicted
+++ resolved
@@ -15,10 +15,7 @@
       - 'master'
       - 'dev'
       - 'release/*'
-<<<<<<< HEAD
-=======
       - 'hotfix/*'
->>>>>>> 7301932f
 
 jobs:
   build:
