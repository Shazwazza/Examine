--- conflicted
+++ resolved
@@ -1,114 +1,105 @@
-﻿<?xml version="1.0" encoding="utf-8"?>
-<!--
-  For more information on how to configure your ASP.NET application, please visit
-  http://go.microsoft.com/fwlink/?LinkId=152368
-  -->
-<configuration>
-  <configSections>
-    <section name="Examine" type="Examine.Config.ExamineSettings, Examine" requirePermission="false" />
-    <section name="ExamineLuceneIndexSets" type="Examine.LuceneEngine.Config.IndexSets, Examine" requirePermission="false" />
-  </configSections>
-  <Examine RebuildOnAppStart="false">
-    <ExamineIndexProviders>
-<<<<<<< HEAD
-      <providers>         
-        <add name="Simple2Indexer" type="Examine.LuceneEngine.Providers.SimpleDataIndexer, Examine" dataService="Examine.Web.Demo.TableDirectReaderDataService, Examine.Web.Demo" indexTypes="TestType" runAsync="false" />
-      </providers>
-    </ExamineIndexProviders>
-    <ExamineSearchProviders>
-=======
-      <providers>
-        <!-- IMPORTANT: Running in non-async to demonstrate a full operation on one thread, don't use non-async in production or when there is an unknown amount of requests being made -->
-        <add name="Simple2Indexer" type="Examine.LuceneEngine.Providers.SimpleDataIndexer, Examine" dataService="Examine.Web.Demo.TableDirectReaderDataService, Examine.Web.Demo" indexTypes="TestType" runAsync="false" />
-      </providers>
-    </ExamineIndexProviders>
-    <ExamineSearchProviders defaultProvider="Simple2Searcher">
->>>>>>> 834790a6
-      <providers>
-        <add name="Simple2Searcher" type="Examine.LuceneEngine.Providers.LuceneSearcher, Examine" />
-      </providers>
-    </ExamineSearchProviders>
-  </Examine>
-  <ExamineLuceneIndexSets>
-    <IndexSet SetName="Simple2IndexSet" IndexPath="~/App_Data/SimpleIndexSet2">
-      <IndexUserFields>
-        <add Name="Column1" />
-        <add Name="Column1" IndexName="Column1_Facet" Type="facet" />
-        <add Name="Column2" Type="FACET" />
-        <add Name="Column3" />
-        <add Name="Column4" Type="FACETPATH" />
-        <add Name="Column5" Type="FullText" />
-        <add Name="Column6" Type="AutoSuggest" />        
-      </IndexUserFields>
-    </IndexSet>
-  </ExamineLuceneIndexSets>
-  <connectionStrings>
-    <add name="MyDbContext" connectionString="Data Source=|DataDirectory|Database1.sdf" providerName="System.Data.SqlServerCe.4.0" />
-  </connectionStrings>
-  <appSettings>
-    <add key="webpages:Version" value="1.0.0.0" />
-    <add key="ClientValidationEnabled" value="true" />
-    <add key="UnobtrusiveJavaScriptEnabled" value="true" />
-  </appSettings>
-  <system.web>
-    <!--<trust level="Medium" />-->
-    <compilation debug="true" targetFramework="4.0">
-      <assemblies>
-        <add assembly="System.Web.Abstractions, Version=4.0.0.0, Culture=neutral, PublicKeyToken=31BF3856AD364E35" />
-        <add assembly="System.Web.Helpers, Version=1.0.0.0, Culture=neutral, PublicKeyToken=31BF3856AD364E35" />
-        <add assembly="System.Web.Routing, Version=4.0.0.0, Culture=neutral, PublicKeyToken=31BF3856AD364E35" />
-        <add assembly="System.Web.Mvc, Version=3.0.0.0, Culture=neutral, PublicKeyToken=31BF3856AD364E35" />
-        <add assembly="System.Web.WebPages, Version=1.0.0.0, Culture=neutral, PublicKeyToken=31BF3856AD364E35" />
-        <add assembly="System.Data.Entity, Version=4.0.0.0, Culture=neutral, PublicKeyToken=b77a5c561934e089" />
-      </assemblies>
-    </compilation>
-    <authentication mode="Forms">
-      <forms loginUrl="~/Account/LogOn" timeout="2880" />
-    </authentication>
-    <membership>
-      <providers>
-        <clear />
-        <add name="AspNetSqlMembershipProvider" type="System.Web.Security.SqlMembershipProvider" connectionStringName="ApplicationServices" enablePasswordRetrieval="false" enablePasswordReset="true" requiresQuestionAndAnswer="false" requiresUniqueEmail="false" maxInvalidPasswordAttempts="5" minRequiredPasswordLength="6" minRequiredNonalphanumericCharacters="0" passwordAttemptWindow="10" applicationName="/" />
-      </providers>
-    </membership>
-    <profile>
-      <providers>
-        <clear />
-        <add name="AspNetSqlProfileProvider" type="System.Web.Profile.SqlProfileProvider" connectionStringName="ApplicationServices" applicationName="/" />
-      </providers>
-    </profile>
-    <roleManager enabled="false">
-      <providers>
-        <clear />
-        <add name="AspNetSqlRoleProvider" type="System.Web.Security.SqlRoleProvider" connectionStringName="ApplicationServices" applicationName="/" />
-        <add name="AspNetWindowsTokenRoleProvider" type="System.Web.Security.WindowsTokenRoleProvider" applicationName="/" />
-      </providers>
-    </roleManager>
-    <pages>
-      <namespaces>
-        <add namespace="System.Web.Helpers" />
-        <add namespace="System.Web.Mvc" />
-        <add namespace="System.Web.Mvc.Ajax" />
-        <add namespace="System.Web.Mvc.Html" />
-        <add namespace="System.Web.Routing" />
-        <add namespace="System.Web.WebPages" />
-      </namespaces>
-    </pages>
-  </system.web>
-  <system.webServer>
-    <validation validateIntegratedModeConfiguration="false" />
-    <modules runAllManagedModulesForAllRequests="true" />
-  </system.webServer>
-  <runtime>
-    <assemblyBinding xmlns="urn:schemas-microsoft-com:asm.v1">
-      <dependentAssembly>
-        <assemblyIdentity name="System.Web.Mvc" publicKeyToken="31bf3856ad364e35" />
-        <bindingRedirect oldVersion="1.0.0.0-2.0.0.0" newVersion="3.0.0.0" />
-      </dependentAssembly>
-      <dependentAssembly>
-        <assemblyIdentity name="ICSharpCode.SharpZipLib" publicKeyToken="1b03e6acf1164f73" culture="neutral" />
-        <bindingRedirect oldVersion="0.0.0.0-0.86.0.518" newVersion="0.86.0.518" />
-      </dependentAssembly>
-    </assemblyBinding>
-  </runtime>
+﻿<?xml version="1.0" encoding="utf-8"?>
+<!--
+  For more information on how to configure your ASP.NET application, please visit
+  http://go.microsoft.com/fwlink/?LinkId=152368
+  -->
+<configuration>
+  <configSections>
+    <section name="Examine" type="Examine.Config.ExamineSettings, Examine" requirePermission="false" />
+    <section name="ExamineLuceneIndexSets" type="Examine.LuceneEngine.Config.IndexSets, Examine" requirePermission="false" />
+  </configSections>
+  <Examine RebuildOnAppStart="false">
+    <ExamineIndexProviders>
+      <providers>         
+        <add name="Simple2Indexer" type="Examine.LuceneEngine.Providers.SimpleDataIndexer, Examine" dataService="Examine.Web.Demo.TableDirectReaderDataService, Examine.Web.Demo" indexTypes="TestType" runAsync="false" />
+      </providers>
+    </ExamineIndexProviders>
+    <ExamineSearchProviders defaultProvider="Simple2Searcher">
+      <providers>
+        <add name="Simple2Searcher" type="Examine.LuceneEngine.Providers.LuceneSearcher, Examine" />
+      </providers>
+    </ExamineSearchProviders>
+  </Examine>
+  <ExamineLuceneIndexSets>
+    <IndexSet SetName="Simple2IndexSet" IndexPath="~/App_Data/SimpleIndexSet2">
+      <IndexUserFields>
+        <add Name="Column1" />
+        <add Name="Column1" IndexName="Column1_Facet" Type="facet" />
+        <add Name="Column2" Type="FACET" />
+        <add Name="Column3" />
+        <add Name="Column4" Type="FACETPATH" />
+        <add Name="Column5" Type="FullText" />
+        <add Name="Column6" Type="AutoSuggest" />        
+      </IndexUserFields>
+    </IndexSet>
+  </ExamineLuceneIndexSets>
+  <connectionStrings>
+    <add name="MyDbContext" connectionString="Data Source=|DataDirectory|Database1.sdf" providerName="System.Data.SqlServerCe.4.0" />
+  </connectionStrings>
+  <appSettings>
+    <add key="webpages:Version" value="1.0.0.0" />
+    <add key="ClientValidationEnabled" value="true" />
+    <add key="UnobtrusiveJavaScriptEnabled" value="true" />
+  </appSettings>
+  <system.web>
+    <!--<trust level="Medium" />-->
+    <compilation debug="true" targetFramework="4.0">
+      <assemblies>
+        <add assembly="System.Web.Abstractions, Version=4.0.0.0, Culture=neutral, PublicKeyToken=31BF3856AD364E35" />
+        <add assembly="System.Web.Helpers, Version=1.0.0.0, Culture=neutral, PublicKeyToken=31BF3856AD364E35" />
+        <add assembly="System.Web.Routing, Version=4.0.0.0, Culture=neutral, PublicKeyToken=31BF3856AD364E35" />
+        <add assembly="System.Web.Mvc, Version=3.0.0.0, Culture=neutral, PublicKeyToken=31BF3856AD364E35" />
+        <add assembly="System.Web.WebPages, Version=1.0.0.0, Culture=neutral, PublicKeyToken=31BF3856AD364E35" />
+        <add assembly="System.Data.Entity, Version=4.0.0.0, Culture=neutral, PublicKeyToken=b77a5c561934e089" />
+      </assemblies>
+    </compilation>
+    <authentication mode="Forms">
+      <forms loginUrl="~/Account/LogOn" timeout="2880" />
+    </authentication>
+    <membership>
+      <providers>
+        <clear />
+        <add name="AspNetSqlMembershipProvider" type="System.Web.Security.SqlMembershipProvider" connectionStringName="ApplicationServices" enablePasswordRetrieval="false" enablePasswordReset="true" requiresQuestionAndAnswer="false" requiresUniqueEmail="false" maxInvalidPasswordAttempts="5" minRequiredPasswordLength="6" minRequiredNonalphanumericCharacters="0" passwordAttemptWindow="10" applicationName="/" />
+      </providers>
+    </membership>
+    <profile>
+      <providers>
+        <clear />
+        <add name="AspNetSqlProfileProvider" type="System.Web.Profile.SqlProfileProvider" connectionStringName="ApplicationServices" applicationName="/" />
+      </providers>
+    </profile>
+    <roleManager enabled="false">
+      <providers>
+        <clear />
+        <add name="AspNetSqlRoleProvider" type="System.Web.Security.SqlRoleProvider" connectionStringName="ApplicationServices" applicationName="/" />
+        <add name="AspNetWindowsTokenRoleProvider" type="System.Web.Security.WindowsTokenRoleProvider" applicationName="/" />
+      </providers>
+    </roleManager>
+    <pages>
+      <namespaces>
+        <add namespace="System.Web.Helpers" />
+        <add namespace="System.Web.Mvc" />
+        <add namespace="System.Web.Mvc.Ajax" />
+        <add namespace="System.Web.Mvc.Html" />
+        <add namespace="System.Web.Routing" />
+        <add namespace="System.Web.WebPages" />
+      </namespaces>
+    </pages>
+  </system.web>
+  <system.webServer>
+    <validation validateIntegratedModeConfiguration="false" />
+    <modules runAllManagedModulesForAllRequests="true" />
+  </system.webServer>
+  <runtime>
+    <assemblyBinding xmlns="urn:schemas-microsoft-com:asm.v1">
+      <dependentAssembly>
+        <assemblyIdentity name="System.Web.Mvc" publicKeyToken="31bf3856ad364e35" />
+        <bindingRedirect oldVersion="1.0.0.0-2.0.0.0" newVersion="3.0.0.0" />
+      </dependentAssembly>
+      <dependentAssembly>
+        <assemblyIdentity name="ICSharpCode.SharpZipLib" publicKeyToken="1b03e6acf1164f73" culture="neutral" />
+        <bindingRedirect oldVersion="0.0.0.0-0.86.0.518" newVersion="0.86.0.518" />
+      </dependentAssembly>
+    </assemblyBinding>
+  </runtime>
 </configuration>