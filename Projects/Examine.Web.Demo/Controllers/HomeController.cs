--- conflicted
+++ resolved
@@ -1,252 +1,249 @@
-﻿using System;
-using System.Collections.Generic;
-using System.Data;
-using System.Data.SqlServerCe;
-using System.Diagnostics;
-using System.Linq;
-using System.Text;
-using System.Web.Mvc;
-using Examine.LuceneEngine;
-<<<<<<< HEAD
-using Examine.Session;
-=======
-using Examine.LuceneEngine.Faceting;
-using Examine.LuceneEngine.Providers;
-using Examine.LuceneEngine.Scoring;
->>>>>>> f8ce5a16
-using Examine.Web.Demo.Models;
-using Examine.LuceneEngine.SearchCriteria;
-using Lucene.Net.Index;
-using Lucene.Net.Search;
-
-namespace Examine.Web.Demo.Controllers
-{
-    public class HomeController : Controller
-    {
-
-
-        [HttpGet]
-        public ActionResult Index()
-        {
-            ViewBag.Message = "Welcome to ASP.NET MVC!";
-
-            return View();
-        }
-
-        [HttpPost]
-        public ActionResult Populate()
-        {
-            try
-            {
-                using (var db = new MyDbContext())
-                {
-                    //check if we have data
-                    if (!db.TestModels.Any())
-                    {
-                        //using TableDirect is BY FAR one of the fastest ways to bulk insert data in SqlCe... 
-                        using (db.Database.Connection)
-                        {
-                            db.Database.Connection.Open();
-                            using (var cmd = (SqlCeCommand)db.Database.Connection.CreateCommand())
-                            {
-                                cmd.CommandText = "TestModels";
-                                cmd.CommandType = CommandType.TableDirect;
-
-                                var rs = cmd.ExecuteResultSet(ResultSetOptions.Updatable);
-                                var rec = rs.CreateRecord();
-
-                                var r = new Random(1337);
-
-                                for (var i = 0; i < 27000; i++)
-                                {
-                                    var path = new List<string> { "Root" };
-                                    for (int j = 0, n = r.Next(1, 3); j < n; j++)
-                                    {
-                                        path.Add("Tax" + r.Next(0, 5));
-                                    }
-
-                                    rec.SetString(1, "a" + r.Next(0, 10));
-                                    rec.SetString(2, "b" + r.Next(0, 100));
-                                    rec.SetString(3, "c" + i);
-                                    rec.SetString(4, string.Join("/", path));
-                                    rec.SetString(5, "e" + i);
-                                    rec.SetString(6, "f" + i);
-                                    rs.Insert(rec);
-                                }
-                            }
-                        }
-                        return View(true);
-                    }
-                    else
-                    {
-                        this.ModelState.AddModelError("DataError", "The database has already been populated with data");
-                        return View(false);
-                    }
-                }
-            }
-            catch (Exception ex)
-            {
-                this.ModelState.AddModelError("DataError", ex.Message);
-                return View(false);
-            }
-
-        }
-
-        public ActionResult Search(string q = null, int count = 10, bool countFacets = true, bool facetFilter = true, bool all = false, double likeWeight = 0)
-        {
-            var sw = new Stopwatch();
-            sw.Start();
-            var searcher = ExamineManager.Instance.SearchProviderCollection["Simple2Searcher"];
-
-            //This is for text/plain output
-            var sb = new StringBuilder();
-
-            //Create a basic criteria with the options from the query string
-            var criteria = searcher.CreateSearchCriteria().MaxCount(count).CountFacets(countFacets);
-
-            if (all || string.IsNullOrEmpty(q))
-            {
-                criteria.All();
-            }
-            else
-            {
-                if (facetFilter)
-                {
-                    //Add column1 filter as facet filter
-                    criteria.Facets(new FacetKey("Column1_Facet", q)).Compile()
-                        //Here, zero means that we don't case about Lucene's score. We only want to know how well the results compare to the facets
-                        .AddRelevanceScore(0, new FacetKeyLevel("Column4", "Root/Tax1/Tax2", 1))
-
-                        //Score by the like count we have in the external in-memory data.
-                        //The value is normalized. Here we know that we can't have more than 1000 likes. 
-                        //Generally be careful about the scale of the scores you combine. 
-                        //If you compare large numbers to small numbers use a logarithmic transform on the large one (e.g. comparing likes to number of comments)
-                        .AddExternalDataScore<TestExternalData>(1 - likeWeight, d => d.Likes/1000f); 
-                }
-                else
-                {
-                    //Add column1 filter as normal field query
-                    criteria.Field("Column1", q);
-                }
-            }
-
-            //Get search results
-            var searchResults = criteria.Execute();
-
-
-
-            sb.Append("Total hits: " + searchResults.TotalItemCount + "\r\n");
-
-
-            //Show the results (limited by criteria.MaxCount(...) or SearchOptions.Default.MaxCount)
-            foreach (var res in searchResults)
-            {
-                sb.AppendLine();
-                sb.AppendLine("ID: " + res.Id);
-                sb.Append("   Facets: ");
-                sb.AppendLine(string.Join(", ", res.Facets.Select(l => l.FacetId + ":" + l.Level.ToString("N2"))));
-
-                sb.AppendLine("   Likes: " + ((TestExternalData) TestExternalDataProvider.Instance.GetData(res.Id)).Likes);
-            }
-
-
-
-            var map = ((LuceneSearcher)searcher).FacetConfiguration.FacetMap;
-
-            if (countFacets) //If false FacetCounts is null
-            {
-                //Iterate all facets and show their key and count.
-                foreach (var res in searchResults.FacetCounts.GetTopFacets(10))
-                {
-                    sb.Append(res.Key + ": " + res.Value + "   Index = " + map.GetIndex(res.Key) + "\r\n");
-                }
-            }
-
-
-
-
-            //var ls = (LuceneSearcher) searcher;
-            //var ctx = ls.GetSearcherContext();
-            //var map = ctx.Searcher.FacetConfiguration.FacetMap;
-            //foreach( var f in ctx.Searcher.FacetConfiguration.FacetMap.Keys)
-            //{
-            //    sb.Append(f.ToString() + ": " + map.GetIndex(f) + "\r\n");
-            //}
-
-            //foreach( var d in ctx.ReaderData)
-            //{
-            //    sb.Append(d.Value.FacetLevels.Length + "\r\n");
-            //}
-
-
-            sw.Stop();
-
-            sb.AppendFormat("Elapsed {0:N2} ms.", sw.Elapsed.TotalMilliseconds);
-
-
-            if (map != null)
-            {
-                sb.Append("\r\n\r\nField names:\r\n");
-                foreach (var f in map.FieldNames)
-                {
-                    sb.Append(f);
-
-                    foreach (var val in map.GetByFieldNames(f))
-                    {
-                        sb.Append(val.Value + ",  ");
-                    }
-
-                    sb.Append("\r\n\r\n");
-                }
-            }
-            return Content(sb.ToString(), "text/plain");
-        }
-
-        [HttpPost]
-        public ActionResult RebuildIndex()
-        {
-            //try
-            //{
-            var timer = new Stopwatch();
-            timer.Start();
-            ExamineManager.Instance.IndexProviderCollection["Simple2Indexer"].RebuildIndex();
-            timer.Stop();
-
-            return View(timer.Elapsed.TotalSeconds);
-            //}
-            //catch (Exception ex)
-            //{
-            //    this.ModelState.AddModelError("DataError", ex.Message + (ex.InnerException != null ? " - " + ex.InnerException : ""));
-            //    return View(0.0);
-            //}
-        }
-
-        [HttpPost]
-        public ActionResult ReIndexEachItemIndividually()
-        {
-            try
-            {
-                var timer = new Stopwatch();
-                timer.Start();
-                var ds = new TableDirectReaderDataService();
-                foreach (var i in ds.GetAllData("TestType"))
-                {
-                    ExamineManager.Instance.IndexProviderCollection["Simple2Indexer"]
-                        .ReIndexNode(i.RowData.ToExamineXml(i.NodeDefinition.NodeId, i.NodeDefinition.Type), "TestType");
-                }
-                timer.Stop();
-
-                ExamineSession.WaitForChanges();
-
-                return View(timer.Elapsed.TotalSeconds);
-            }
-            catch (Exception ex)
-            {
-                this.ModelState.AddModelError("DataError", ex.Message);
-                return View(0);
-            }
-        }
-
-
-    }
-}
+﻿using System;
+using System.Collections.Generic;
+using System.Data;
+using System.Data.SqlServerCe;
+using System.Diagnostics;
+using System.Linq;
+using System.Text;
+using System.Web.Mvc;
+using Examine.LuceneEngine;
+using Examine.LuceneEngine.Faceting;
+using Examine.Session;
+using Examine.LuceneEngine.Providers;
+using Examine.LuceneEngine.Scoring;
+using Examine.Web.Demo.Models;
+using Examine.LuceneEngine.SearchCriteria;
+using Lucene.Net.Index;
+using Lucene.Net.Search;
+
+namespace Examine.Web.Demo.Controllers
+{
+    public class HomeController : Controller
+    {
+
+
+        [HttpGet]
+        public ActionResult Index()
+        {
+            ViewBag.Message = "Welcome to ASP.NET MVC!";
+
+            return View();
+        }
+
+        [HttpPost]
+        public ActionResult Populate()
+        {
+            try
+            {
+                using (var db = new MyDbContext())
+                {
+                    //check if we have data
+                    if (!db.TestModels.Any())
+                    {
+                        //using TableDirect is BY FAR one of the fastest ways to bulk insert data in SqlCe... 
+                        using (db.Database.Connection)
+                        {
+                            db.Database.Connection.Open();
+                            using (var cmd = (SqlCeCommand)db.Database.Connection.CreateCommand())
+                            {
+                                cmd.CommandText = "TestModels";
+                                cmd.CommandType = CommandType.TableDirect;
+
+                                var rs = cmd.ExecuteResultSet(ResultSetOptions.Updatable);
+                                var rec = rs.CreateRecord();
+
+                                var r = new Random(1337);
+
+                                for (var i = 0; i < 27000; i++)
+                                {
+                                    var path = new List<string> { "Root" };
+                                    for (int j = 0, n = r.Next(1, 3); j < n; j++)
+                                    {
+                                        path.Add("Tax" + r.Next(0, 5));
+                                    }
+
+                                    rec.SetString(1, "a" + r.Next(0, 10));
+                                    rec.SetString(2, "b" + r.Next(0, 100));
+                                    rec.SetString(3, "c" + i);
+                                    rec.SetString(4, string.Join("/", path));
+                                    rec.SetString(5, "e" + i);
+                                    rec.SetString(6, "f" + i);
+                                    rs.Insert(rec);
+                                }
+                            }
+                        }
+                        return View(true);
+                    }
+                    else
+                    {
+                        this.ModelState.AddModelError("DataError", "The database has already been populated with data");
+                        return View(false);
+                    }
+                }
+            }
+            catch (Exception ex)
+            {
+                this.ModelState.AddModelError("DataError", ex.Message);
+                return View(false);
+            }
+
+        }
+
+        public ActionResult Search(string q = null, int count = 10, bool countFacets = true, bool facetFilter = true, bool all = false, double likeWeight = 0)
+        {
+            var sw = new Stopwatch();
+            sw.Start();
+            var searcher = ExamineManager.Instance.SearchProviderCollection["Simple2Searcher"];
+
+            //This is for text/plain output
+            var sb = new StringBuilder();
+
+            //Create a basic criteria with the options from the query string
+            var criteria = searcher.CreateSearchCriteria().MaxCount(count).CountFacets(countFacets);
+
+            if (all || string.IsNullOrEmpty(q))
+            {
+                criteria.All();
+            }
+            else
+            {
+                if (facetFilter)
+                {
+                    //Add column1 filter as facet filter
+                    criteria.Facets(new FacetKey("Column1_Facet", q)).Compile()
+                        //Here, zero means that we don't case about Lucene's score. We only want to know how well the results compare to the facets
+                        .AddRelevanceScore(0, new FacetKeyLevel("Column4", "Root/Tax1/Tax2", 1))
+
+                        //Score by the like count we have in the external in-memory data.
+                        //The value is normalized. Here we know that we can't have more than 1000 likes. 
+                        //Generally be careful about the scale of the scores you combine. 
+                        //If you compare large numbers to small numbers use a logarithmic transform on the large one (e.g. comparing likes to number of comments)
+                        .AddExternalDataScore<TestExternalData>(1 - likeWeight, d => d.Likes/1000f); 
+                }
+                else
+                {
+                    //Add column1 filter as normal field query
+                    criteria.Field("Column1", q);
+                }
+            }
+
+            //Get search results
+            var searchResults = criteria.Execute();
+
+
+
+            sb.Append("Total hits: " + searchResults.TotalItemCount + "\r\n");
+
+
+            //Show the results (limited by criteria.MaxCount(...) or SearchOptions.Default.MaxCount)
+            foreach (var res in searchResults)
+            {
+                sb.AppendLine();
+                sb.AppendLine("ID: " + res.Id);
+                sb.Append("   Facets: ");
+                sb.AppendLine(string.Join(", ", res.Facets.Select(l => l.FacetId + ":" + l.Level.ToString("N2"))));
+
+                sb.AppendLine("   Likes: " + ((TestExternalData) TestExternalDataProvider.Instance.GetData(res.Id)).Likes);
+            }
+
+
+
+            var map = ((LuceneSearcher)searcher).FacetConfiguration.FacetMap;
+
+            if (countFacets) //If false FacetCounts is null
+            {
+                //Iterate all facets and show their key and count.
+                foreach (var res in searchResults.FacetCounts.GetTopFacets(10))
+                {
+                    sb.Append(res.Key + ": " + res.Value + "   Index = " + map.GetIndex(res.Key) + "\r\n");
+                }
+            }
+
+
+
+
+            //var ls = (LuceneSearcher) searcher;
+            //var ctx = ls.GetSearcherContext();
+            //var map = ctx.Searcher.FacetConfiguration.FacetMap;
+            //foreach( var f in ctx.Searcher.FacetConfiguration.FacetMap.Keys)
+            //{
+            //    sb.Append(f.ToString() + ": " + map.GetIndex(f) + "\r\n");
+            //}
+
+            //foreach( var d in ctx.ReaderData)
+            //{
+            //    sb.Append(d.Value.FacetLevels.Length + "\r\n");
+            //}
+
+
+            sw.Stop();
+
+            sb.AppendFormat("Elapsed {0:N2} ms.", sw.Elapsed.TotalMilliseconds);
+
+
+            if (map != null)
+            {
+                sb.Append("\r\n\r\nField names:\r\n");
+                foreach (var f in map.FieldNames)
+                {
+                    sb.Append(f);
+
+                    foreach (var val in map.GetByFieldNames(f))
+                    {
+                        sb.Append(val.Value + ",  ");
+                    }
+
+                    sb.Append("\r\n\r\n");
+                }
+            }
+            return Content(sb.ToString(), "text/plain");
+        }
+
+        [HttpPost]
+        public ActionResult RebuildIndex()
+        {
+            //try
+            //{
+            var timer = new Stopwatch();
+            timer.Start();
+            ExamineManager.Instance.IndexProviderCollection["Simple2Indexer"].RebuildIndex();
+            timer.Stop();
+
+            return View(timer.Elapsed.TotalSeconds);
+            //}
+            //catch (Exception ex)
+            //{
+            //    this.ModelState.AddModelError("DataError", ex.Message + (ex.InnerException != null ? " - " + ex.InnerException : ""));
+            //    return View(0.0);
+            //}
+        }
+
+        [HttpPost]
+        public ActionResult ReIndexEachItemIndividually()
+        {
+            try
+            {
+                var timer = new Stopwatch();
+                timer.Start();
+                var ds = new TableDirectReaderDataService();
+                foreach (var i in ds.GetAllData("TestType"))
+                {
+                    ExamineManager.Instance.IndexProviderCollection["Simple2Indexer"]
+                        .ReIndexNode(i.RowData.ToExamineXml(i.NodeDefinition.NodeId, i.NodeDefinition.Type), "TestType");
+                }
+                timer.Stop();
+
+                ExamineSession.WaitForChanges();
+
+                return View(timer.Elapsed.TotalSeconds);
+            }
+            catch (Exception ex)
+            {
+                this.ModelState.AddModelError("DataError", ex.Message);
+                return View(0);
+            }
+        }
+
+
+    }
+}