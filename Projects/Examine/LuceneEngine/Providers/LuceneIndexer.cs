﻿using System;
using System.Collections;
using System.Collections.Concurrent;
using System.Collections.Generic;
using System.Collections.Specialized;
using System.IO;
using System.Linq;
using System.Security;
using System.Text;
using System.Threading;
using System.Threading.Tasks;
using System.Web;
using System.Xml.Linq;
using Examine;
using Examine.LuceneEngine.Faceting;
using Examine.Providers;
using Examine.Session;
using Lucene.Net.Analysis;
using Lucene.Net.Analysis.Standard;
using Lucene.Net.Contrib.Management;
using Lucene.Net.Documents;
using Lucene.Net.Index;
using Lucene.Net.QueryParsers;
using Lucene.Net.Store;
using Examine.LuceneEngine.Config;
using Lucene.Net.Util;
using System.ComponentModel;
using System.Xml;
using LuceneManager.Infrastructure;

namespace Examine.LuceneEngine.Providers
{
    ///<summary>
    /// Abstract object containing all of the logic used to use Lucene as an indexer
    ///</summary>
    public abstract class LuceneIndexer : BaseIndexProvider, IDisposable
    {
        #region Constructors

        /// <summary>
        /// Default constructor.        
        /// If using this constructor, DO call EnsureIndex(false) when the indexer is initialized.
        /// </summary>
        protected LuceneIndexer()
        {
            OptimizationCommitThreshold = 100;
            AutomaticallyOptimize = true;
        }

        /// <summary>
        /// Constructor to allow for creating an indexer at runtime
        /// </summary>
        /// <param name="indexerData"></param>
        /// <param name="workingFolder"></param>
        /// <param name="analyzer"></param>
        /// <param name="async"></param>
		[SecuritySafeCritical]
        protected LuceneIndexer(IIndexCriteria indexerData, DirectoryInfo workingFolder, Analyzer analyzer, bool async)
            : base(indexerData)
        {
            //set up our folders based on the index path
            WorkingFolder = workingFolder;
            LuceneIndexFolder = new DirectoryInfo(Path.Combine(workingFolder.FullName, "Index"));

            IndexingAnalyzer = analyzer;

            //create our internal searcher, this is useful for inheritors to be able to search their own indexes inside of their indexer
            InternalSearcher = new LuceneSearcher(WorkingFolder, IndexingAnalyzer);

            //IndexSecondsInterval = 5;
            OptimizationCommitThreshold = 100;
            AutomaticallyOptimize = true;
            RunAsync = async;

            EnsureIndex(false);
        }

		[SecuritySafeCritical]
		protected LuceneIndexer(IIndexCriteria indexerData, Lucene.Net.Store.Directory luceneDirectory, Analyzer analyzer, bool async)
			: base(indexerData)
		{			
			WorkingFolder = null;
			LuceneIndexFolder = null;
			_directory = luceneDirectory;

			IndexingAnalyzer = analyzer;

			//create our internal searcher, this is useful for inheritors to be able to search their own indexes inside of their indexer
			InternalSearcher = new LuceneSearcher(luceneDirectory, IndexingAnalyzer);

			//IndexSecondsInterval = 5;
			OptimizationCommitThreshold = 100;
			AutomaticallyOptimize = true;
			RunAsync = async;

            EnsureIndex(false);
		}

        #endregion

        #region Initialize

        /// <summary>
        /// Set up all properties for the indexer based on configuration information specified. This will ensure that
        /// all of the folders required by the indexer are created and exist. This will also create an instruction
        /// file declaring the computer name that is part taking in the indexing. This file will then be used to
        /// determine the master indexer machine in a load balanced environment (if one exists).
        /// </summary>
        /// <param name="name">The friendly name of the provider.</param>
        /// <param name="config">A collection of the name/value pairs representing the provider-specific attributes specified in the configuration for this provider.</param>
        /// <exception cref="T:System.ArgumentNullException">
        /// The name of the provider is null.
        /// </exception>
        /// <exception cref="T:System.ArgumentException">
        /// The name of the provider has a length of zero.
        /// </exception>
        /// <exception cref="T:System.InvalidOperationException">
        /// An attempt is made to call <see cref="M:System.Configuration.Provider.ProviderBase.Initialize(System.String,System.Collections.Specialized.NameValueCollection)"/> on a provider after the provider has already been initialized.
        /// </exception>
		[SecuritySafeCritical]
        public override void Initialize(string name, System.Collections.Specialized.NameValueCollection config)
        {
            base.Initialize(name, config);

            if (config["autoOptimizeCommitThreshold"] == null)
            {
                OptimizationCommitThreshold = 100;
            }
            else
            {
                int autoCommitThreshold;
                if (int.TryParse(config["autoOptimizeCommitThreshold"], out autoCommitThreshold))
                {
                    OptimizationCommitThreshold = autoCommitThreshold;
                }
                else
                {
                    throw new FormatException("Could not parse autoCommitThreshold value into an integer");
                }
            }

            if (config["autoOptimize"] == null)
            {
                AutomaticallyOptimize = true;
            }
            else
            {
                bool autoOptimize;
                if (bool.TryParse(config["autoOptimize"], out autoOptimize))
                {
                    AutomaticallyOptimize = autoOptimize;
                }
                else
                {
                    throw new FormatException("Could not parse autoOptimize value into a boolean");
                }

            }

            //Need to check if the index set or IndexerData is specified...

            if (config["indexSet"] == null && IndexerData == null)
            {
                //if we don't have either, then we'll try to set the index set by naming conventions
                var found = false;
                if (name.EndsWith("Indexer"))
                {
                    var setNameByConvension = name.Remove(name.LastIndexOf("Indexer")) + "IndexSet";
                    //check if we can assign the index set by naming convention
                    var set = IndexSets.Instance.Sets.Cast<IndexSet>()
                        .Where(x => x.SetName == setNameByConvension)
                        .SingleOrDefault();

                    if (set != null)
                    {
                        //we've found an index set by naming conventions :)
                        IndexSetName = set.SetName;

                        //get the index criteria and ensure folder
                        IndexerData = GetIndexerData(IndexSets.Instance.Sets[IndexSetName]);

                        //now set the index folders
                        WorkingFolder = IndexSets.Instance.Sets[IndexSetName].IndexDirectory;
                        LuceneIndexFolder = new DirectoryInfo(Path.Combine(IndexSets.Instance.Sets[IndexSetName].IndexDirectory.FullName, "Index"));

                        found = true;
                    }
                }

                if (!found)
                    throw new ArgumentNullException("indexSet on LuceneExamineIndexer provider has not been set in configuration and/or the IndexerData property has not been explicitly set");

            }
            else if (config["indexSet"] != null)
            {
                //if an index set is specified, ensure it exists and initialize the indexer based on the set

                if (IndexSets.Instance.Sets[config["indexSet"]] == null)
                {
                    throw new ArgumentException("The indexSet specified for the LuceneExamineIndexer provider does not exist");
                }
                else
                {
                    IndexSetName = config["indexSet"];

                    //get the index criteria and ensure folder
                    IndexerData = GetIndexerData(IndexSets.Instance.Sets[IndexSetName]);

                    //now set the index folders
                    WorkingFolder = IndexSets.Instance.Sets[IndexSetName].IndexDirectory;
                    LuceneIndexFolder = new DirectoryInfo(Path.Combine(IndexSets.Instance.Sets[IndexSetName].IndexDirectory.FullName, "Index"));
                }
            }

            if (config["analyzer"] != null)
            {
                //this should be a fully qualified type
                var analyzerType = Type.GetType(config["analyzer"]);
                IndexingAnalyzer = (Analyzer)Activator.CreateInstance(analyzerType);
            }
            else
            {
                IndexingAnalyzer = new StandardAnalyzer(Lucene.Net.Util.Version.LUCENE_29);
            }

            //create our internal searcher, this is useful for inheritors to be able to search their own indexes inside of their indexer
            InternalSearcher = new LuceneSearcher(WorkingFolder, IndexingAnalyzer);

            RunAsync = true;
            if (config["runAsync"] != null)
            {
                RunAsync = bool.Parse(config["runAsync"]);
            }

            CommitCount = 0;

            EnsureIndex(false);
        }

        #endregion

        #region Constants & Fields

        /// <summary>
        /// The prefix characters denoting a special field stored in the lucene index for use internally
        /// </summary>
        public const string SpecialFieldPrefix = "__";

        /// <summary>
        /// The prefix added to a field when it is included in the index for sorting
        /// </summary>
        public const string SortedFieldNamePrefix = "__Sort_";

        /// <summary>
        /// Used to store a non-tokenized key for the document
        /// </summary>
        public const string IndexTypeFieldName = "__IndexType";

        /// <summary>
        /// Used to store a non-tokenized type for the document
        /// </summary>
        public const string IndexNodeIdFieldName = "__NodeId";

        /// <summary>
        /// Used to perform thread locking
        /// </summary>
        private readonly object _indexerLocker = new object();

        /// <summary>
        /// used to thread lock calls for creating and verifying folders
        /// </summary>
        private readonly object _folderLocker = new object();

        /// <summary>
        /// Used for double check locking during an index operation
        /// </summary>
        private volatile bool _isIndexing = false;

        //private System.Timers.Timer _fileWatcher = null;
        //private System.Timers.ElapsedEventHandler FileWatcher_ElapsedEventHandler;

        /// <summary>
        /// We need an internal searcher used to search against our own index.
        /// This is used for finding all descendant nodes of a current node when deleting indexes.
        /// </summary>
        protected BaseSearchProvider InternalSearcher { get; private set; }

        ///// <summary>
        ///// This is our threadsafe queue of items which can be read by our background worker to process the queue
        ///// </summary>
        //private readonly ConcurrentQueue<IndexOperation> _indexQueue = new ConcurrentQueue<IndexOperation>();

        ///// <summary>
        ///// The async task that runs during an async indexing operation
        ///// </summary>
        //private Task _asyncTask;

        ///// <summary>
        ///// Used to cancel the async operation
        ///// </summary>
        //private volatile bool _isCancelling = false;

        //private bool _hasIndex = false;

        #endregion

        #region Static Helpers

        /// <summary>
        /// Converts a DateTime to total number of milliseconds for storage in a numeric field
        /// </summary>
        /// <param name="t">The t.</param>
        /// <returns></returns>
        public static long DateTimeToTicks(DateTime t)
        {
            return t.Ticks;
        }

        /// <summary>
        /// Converts a DateTime to total number of seconds for storage in a numeric field
        /// </summary>
        /// <param name="t">The t.</param>
        /// <returns></returns>
        public static double DateTimeToSeconds(DateTime t)
        {
            return (t - DateTime.MinValue).TotalSeconds;
        }

        /// <summary>
        /// Converts a DateTime to total number of minutes for storage in a numeric field
        /// </summary>
        /// <param name="t"></param>
        /// <returns></returns>
        public static double DateTimeToMinutes(DateTime t)
        {
            return (t - DateTime.MinValue).TotalMinutes;
        }

        /// <summary>
        /// Converts a DateTime to total number of hours for storage in a numeric field
        /// </summary>
        /// <param name="t"></param>
        /// <returns></returns>
        public static double DateTimeToHours(DateTime t)
        {
            return (t - DateTime.MinValue).TotalHours;
        }

        /// <summary>
        /// Converts a DateTime to total number of days for storage in a numeric field
        /// </summary>
        /// <param name="t"></param>
        /// <returns></returns>
        public static double DateTimeToDays(DateTime t)
        {
            return (t - DateTime.MinValue).TotalDays;
        }

        /// <summary>
        /// Converts a number of milliseconds to a DateTime from DateTime.MinValue
        /// </summary>
        /// <param name="ticks"></param>
        /// <returns></returns>
        public static DateTime DateTimeFromTicks(long ticks)
        {
            return new DateTime(ticks);
        }

        /// <summary>
        /// Converts a number of seconds to a DateTime from DateTime.MinValue
        /// </summary>
        /// <param name="seconds"></param>
        /// <returns></returns>
        public static DateTime DateTimeFromSeconds(double seconds)
        {
            return DateTime.MinValue.AddSeconds(seconds);
        }

        /// <summary>
        /// Converts a number of minutes to a DateTime from DateTime.MinValue
        /// </summary>
        /// <param name="minutes"></param>
        /// <returns></returns>
        public static DateTime DateTimeFromMinutes(double minutes)
        {
            return DateTime.MinValue.AddMinutes(minutes);
        }

        /// <summary>
        /// Converts a number of hours to a DateTime from DateTime.MinValue
        /// </summary>
        /// <param name="hours"></param>
        /// <returns></returns>
        public static DateTime DateTimeFromHours(double hours)
        {
            return DateTime.MinValue.AddHours(hours);
        }

        /// <summary>
        /// Converts a number of days to a DateTime from DateTime.MinValue
        /// </summary>
        /// <param name="days"></param>
        /// <returns></returns>
        public static DateTime DateTimeFromDays(double days)
        {
            return DateTime.MinValue.AddDays(days);
        }


        #endregion

        #region Properties


        ///<summary>
        /// This will automatically optimize the index every 'AutomaticCommitThreshold' commits
        ///</summary>
        [Obsolete("No longer used. Background thread handles optimization")]
        public bool AutomaticallyOptimize { get; protected set; }

        /// <summary>
        /// The number of commits to wait for before optimizing the index if AutomaticallyOptimize = true
        /// </summary>
        [Obsolete("No longer used. Background thread handles optimization")]
        public int OptimizationCommitThreshold { get; protected internal set; }

	    /// <summary>
	    /// The analyzer to use when indexing content, by default, this is set to StandardAnalyzer
	    /// </summary>
	    public Analyzer IndexingAnalyzer
	    {
			[SecuritySafeCritical]
		    get;
			[SecuritySafeCritical]
			protected set;
	    }

        /// <summary>
        /// Used to keep track of how many index commits have been performed.
        /// This is used to determine when index optimization needs to occur.
        /// </summary>
        public int CommitCount { get; protected internal set; }

        /// <summary>
        /// Indicates whether or this system will process the queue items asynchonously. Default is true.
        /// </summary>
        [Obsolete("Items are added synchroniously and commits and reopens are handled asynchroniously")]
        public bool RunAsync { get; protected internal set; }

        /// <summary>
        /// The folder that stores the Lucene Index files
        /// </summary>
        public DirectoryInfo LuceneIndexFolder { get; private set; }

        /// <summary>
        /// The base folder that contains the queue and index folder and the indexer executive files
        /// </summary>
        public DirectoryInfo WorkingFolder { get; private set; }

        /// <summary>
        /// The index set name which references an Examine <see cref="IndexSet"/>
        /// </summary>
        public string IndexSetName { get; private set; }

        #endregion

        #region Events

        /// <summary>
        /// Occurs when [index optimizing].
        /// </summary>
        public event EventHandler IndexOptimizing;

        ///<summary>
        /// Occurs when the index is finished optmizing
        ///</summary>
        public event EventHandler IndexOptimized;

        /// <summary>
        /// Fires once an index operation is completed
        /// </summary>
        public event EventHandler IndexOperationComplete;

        /// <summary>
        /// Occurs when [document writing].
        /// </summary>
        public event EventHandler<DocumentWritingEventArgs> DocumentWriting;
        
        #endregion

        #region Event handlers
        
        /// <summary>
        /// Called when an indexing error occurs
        /// </summary>
        /// <param name="e"></param>
        /// <param name="resetIndexingFlag">set to true if the IsIndexing flag should be reset (set to false) so future indexing operations can occur</param>
        protected void OnIndexingError(IndexingErrorEventArgs e, bool resetIndexingFlag)
        {
            if (resetIndexingFlag)
            {
                //reset our volatile flag... something else funny is going on but we don't want this to prevent ALL future operations
                _isIndexing = false;
            }

            OnIndexingError(e);
        }

        /// <summary>
        /// Called when an indexing error occurs
        /// </summary>
        /// <param name="e"></param>
        protected override void OnIndexingError(IndexingErrorEventArgs e)
        {
            base.OnIndexingError(e);

            //TODO: Maybe this exception shouldn't propagate to the user directly.
            if (!RunAsync)
            {
                var msg = "Indexing Error Occurred: " + e.Message;
                if (e.InnerException != null)
                    msg += ". ERROR: " + e.InnerException.Message;
                throw new Exception(msg, e.InnerException);
            }

        }

        protected virtual void OnDocumentWriting(DocumentWritingEventArgs docArgs)
        {
            if (DocumentWriting != null)
                DocumentWriting(this, docArgs);
        }

        protected virtual void OnIndexOptimizing(EventArgs e)
        {
            if (IndexOptimizing != null)
                IndexOptimizing(this, e);
        }

        protected virtual void OnIndexOptimized(EventArgs e)
        {
            if (IndexOptimized != null)
                IndexOptimized(this, e);
        }

        protected virtual void OnIndexOperationComplete(EventArgs e)
        {
            if (IndexOperationComplete != null)
                IndexOperationComplete(this, e);
        }

        /// <summary>
        /// This is here for inheritors to deal with if there's a duplicate entry in the fields dictionary when trying to index.
        /// The system by default just ignores duplicates but this will give inheritors a chance to do something about it (i.e. logging, alerting...)
        /// </summary>
        /// <param name="nodeId"></param>
        /// <param name="indexSetName"></param>
        /// <param name="fieldName"></param>
        protected virtual void OnDuplicateFieldWarning(int nodeId, string indexSetName, string fieldName) { }

        #endregion

        #region Provider implementation
        

        /// <summary>
        /// Forces a particular XML node to be reindexed
        /// </summary>
        /// <param name="node">XML node to reindex</param>
        /// <param name="type">Type of index to use</param>
        public override void ReIndexNode(XElement node, string type)
        {   
            //now index the single node
            AddSingleNodeToIndex(node, type);
        }

        private volatile SearcherContext _searcherContext;
        public SearcherContext SearcherContext
        {
            get { return _searcherContext; }
        }

        /// <summary>
        /// Ensures that only one thread creates the searcher context
        /// </summary>
        private object _createLock = new object();

        /// <summary>
        /// Indicates that the index was created
        /// </summary>
        private bool _indexIsNew;

        /// <summary>
        /// Returns true if the index has just been created.
        /// On later requests it will return false
        /// </summary>
        /// <returns></returns>
        protected bool WasIndexCreated()
        {
            if (_indexIsNew)
            {
                _indexIsNew = false;
                return true;
            }

            return false;
        }

        /// <summary>
        /// Creates a brand new index, this will override any existing index with an empty one
        /// </summary>
		[SecuritySafeCritical]
        public void EnsureIndex(bool forceOverwrite)
        {
            if (_searcherContext == null)            
            {
                lock (_createLock)
                {                    
                    if (_searcherContext == null)
                    {
                        _indexIsNew = IndexExists();

                        SearcherContexts.Instance.RegisterContext(
                            _searcherContext = new SearcherContext(GetLuceneDirectory(), IndexingAnalyzer));
                        _searcherContext.Manager.Tracker = ExamineSession.TrackGeneration;
                    }
                }

            }            

            if (forceOverwrite)
            {
                _searcherContext.Manager.DeleteAll();
            }            
        }

        /// <summary>
        /// Rebuilds the entire index from scratch for all index types
        /// </summary>
        /// <remarks>This will completely delete the index and recreate it</remarks>
        public override void RebuildIndex()
        {
            EnsureIndex(true);

            //call abstract method
            PerformIndexRebuild();
        }

        /// <summary>
        /// Deletes a node from the index.                
        /// </summary>
        /// <remarks>
        /// When a content node is deleted, we also need to delete it's children from the index so we need to perform a 
        /// custom Lucene search to find all decendents and create Delete item queues for them too.
        /// </remarks>
        /// <param name="nodeId">ID of the node to delete</param>
        public override void DeleteFromIndex(string nodeId)
        {
            EnqueueIndexOperation(new IndexOperation()
                {
                    Operation = IndexOperationType.Delete,
                    Item = new IndexItem(null, "", nodeId)
                });

            
            //SafelyProcessQueueItems();
        }

        /// <summary>
        /// Re-indexes all data for the index type specified
        /// </summary>
        /// <param name="type"></param>
        public override void IndexAll(string type)
        {
            //check if the index doesn't exist, and if so, create it and reindex everything
            if (WasIndexCreated())
            {
                RebuildIndex();
                return;
            }
            else
            {
                var op = new IndexOperation()
                    {
                        Operation = IndexOperationType.Delete,
                        Item = new IndexItem(null, type, string.Empty)
                    };
                EnqueueIndexOperation(op);                
            }

            //now do the indexing...
            PerformIndexAll(type);
        }

        #endregion

        /// <summary>
        /// This wil optimize the index for searching, this gets executed when this class instance is instantiated.
        /// </summary>
        /// <remarks>
        /// This can be an expensive operation and should only be called when there is no indexing activity
        /// </remarks>
		[SecuritySafeCritical]
        public void OptimizeIndex()
        {
            EnsureIndex(false);

            SearcherContext.Committer.OptimizeNow();

            //TODO: Hook into searchcontexts comitter thread to optimize


            //IndexWriter writer = null;
            //try
            //{
            //    if (!IndexExists())
            //        return;

<<<<<<< HEAD
            //    //check if the index is ready to be written to.
            //    if (!IndexReady())
            //    {
            //        OnIndexingError(new IndexingErrorEventArgs("Cannot optimize index, the index is currently locked", -1, null), true);
            //        return;
            //    }

            //    OnIndexOptimizing(new EventArgs());

            //    //open the writer for optization
            //    writer = GetIndexWriter();

            //    //wait for optimization to complete (true)
            //    writer.Optimize(true);

            //    OnIndexOptimized(new EventArgs());
            //}
            //catch (Exception ex)
            //{
            //    OnIndexingError(new IndexingErrorEventArgs("Error optimizing Lucene index", -1, ex));
            //}
            //finally
            //{
            //    CloseWriter(ref writer);
            //}
=======
                OnIndexOptimized(new EventArgs());
            }
            catch (Exception ex)
            {                
                OnIndexingError(new IndexingErrorEventArgs("Error optimizing Lucene index", -1, ex));
            }
            finally
            {
                CloseWriter(ref writer);
            }
>>>>>>> f8ce5a16

        }

        #region Protected

        /// <summary>
        /// This will add a number of nodes to the index
        /// </summary>        
        /// <param name="nodes"></param>
        /// <param name="type"></param>
        protected void AddNodesToIndex(IEnumerable<XElement> nodes, string type)
        {

            //check if the index doesn't exist, and if so, create it and reindex everything, this will obviously index this
            //particular node
            if (WasIndexCreated())
            {
                RebuildIndex();
                return;
            }
            
            foreach (XElement node in nodes)
            {
                EnqueueIndexOperation(new IndexOperation()
                {
                    Operation = IndexOperationType.Add,
                    Item = new IndexItem(node, type, (string)node.Attribute("id"))
                });
            }

            //run the indexer on all queued files
            //SafelyProcessQueueItems();
        }

        /// <summary>
        /// Called to perform the operation to do the actual indexing of an index type after the lucene index has been re-initialized.
        /// </summary>
        /// <param name="type"></param>
        protected abstract void PerformIndexAll(string type);

        /// <summary>
        /// Called to perform the actual rebuild of the indexes once the lucene index has been re-initialized.
        /// </summary>
        protected abstract void PerformIndexRebuild();

        /// <summary>
        /// Returns IIndexCriteria object from the IndexSet
        /// </summary>
        /// <param name="indexSet"></param>
        protected virtual IIndexCriteria GetIndexerData(IndexSet indexSet)
        {
            return new IndexCriteria(
                indexSet.IndexAttributeFields.Cast<IIndexField>().ToArray(),
                indexSet.IndexUserFields.Cast<IIndexField>().ToArray(),
                indexSet.IncludeNodeTypes.ToList().Select(x => x.Name).ToArray(),
                indexSet.ExcludeNodeTypes.ToList().Select(x => x.Name).ToArray(),
                indexSet.IndexParentId);
        }

        /// <summary>
        /// Checks if the index is ready to open/write to.
        /// </summary>
        /// <returns></returns>
		[SecuritySafeCritical]
        protected bool IndexReady()
        {
            return (!IndexWriter.IsLocked(GetLuceneDirectory()));
        }

        /// <summary>
        /// Check if there is an index in the index folder
        /// </summary>
        /// <returns></returns>
		[SecuritySafeCritical]
        public override bool IndexExists()
        {
            return IndexReader.IndexExists(GetLuceneDirectory());
        }

        /// <summary>
        /// Adds single node to index. If the node already exists, a duplicate will probably be created,
        /// To re-index, use the ReIndexNode method.
        /// </summary>
        /// <param name="node">The node to index.</param>
        /// <param name="type">The type to store the node as.</param>
        protected virtual void AddSingleNodeToIndex(XElement node, string type)
        {   
            AddNodesToIndex(new XElement[] { node }, type);
        }


        /// <summary>
        /// Removes the specified term from the index
        /// </summary>
        /// <param name="indexTerm"></param>
        /// <param name="iw"></param>
        /// <param name="performCommit">Obsolete. Doesn't have any effect</param>
        /// <returns>Boolean if it successfully deleted the term, or there were on errors</returns>
		[SecuritySafeCritical]
        protected bool DeleteFromIndex(Term indexTerm, NrtManager iw, bool performCommit = true)
        {
            int nodeId = -1;
            if (indexTerm.Field() == "id")
                int.TryParse(indexTerm.Text(), out nodeId);

            try
            {
                //if the index doesn't exist, then no don't attempt to open it.
                if (!IndexExists())
                    return true;

                iw.DeleteDocuments(indexTerm);
                

                OnIndexDeleted(new DeleteIndexEventArgs(new KeyValuePair<string, string>(indexTerm.Field(), indexTerm.Text())));
                return true;
            }
            catch (Exception ee)
            {
                OnIndexingError(new IndexingErrorEventArgs("Error deleting Lucene index", nodeId, ee));
                return false;
            }
        }

        /// <summary>
        /// Ensures that the node being indexed is of a correct type and is a descendent of the parent id specified.
        /// </summary>
        /// <param name="node"></param>
        /// <returns></returns>
        protected virtual bool ValidateDocument(XElement node)
        {
            //check if this document is of a correct type of node type alias
            if (IndexerData.IncludeNodeTypes.Any())
                if (!IndexerData.IncludeNodeTypes.Contains(node.ExamineNodeTypeAlias()))
                    return false;

            //if this node type is part of our exclusion list, do not validate
            if (IndexerData.ExcludeNodeTypes.Any())
                if (IndexerData.ExcludeNodeTypes.Contains(node.ExamineNodeTypeAlias()))
                    return false;

            return true;
        }


        /// <summary>
        /// Translates the XElement structure into a dictionary object to be indexed.
        /// </summary>
        /// <remarks>
        /// This is used when re-indexing an individual node since this is the way the provider model works.
        /// For this provider, it will use a very similar XML structure as umbraco 4.0.x:
        /// </remarks>
        /// <example>
        /// <code>
        /// <![CDATA[
        /// <root>
        ///     <node id="1234" nodeTypeAlias="yourIndexType">
        ///         <data alias="fieldName1">Some data</data>
        ///         <data alias="fieldName2">Some other data</data>
        ///     </node>
        ///     <node id="345" nodeTypeAlias="anotherIndexType">
        ///         <data alias="fieldName3">More data</data>
        ///     </node>
        /// </root>
        /// ]]>
        /// </code>        
        /// </example>
        /// <param name="node"></param>
        /// <param name="type"></param>
        /// <returns></returns>
        protected virtual Dictionary<string, string> GetDataToIndex(XElement node, string type)
        {
            var values = new Dictionary<string, string>();

            var nodeId = int.Parse(node.Attribute("id").Value);

            // Add umbraco node properties 
            foreach (var field in IndexerData.StandardFields)
            {
                string val = node.SelectExaminePropertyValue(field.Name);
                var args = new IndexingFieldDataEventArgs(node, field.Name, val, true, nodeId);
                OnGatheringFieldData(args);
                val = args.FieldValue;

                //don't add if the value is empty/null                
                if (!string.IsNullOrEmpty(val))
                {
                    if (values.ContainsKey(field.Name))
                    {
                        OnDuplicateFieldWarning(nodeId, IndexSetName, field.Name);
                    }
                    else
                    {
                        values.Add(field.Name, val);    
                    }                    
                }

            }

            // Get all user data that we want to index and store into a dictionary 
            foreach (var field in IndexerData.UserFields)
            {
                // Get the value of the data                
                string value = node.SelectExamineDataValue(field.Name);

                //raise the event and assign the value to the returned data from the event
                var indexingFieldDataArgs = new IndexingFieldDataEventArgs(node, field.Name, value, false, nodeId);
                OnGatheringFieldData(indexingFieldDataArgs);
                value = indexingFieldDataArgs.FieldValue;

                //don't add if the value is empty/null
                if (!string.IsNullOrEmpty(value))
                {
                    if (values.ContainsKey(field.IndexName))
                    {
                        OnDuplicateFieldWarning(nodeId, IndexSetName, field.Name);
                    }
                    else
                    {
                        values.Add(field.IndexName, value);
                    }    
                }
            }

            

            //raise the event and assign the value to the returned data from the event
            var indexingNodeDataArgs = new IndexingNodeDataEventArgs(node, nodeId, values, type);
            OnGatheringNodeData(indexingNodeDataArgs);
            values = indexingNodeDataArgs.Fields;

            return values;
        }

        /// <summary>
        /// 
        /// </summary>
        /// <param name="fieldName"></param>
        /// <returns></returns>
        protected virtual FieldIndexTypes GetPolicy(string fieldName)
        {
            return FieldIndexTypes.ANALYZED;
        }

        /// <summary>
        /// 
        /// </summary>
        /// <param name="fieldIndex"></param>
        /// <returns></returns>
        [SecuritySafeCritical]
        private Field.Index TranslateFieldIndexTypeToLuceneType(FieldIndexTypes fieldIndex)
        {
            switch (fieldIndex)
            {
                case FieldIndexTypes.ANALYZED:
                    return Field.Index.ANALYZED;

                case FieldIndexTypes.ANALYZED_NO_NORMS:
                    return Field.Index.ANALYZED_NO_NORMS;

                case FieldIndexTypes.NO:
                    return Field.Index.NO;

                case FieldIndexTypes.NOT_ANALYZED:
                    return Field.Index.NOT_ANALYZED;

                case FieldIndexTypes.NOT_ANALYZED_NO_NORMS:
                    return Field.Index.NOT_ANALYZED_NO_NORMS;

                default:
                    throw new Exception("Unknown field index type");
            }
        }


        /// <summary>
        /// Collects the data for the fields and adds the document which is then committed into Lucene.Net's index
        /// </summary>
        /// <param name="fields">The fields and their associated data.</param>
        /// <param name="writer">The writer that will be used to update the Lucene index.</param>
        /// <param name="nodeId">The node id.</param>
        /// <param name="type">The type to index the node as.</param>
        /// <remarks>
        /// This will normalize (lowercase) all text before it goes in to the index.
        /// </remarks>
		[SecuritySafeCritical]
        protected virtual void AddDocument(Dictionary<string, string> fields, NrtManager writer, int nodeId, string type)
        {
            var args = new IndexingNodeEventArgs(nodeId, fields, type);
            OnNodeIndexing(args);
            if (args.Cancel)
                return;

            var d = new Document();

            //Add node id with payload term for fast retrieval in ReaderData              
            d.Add(new ExternalIdField(nodeId));


            //get all index set fields that are defined
            var indexSetFields = IndexerData.UserFields.Concat(IndexerData.StandardFields.ToList()).ToArray();

            //add all of our fields to the document index individually, don't include the special fields if they exists            
            var validFields = fields.Where(x => !x.Key.StartsWith(SpecialFieldPrefix)).ToArray();

            foreach (var x in validFields)
            {
                var ourPolicyType = GetPolicy(x.Key);
                var lucenePolicy = TranslateFieldIndexTypeToLuceneType(ourPolicyType);

                //copy local
                var x1 = x;
                var indexedFields = indexSetFields.Where(o => o.IndexName == x1.Key).ToArray();
                
                if (!indexedFields.Any())
                {
                    //TODO: Decide if we should support non-strings in here too
                    d.Add(
                    new Field(x.Key,
                        x.Value,
                        Field.Store.YES,
                        lucenePolicy,
                        lucenePolicy == Field.Index.NO ? Field.TermVector.NO : Field.TermVector.YES));
                }

                else
                {
                    //checks if there's duplicates fields, if not check if the field needs to be sortable...
                    if (indexedFields.Count() > 1)
                    {
                        //we wont error if there are two fields which match, we'll just log an error and ignore the 2nd field                        
                        OnDuplicateFieldWarning(nodeId, IndexSetName, x.Key);
                    }

                    //take the first one and continue!
                    var indexField = indexedFields.First();

                    Fieldable field = null;
                    Fieldable sortedField = null;
                    object parsedVal = null;
                    if (string.IsNullOrEmpty(indexField.Type)) indexField.Type = string.Empty;
                    switch (indexField.Type.ToUpper())
                    {
<<<<<<< HEAD
                        case "NUMBER":
                        case "INT":
                            if (!TryConvert<int>(x.Value, out parsedVal))
=======
                        var indexField = indexedFields.First();
                        Fieldable field = null;
                        object parsedVal = null;
                        if (string.IsNullOrEmpty(indexField.Type)) indexField.Type = string.Empty;
                                                
                        switch (indexField.Type.ToUpper())
                        {
                            case "NUMBER":
                            case "INT":
                                if (!TryConvert<int>(x.Value, out parsedVal))
                                    break;
                                field = new NumericField(x.Key, Field.Store.YES, lucenePolicy != Field.Index.NO).SetIntValue((int)parsedVal);
>>>>>>> f8ce5a16
                                break;
                            field = new NumericField(x.Key, Field.Store.YES, lucenePolicy != Field.Index.NO).SetIntValue((int)parsedVal);
                            sortedField = new NumericField(SortedFieldNamePrefix + x.Key, Field.Store.NO, true).SetIntValue((int)parsedVal);
                            break;
                        case "FLOAT":
                            if (!TryConvert<float>(x.Value, out parsedVal))
                                break;
                            field = new NumericField(x.Key, Field.Store.YES, lucenePolicy != Field.Index.NO).SetFloatValue((float)parsedVal);
                            sortedField = new NumericField(SortedFieldNamePrefix + x.Key, Field.Store.NO, true).SetFloatValue((float)parsedVal);
                            break;
                        case "DOUBLE":
                            if (!TryConvert<double>(x.Value, out parsedVal))
                                break;
                            field = new NumericField(x.Key, Field.Store.YES, lucenePolicy != Field.Index.NO).SetDoubleValue((double)parsedVal);
                            sortedField = new NumericField(SortedFieldNamePrefix + x.Key, Field.Store.NO, true).SetDoubleValue((double)parsedVal);
                            break;
                        case "LONG":
                            if (!TryConvert<long>(x.Value, out parsedVal))
                                break;
<<<<<<< HEAD
                            field = new NumericField(x.Key, Field.Store.YES, lucenePolicy != Field.Index.NO).SetLongValue((long)parsedVal);
                            sortedField = new NumericField(SortedFieldNamePrefix + x.Key, Field.Store.NO, true).SetLongValue((long)parsedVal);
                            break;
                        case "DATE":
                        case "DATETIME":
                            {
                                SetDateTimeField(x.Key, x.Value, DateTools.Resolution.MILLISECOND, lucenePolicy, ref field, ref sortedField);
=======
                            case "DATE":
                            case "DATETIME":
                                {
                                    if (!TryConvert<DateTime>(x.Value, out parsedVal))
                                        break;

                                    DateTime date = (DateTime)parsedVal;
                                    string dateAsString = DateTools.DateToString(date, DateTools.Resolution.MILLISECOND);
                                    //field = new NumericField(x.Key, Field.Store.YES, lucenePolicy != Field.Index.NO).SetLongValue(long.Parse(dateAsString));
                                    field =
                                    new Field(x.Key,
                                        dateAsString,
                                        Field.Store.YES,
                                        lucenePolicy,
                                        lucenePolicy == Field.Index.NO ? Field.TermVector.NO : Field.TermVector.YES
                                    );

                                    break;
                                }
                            case "DATE.YEAR":
                                {
                                    if (!TryConvert<DateTime>(x.Value, out parsedVal))
                                        break;

                                    DateTime date = (DateTime)parsedVal;
                                    string dateAsString = DateTools.DateToString(date, DateTools.Resolution.YEAR);
                                    //field = new NumericField(x.Key, Field.Store.YES, lucenePolicy != Field.Index.NO).SetIntValue(int.Parse(dateAsString));
                                    field =
                                    new Field(x.Key,
                                        dateAsString,
                                        Field.Store.YES,
                                        lucenePolicy,
                                        lucenePolicy == Field.Index.NO ? Field.TermVector.NO : Field.TermVector.YES
                                    );

                                    break;
                                }
                            case "DATE.MONTH":
                                {
                                    if (!TryConvert<DateTime>(x.Value, out parsedVal))
                                        break;

                                    DateTime date = (DateTime)parsedVal;
                                    string dateAsString = DateTools.DateToString(date, DateTools.Resolution.MONTH);
                                    //field = new NumericField(x.Key, Field.Store.YES, lucenePolicy != Field.Index.NO).SetIntValue(int.Parse(dateAsString));
                                    field =
                                    new Field(x.Key,
                                        dateAsString,
                                        Field.Store.YES,
                                        lucenePolicy,
                                        lucenePolicy == Field.Index.NO ? Field.TermVector.NO : Field.TermVector.YES
                                    );

                                    break;
                                }
                            case "DATE.DAY":
                                {
                                    if (!TryConvert<DateTime>(x.Value, out parsedVal))
                                        break;

                                    DateTime date = (DateTime)parsedVal;
                                    string dateAsString = DateTools.DateToString(date, DateTools.Resolution.DAY);
                                    //field = new NumericField(x.Key, Field.Store.YES, lucenePolicy != Field.Index.NO).SetIntValue(int.Parse(dateAsString));
                                    field =
                                    new Field(x.Key,
                                        dateAsString,
                                        Field.Store.YES,
                                        lucenePolicy,
                                        lucenePolicy == Field.Index.NO ? Field.TermVector.NO : Field.TermVector.YES
                                    );
                                    break;
                                }
                            case "DATE.HOUR":
                                {
                                    if (!TryConvert<DateTime>(x.Value, out parsedVal))
                                        break;
                                    
                                    DateTime date = (DateTime)parsedVal;
                                    string dateAsString = DateTools.DateToString(date, DateTools.Resolution.HOUR);
                                    //field = new NumericField(x.Key, Field.Store.YES, lucenePolicy != Field.Index.NO).SetIntValue(int.Parse(dateAsString));
                                    field =
                                    new Field(x.Key,
                                        dateAsString,
                                        Field.Store.YES,
                                        lucenePolicy,
                                        lucenePolicy == Field.Index.NO ? Field.TermVector.NO : Field.TermVector.YES
                                    );
                                    break;
                                }
                            case "DATE.MINUTE":
                                {
                                    if (!TryConvert<DateTime>(x.Value, out parsedVal))
                                        break;

                                    DateTime date = (DateTime)parsedVal;
                                    string dateAsString = DateTools.DateToString(date, DateTools.Resolution.MINUTE);
                                    //field = new NumericField(x.Key, Field.Store.YES, lucenePolicy != Field.Index.NO).SetIntValue(int.Parse(dateAsString));
                                    field =
                                    new Field(x.Key,
                                        dateAsString,
                                        Field.Store.YES,
                                        lucenePolicy,
                                        lucenePolicy == Field.Index.NO ? Field.TermVector.NO : Field.TermVector.YES
                                    );
                                    break;
                                }
                            case "FACET": case "FACETPATH":
                                field = new Field(x.Key, x.Value, Field.Store.YES, Field.Index.NOT_ANALYZED);
                                break;
                            default:
                                field =
                                    new Field(x.Key,
                                        x.Value,
                                        Field.Store.YES,
                                        lucenePolicy,
                                        lucenePolicy == Field.Index.NO ? Field.TermVector.NO : Field.TermVector.YES
                                    );
>>>>>>> f8ce5a16
                                break;
                            }
                        case "DATE.YEAR":
                            {
                                SetDateTimeField(x.Key, x.Value, DateTools.Resolution.YEAR, lucenePolicy, ref field, ref sortedField);
                                break;
                            }
                        case "DATE.MONTH":
                            {
                                SetDateTimeField(x.Key, x.Value, DateTools.Resolution.MONTH, lucenePolicy, ref field, ref sortedField);
                                break;
                            }
                        case "DATE.DAY":
                            {
                                SetDateTimeField(x.Key, x.Value, DateTools.Resolution.DAY, lucenePolicy, ref field, ref sortedField);
                                break;
                            }
                        case "DATE.HOUR":
                            {
                                SetDateTimeField(x.Key, x.Value, DateTools.Resolution.HOUR, lucenePolicy, ref field, ref sortedField);
                                break;
                            }
                        case "DATE.MINUTE":
                            {
                                SetDateTimeField(x.Key, x.Value, DateTools.Resolution.MINUTE, lucenePolicy, ref field, ref sortedField);
                                break;
                            }
                        default:
                            field =
                                new Field(x.Key,
                                    x.Value,
                                    Field.Store.YES,
                                    lucenePolicy,
                                    lucenePolicy == Field.Index.NO ? Field.TermVector.NO : Field.TermVector.YES
                                );
                            sortedField = new Field(SortedFieldNamePrefix + x.Key,
                                                    x.Value,
                                                    Field.Store.NO, //we don't want to store the field because we're only using it to sort, not return data
                                                    Field.Index.NOT_ANALYZED,
                                                    Field.TermVector.NO
                                );
                            break;
                    }

                    //if the parsed value is null, this means it couldn't parse and we should log this error
                    if (field == null)
                    {
                        OnIndexingError(new IndexingErrorEventArgs("Could not parse value: " + x.Value + "into the type: " + indexField.Type, nodeId, null));
                    }
                    else
                    {
                        d.Add(field);

                        //add the special sorted field if sorting is enabled
                        if (indexField.EnableSorting)
                        {
                            d.Add(sortedField);
                        }
                    }
                }
            }

            AddSpecialFieldsToDocument(d, fields);

            var docArgs = new DocumentWritingEventArgs(nodeId, d, fields);
            OnDocumentWriting(docArgs);
            if (docArgs.Cancel)
                return;

            writer.UpdateDocument(new Term(IndexNodeIdFieldName, nodeId.ToString()), d);    

            OnNodeIndexed(new IndexedNodeEventArgs(nodeId));
        }

        [SecuritySafeCritical]
        private void SetDateTimeField(string fieldName, string valueToParse, DateTools.Resolution resolution, Field.Index lucenePolicy,
            ref Fieldable field, ref Fieldable sortedField)
        {
            object parsedVal;
            if (!TryConvert<DateTime>(valueToParse, out parsedVal))
                return;
            var date = (DateTime)parsedVal;
            string dateAsString = DateTools.DateToString(date, resolution);

            field =
                new Field(fieldName,
                          dateAsString,
                          Field.Store.YES,
                          lucenePolicy,
                          lucenePolicy == Field.Index.NO ? Field.TermVector.NO : Field.TermVector.YES
                    );

            sortedField =
                new Field(SortedFieldNamePrefix + fieldName,
                          dateAsString,
                          Field.Store.NO, //do not store, we're not going to return this value only use it for sorting
                          Field.Index.NOT_ANALYZED,
                          Field.TermVector.NO
                    );
        }


        /// <summary>
        /// Returns a dictionary of special key/value pairs to store in the lucene index which will be stored by:
        /// - Field.Store.YES
        /// - Field.Index.NOT_ANALYZED_NO_NORMS
        /// - Field.TermVector.NO
        /// </summary>
        /// <param name="allValuesForIndexing">
        /// The dictionary object containing all name/value pairs that are to be put into the index
        /// </param>
        /// <returns></returns>
        protected virtual Dictionary<string, string> GetSpecialFieldsToIndex(Dictionary<string, string> allValuesForIndexing)
        {
            return new Dictionary<string, string>() 
			{
				//we want to store the nodeId separately as it's the index
				{IndexNodeIdFieldName, allValuesForIndexing[IndexNodeIdFieldName]},
				//add the index type first
				{IndexTypeFieldName, allValuesForIndexing[IndexTypeFieldName]}
			};
        }

        ///// <summary>
        ///// Process all of the queue items
        ///// </summary>
        //protected internal void SafelyProcessQueueItems()
        //{
            
        //    if (!RunAsync)
        //    {
        //        StartIndexing();
        //    }
        //    else
        //    {                
        //        if (!_isIndexing)
        //        {
        //            //don't run the worker if it's currently running since it will just pick up the rest of the queue during its normal operation                    
        //            lock (_indexerLocker)
        //            {
        //                if (!_isIndexing && (_asyncTask == null || _asyncTask.IsCompleted))
        //                {
        //                    //Debug.WriteLine("Examine: Launching task");
        //                    _asyncTask = Task.Factory.StartNew(StartIndexing, CancellationToken.None, TaskCreationOptions.None, TaskScheduler.Default);
        //                }
        //            }
        //        }
        //    }

        //}

        ///// <summary>
        ///// Processes the queue and checks if optimization needs to occur at the end
        ///// </summary>
        //void StartIndexing()
        //{
        //    if (!_isIndexing)
        //    {
        //        lock (_indexerLocker)
        //        {
        //            if (!_isIndexing)
        //            {
  
        //                _isIndexing = true;

        //                //keep processing until it is complete
        //                var numProcessedItems = 0;
        //                do
        //                {
        //                    numProcessedItems = ForceProcessQueueItems();
        //                } while (!_isCancelling && numProcessedItems > 0);

        //                //if there are enough commits, then we'll run an optimization
        //                if (CommitCount >= OptimizationCommitThreshold)
        //                {
        //                    OptimizeIndex();
        //                    CommitCount = 0; //reset the counter
        //                }

        //                //reset the flag
        //                _isIndexing = false;

        //                OnIndexOperationComplete(new EventArgs());
        //            }
        //        }
        //    }

        //}

        
        protected void ProcessIndexOperation(IndexOperation item)
        {
            switch (item.Operation)
            {
                case IndexOperationType.Add:

                    //NOTE: No need to delete here. UpdateDocument is used when it is added.

                    ////check if it is already in our index
                    //var idResult = inMemorySearcher.Search(inMemorySearcher.CreateSearchCriteria().Id(int.Parse(item.Item.Id)).Compile());
                    ////if one is found, then delete it from the main index before the fast index is merged in
                    //if (idResult.Any())
                    //{
                    //    //do the delete but no commit
                    //    ProcessDeleteQueueItem(item, realWriter, false);
                    //}

                    if (ValidateDocument(item.Item.DataToIndex))
                    {
                        var node = ProcessIndexQueueItem(item, SearcherContext.Manager);
                        OnNodesIndexed(new IndexedNodesEventArgs(IndexerData, new[] {node}));
                    }
<<<<<<< HEAD
                    else
                    {
                        OnIgnoringNode(new IndexingNodeDataEventArgs(item.Item.DataToIndex, int.Parse(item.Item.Id), null, item.Item.IndexType));
                    }
                    break;
                case IndexOperationType.Delete:
                    ProcessDeleteQueueItem(item, SearcherContext.Manager, false);
                    break;
                default:
                    throw new ArgumentOutOfRangeException();
            }
=======
                }


                inMemoryWriter.Commit(); //commit changes!
                realWriter.Commit(); //commit the changes (this will process the deletes)


                //merge the index into the 'real' one
                realWriter.AddIndexesNoOptimize(new[] { inMemoryWriter.GetDirectory() });

                //this is required to ensure the index is written to during the same thread execution
                if (!RunAsync)
                {
                    realWriter.WaitForMerges();
                }

                //raise the completed event
                OnNodesIndexed(new IndexedNodesEventArgs(IndexerData, indexedNodes));

            }
            catch (Exception ex)
            {                              
                OnIndexingError(new IndexingErrorEventArgs("Error indexing queue items", -1, ex));
            }
            finally
            {
                
                if (inMemorySearcher != null)
                {
                    inMemorySearcher.GetSearcherContext().LuceneSearcher.Close();
                }
                CloseWriter(ref inMemoryWriter);
                CloseWriter(ref realWriter);
            }         
            return indexedNodes.Count;
                   
>>>>>>> f8ce5a16
        }


        protected void EnqueueIndexOperation(IndexOperation op)
        {
            ProcessIndexOperation(op);    
            //_indexQueue.Enqueue(op);
        }

        private Lucene.Net.Store.Directory _directory;

        /// <summary>
        /// Returns the Lucene Directory used to store the index
        /// </summary>
        /// <returns></returns>
		[SecuritySafeCritical]
        public virtual Lucene.Net.Store.Directory GetLuceneDirectory()
        {
            if (_directory == null)
            {
                //ensure all of the folders are created at startup   
                VerifyFolder(WorkingFolder);
                VerifyFolder(LuceneIndexFolder);
                _directory = new SimpleFSDirectory(LuceneIndexFolder);
            }
            return _directory;
        }

        /// <summary>
        /// Returns an index writer for the current directory
        /// </summary>
        /// <returns></returns>
		[SecuritySafeCritical]
        
        public virtual NrtManager GetIndexWriter()
        {
            EnsureIndex(false);
            return SearcherContext.Manager;
        }

        


        #endregion

        #region Private

        private void EnsureSpecialFields(Dictionary<string, string> fields, string nodeId, string type)
        {
            //ensure the special fields are added to the dictionary to be saved to file
            if (!fields.ContainsKey(IndexNodeIdFieldName))
                fields.Add(IndexNodeIdFieldName, nodeId);
            if (!fields.ContainsKey(IndexTypeFieldName))
                fields.Add(IndexTypeFieldName, type);
        }

     
        /// <summary>
        /// Tries to parse a type using the Type's type converter
        /// </summary>
        /// <typeparam name="T"></typeparam>
        /// <param name="val"></param>
        /// <param name="parsedVal"></param>
        /// <returns></returns>
        private static bool TryConvert<T>(string val, out object parsedVal)
            where T : struct
        {
            try
            {
                var t = typeof(T);
                TypeConverter tc = TypeDescriptor.GetConverter(t);
                parsedVal = (T)tc.ConvertFrom(val);
                return true;
            }
            catch (NotSupportedException)
            {
                parsedVal = null;
                return false;
            }

        }

        /// <summary>
        /// Adds 'special' fields to the Lucene index for use internally.
        /// By default this will add the __IndexType & __NodeId fields to the Lucene Index both specified by:
        /// - Field.Store.YES
        /// - Field.Index.NOT_ANALYZED_NO_NORMS
        /// - Field.TermVector.NO
        /// </summary>
        /// <param name="d"></param>
		[SecuritySafeCritical]
        private void AddSpecialFieldsToDocument(Document d, Dictionary<string, string> fields)
        {
            var specialFields = GetSpecialFieldsToIndex(fields);

            foreach (var s in specialFields)
            {
                //TODO: we're going to lower case the special fields, the Standard analyzer query parser always lower cases, so 
                //we need to do that... there might be a nicer way ?
                d.Add(new Field(s.Key, s.Value.ToLower(), Field.Store.YES, Field.Index.NOT_ANALYZED_NO_NORMS, Field.TermVector.NO));
            }
        }


        ///// <summary>
        ///// Creates a new in-memory index with a writer for it
        ///// </summary>
        ///// <returns></returns>
        //[SecuritySafeCritical]
        //private IndexWriter GetNewInMemoryWriter()
        //{
        //    return new IndexWriter(new Lucene.Net.Store.RAMDirectory(), IndexingAnalyzer, true, IndexWriter.MaxFieldLength.UNLIMITED);
        //}

        /// <summary>
        /// Reads the FileInfo passed in into a dictionary object and deletes it from the index
        /// </summary>
        /// <param name="op"></param>
        /// <param name="iw"></param>
        /// <param name="performCommit"></param>
		[SecuritySafeCritical]
        private void ProcessDeleteQueueItem(IndexOperation op, NrtManager iw, bool performCommit = true)
        {
           
            //if the id is empty then remove the whole type
            if (string.IsNullOrEmpty(op.Item.Id))
            {
                DeleteFromIndex(new Term(IndexTypeFieldName, op.Item.IndexType), iw, performCommit);
            }
            else
            {
                DeleteFromIndex(new Term(IndexNodeIdFieldName, op.Item.Id), iw, performCommit);    
            }

            CommitCount++;
        }

		[SecuritySafeCritical]
        private IndexedNode ProcessIndexQueueItem(IndexOperation op, NrtManager writer)
        {
            //get the node id
            var nodeId = int.Parse(op.Item.Id);

            //now, add the index with our dictionary object
            var fields = GetDataToIndex(op.Item.DataToIndex, op.Item.IndexType);
            EnsureSpecialFields(fields, op.Item.Id, op.Item.IndexType);

            AddDocument(fields, writer, nodeId, op.Item.IndexType);

            CommitCount++;

            return new IndexedNode() {NodeId = nodeId, Type = op.Item.IndexType};
        }

        //[SecuritySafeCritical]
        //private void CloseWriter(ref IndexWriter writer)
        //{
        //    if (writer != null)
        //    {
        //        writer.Close();
        //        writer = null;
        //    }
        //}

        /// <summary>
        /// Creates the folder if it does not exist.
        /// </summary>
        /// <param name="folder"></param>
        private void VerifyFolder(DirectoryInfo folder)
        {
            
            if (!System.IO.Directory.Exists(folder.FullName))
            {
                lock (_folderLocker)
                {
                    if (!System.IO.Directory.Exists(folder.FullName))
                    {
                        folder.Create();
                        folder.Refresh();
                    }
                }
            }

        }


        #endregion

        #region IDisposable Members

        protected bool _disposed;

        /// <summary>
        /// Checks the disposal state of the objects
        /// </summary>
        protected void CheckDisposed()
        {
            if (_disposed)
                throw new ObjectDisposedException("LuceneExamine.BaseLuceneExamineIndexer");
        }

        /// <summary>
        /// When the object is disposed, all data should be written
        /// </summary>
        public void Dispose()
        {
            this.CheckDisposed();
            this.Dispose(true);
            GC.SuppressFinalize(this);
            this._disposed = true;
        }

        /// <summary>
        /// Releases unmanaged and - optionally - managed resources
        /// </summary>
        /// <param name="disposing"><c>true</c> to release both managed and unmanaged resources; <c>false</c> to release only unmanaged resources.</param>
        protected virtual void Dispose(bool disposing)
        {
            this.CheckDisposed();
            if (disposing)
            {
                //_isCancelling = true;
                //this._fileWatcher.Dispose();
            }
                
        }

        #endregion
    }
}
<|MERGE_RESOLUTION|>--- conflicted
+++ resolved
@@ -1,1755 +1,1572 @@
-﻿using System;
-using System.Collections;
-using System.Collections.Concurrent;
-using System.Collections.Generic;
-using System.Collections.Specialized;
-using System.IO;
-using System.Linq;
-using System.Security;
-using System.Text;
-using System.Threading;
-using System.Threading.Tasks;
-using System.Web;
-using System.Xml.Linq;
-using Examine;
-using Examine.LuceneEngine.Faceting;
-using Examine.Providers;
-using Examine.Session;
-using Lucene.Net.Analysis;
-using Lucene.Net.Analysis.Standard;
-using Lucene.Net.Contrib.Management;
-using Lucene.Net.Documents;
-using Lucene.Net.Index;
-using Lucene.Net.QueryParsers;
-using Lucene.Net.Store;
-using Examine.LuceneEngine.Config;
-using Lucene.Net.Util;
-using System.ComponentModel;
-using System.Xml;
-using LuceneManager.Infrastructure;
-
-namespace Examine.LuceneEngine.Providers
-{
-    ///<summary>
-    /// Abstract object containing all of the logic used to use Lucene as an indexer
-    ///</summary>
-    public abstract class LuceneIndexer : BaseIndexProvider, IDisposable
-    {
-        #region Constructors
-
-        /// <summary>
-        /// Default constructor.        
-        /// If using this constructor, DO call EnsureIndex(false) when the indexer is initialized.
-        /// </summary>
-        protected LuceneIndexer()
-        {
-            OptimizationCommitThreshold = 100;
-            AutomaticallyOptimize = true;
-        }
-
-        /// <summary>
-        /// Constructor to allow for creating an indexer at runtime
-        /// </summary>
-        /// <param name="indexerData"></param>
-        /// <param name="workingFolder"></param>
-        /// <param name="analyzer"></param>
-        /// <param name="async"></param>
-		[SecuritySafeCritical]
-        protected LuceneIndexer(IIndexCriteria indexerData, DirectoryInfo workingFolder, Analyzer analyzer, bool async)
-            : base(indexerData)
-        {
-            //set up our folders based on the index path
-            WorkingFolder = workingFolder;
-            LuceneIndexFolder = new DirectoryInfo(Path.Combine(workingFolder.FullName, "Index"));
-
-            IndexingAnalyzer = analyzer;
-
-            //create our internal searcher, this is useful for inheritors to be able to search their own indexes inside of their indexer
-            InternalSearcher = new LuceneSearcher(WorkingFolder, IndexingAnalyzer);
-
-            //IndexSecondsInterval = 5;
-            OptimizationCommitThreshold = 100;
-            AutomaticallyOptimize = true;
-            RunAsync = async;
-
-            EnsureIndex(false);
-        }
-
-		[SecuritySafeCritical]
-		protected LuceneIndexer(IIndexCriteria indexerData, Lucene.Net.Store.Directory luceneDirectory, Analyzer analyzer, bool async)
-			: base(indexerData)
-		{			
-			WorkingFolder = null;
-			LuceneIndexFolder = null;
-			_directory = luceneDirectory;
-
-			IndexingAnalyzer = analyzer;
-
-			//create our internal searcher, this is useful for inheritors to be able to search their own indexes inside of their indexer
-			InternalSearcher = new LuceneSearcher(luceneDirectory, IndexingAnalyzer);
-
-			//IndexSecondsInterval = 5;
-			OptimizationCommitThreshold = 100;
-			AutomaticallyOptimize = true;
-			RunAsync = async;
-
-            EnsureIndex(false);
-		}
-
-        #endregion
-
-        #region Initialize
-
-        /// <summary>
-        /// Set up all properties for the indexer based on configuration information specified. This will ensure that
-        /// all of the folders required by the indexer are created and exist. This will also create an instruction
-        /// file declaring the computer name that is part taking in the indexing. This file will then be used to
-        /// determine the master indexer machine in a load balanced environment (if one exists).
-        /// </summary>
-        /// <param name="name">The friendly name of the provider.</param>
-        /// <param name="config">A collection of the name/value pairs representing the provider-specific attributes specified in the configuration for this provider.</param>
-        /// <exception cref="T:System.ArgumentNullException">
-        /// The name of the provider is null.
-        /// </exception>
-        /// <exception cref="T:System.ArgumentException">
-        /// The name of the provider has a length of zero.
-        /// </exception>
-        /// <exception cref="T:System.InvalidOperationException">
-        /// An attempt is made to call <see cref="M:System.Configuration.Provider.ProviderBase.Initialize(System.String,System.Collections.Specialized.NameValueCollection)"/> on a provider after the provider has already been initialized.
-        /// </exception>
-		[SecuritySafeCritical]
-        public override void Initialize(string name, System.Collections.Specialized.NameValueCollection config)
-        {
-            base.Initialize(name, config);
-
-            if (config["autoOptimizeCommitThreshold"] == null)
-            {
-                OptimizationCommitThreshold = 100;
-            }
-            else
-            {
-                int autoCommitThreshold;
-                if (int.TryParse(config["autoOptimizeCommitThreshold"], out autoCommitThreshold))
-                {
-                    OptimizationCommitThreshold = autoCommitThreshold;
-                }
-                else
-                {
-                    throw new FormatException("Could not parse autoCommitThreshold value into an integer");
-                }
-            }
-
-            if (config["autoOptimize"] == null)
-            {
-                AutomaticallyOptimize = true;
-            }
-            else
-            {
-                bool autoOptimize;
-                if (bool.TryParse(config["autoOptimize"], out autoOptimize))
-                {
-                    AutomaticallyOptimize = autoOptimize;
-                }
-                else
-                {
-                    throw new FormatException("Could not parse autoOptimize value into a boolean");
-                }
-
-            }
-
-            //Need to check if the index set or IndexerData is specified...
-
-            if (config["indexSet"] == null && IndexerData == null)
-            {
-                //if we don't have either, then we'll try to set the index set by naming conventions
-                var found = false;
-                if (name.EndsWith("Indexer"))
-                {
-                    var setNameByConvension = name.Remove(name.LastIndexOf("Indexer")) + "IndexSet";
-                    //check if we can assign the index set by naming convention
-                    var set = IndexSets.Instance.Sets.Cast<IndexSet>()
-                        .Where(x => x.SetName == setNameByConvension)
-                        .SingleOrDefault();
-
-                    if (set != null)
-                    {
-                        //we've found an index set by naming conventions :)
-                        IndexSetName = set.SetName;
-
-                        //get the index criteria and ensure folder
-                        IndexerData = GetIndexerData(IndexSets.Instance.Sets[IndexSetName]);
-
-                        //now set the index folders
-                        WorkingFolder = IndexSets.Instance.Sets[IndexSetName].IndexDirectory;
-                        LuceneIndexFolder = new DirectoryInfo(Path.Combine(IndexSets.Instance.Sets[IndexSetName].IndexDirectory.FullName, "Index"));
-
-                        found = true;
-                    }
-                }
-
-                if (!found)
-                    throw new ArgumentNullException("indexSet on LuceneExamineIndexer provider has not been set in configuration and/or the IndexerData property has not been explicitly set");
-
-            }
-            else if (config["indexSet"] != null)
-            {
-                //if an index set is specified, ensure it exists and initialize the indexer based on the set
-
-                if (IndexSets.Instance.Sets[config["indexSet"]] == null)
-                {
-                    throw new ArgumentException("The indexSet specified for the LuceneExamineIndexer provider does not exist");
-                }
-                else
-                {
-                    IndexSetName = config["indexSet"];
-
-                    //get the index criteria and ensure folder
-                    IndexerData = GetIndexerData(IndexSets.Instance.Sets[IndexSetName]);
-
-                    //now set the index folders
-                    WorkingFolder = IndexSets.Instance.Sets[IndexSetName].IndexDirectory;
-                    LuceneIndexFolder = new DirectoryInfo(Path.Combine(IndexSets.Instance.Sets[IndexSetName].IndexDirectory.FullName, "Index"));
-                }
-            }
-
-            if (config["analyzer"] != null)
-            {
-                //this should be a fully qualified type
-                var analyzerType = Type.GetType(config["analyzer"]);
-                IndexingAnalyzer = (Analyzer)Activator.CreateInstance(analyzerType);
-            }
-            else
-            {
-                IndexingAnalyzer = new StandardAnalyzer(Lucene.Net.Util.Version.LUCENE_29);
-            }
-
-            //create our internal searcher, this is useful for inheritors to be able to search their own indexes inside of their indexer
-            InternalSearcher = new LuceneSearcher(WorkingFolder, IndexingAnalyzer);
-
-            RunAsync = true;
-            if (config["runAsync"] != null)
-            {
-                RunAsync = bool.Parse(config["runAsync"]);
-            }
-
-            CommitCount = 0;
-
-            EnsureIndex(false);
-        }
-
-        #endregion
-
-        #region Constants & Fields
-
-        /// <summary>
-        /// The prefix characters denoting a special field stored in the lucene index for use internally
-        /// </summary>
-        public const string SpecialFieldPrefix = "__";
-
-        /// <summary>
-        /// The prefix added to a field when it is included in the index for sorting
-        /// </summary>
-        public const string SortedFieldNamePrefix = "__Sort_";
-
-        /// <summary>
-        /// Used to store a non-tokenized key for the document
-        /// </summary>
-        public const string IndexTypeFieldName = "__IndexType";
-
-        /// <summary>
-        /// Used to store a non-tokenized type for the document
-        /// </summary>
-        public const string IndexNodeIdFieldName = "__NodeId";
-
-        /// <summary>
-        /// Used to perform thread locking
-        /// </summary>
-        private readonly object _indexerLocker = new object();
-
-        /// <summary>
-        /// used to thread lock calls for creating and verifying folders
-        /// </summary>
-        private readonly object _folderLocker = new object();
-
-        /// <summary>
-        /// Used for double check locking during an index operation
-        /// </summary>
-        private volatile bool _isIndexing = false;
-
-        //private System.Timers.Timer _fileWatcher = null;
-        //private System.Timers.ElapsedEventHandler FileWatcher_ElapsedEventHandler;
-
-        /// <summary>
-        /// We need an internal searcher used to search against our own index.
-        /// This is used for finding all descendant nodes of a current node when deleting indexes.
-        /// </summary>
-        protected BaseSearchProvider InternalSearcher { get; private set; }
-
-        ///// <summary>
-        ///// This is our threadsafe queue of items which can be read by our background worker to process the queue
-        ///// </summary>
-        //private readonly ConcurrentQueue<IndexOperation> _indexQueue = new ConcurrentQueue<IndexOperation>();
-
-        ///// <summary>
-        ///// The async task that runs during an async indexing operation
-        ///// </summary>
-        //private Task _asyncTask;
-
-        ///// <summary>
-        ///// Used to cancel the async operation
-        ///// </summary>
-        //private volatile bool _isCancelling = false;
-
-        //private bool _hasIndex = false;
-
-        #endregion
-
-        #region Static Helpers
-
-        /// <summary>
-        /// Converts a DateTime to total number of milliseconds for storage in a numeric field
-        /// </summary>
-        /// <param name="t">The t.</param>
-        /// <returns></returns>
-        public static long DateTimeToTicks(DateTime t)
-        {
-            return t.Ticks;
-        }
-
-        /// <summary>
-        /// Converts a DateTime to total number of seconds for storage in a numeric field
-        /// </summary>
-        /// <param name="t">The t.</param>
-        /// <returns></returns>
-        public static double DateTimeToSeconds(DateTime t)
-        {
-            return (t - DateTime.MinValue).TotalSeconds;
-        }
-
-        /// <summary>
-        /// Converts a DateTime to total number of minutes for storage in a numeric field
-        /// </summary>
-        /// <param name="t"></param>
-        /// <returns></returns>
-        public static double DateTimeToMinutes(DateTime t)
-        {
-            return (t - DateTime.MinValue).TotalMinutes;
-        }
-
-        /// <summary>
-        /// Converts a DateTime to total number of hours for storage in a numeric field
-        /// </summary>
-        /// <param name="t"></param>
-        /// <returns></returns>
-        public static double DateTimeToHours(DateTime t)
-        {
-            return (t - DateTime.MinValue).TotalHours;
-        }
-
-        /// <summary>
-        /// Converts a DateTime to total number of days for storage in a numeric field
-        /// </summary>
-        /// <param name="t"></param>
-        /// <returns></returns>
-        public static double DateTimeToDays(DateTime t)
-        {
-            return (t - DateTime.MinValue).TotalDays;
-        }
-
-        /// <summary>
-        /// Converts a number of milliseconds to a DateTime from DateTime.MinValue
-        /// </summary>
-        /// <param name="ticks"></param>
-        /// <returns></returns>
-        public static DateTime DateTimeFromTicks(long ticks)
-        {
-            return new DateTime(ticks);
-        }
-
-        /// <summary>
-        /// Converts a number of seconds to a DateTime from DateTime.MinValue
-        /// </summary>
-        /// <param name="seconds"></param>
-        /// <returns></returns>
-        public static DateTime DateTimeFromSeconds(double seconds)
-        {
-            return DateTime.MinValue.AddSeconds(seconds);
-        }
-
-        /// <summary>
-        /// Converts a number of minutes to a DateTime from DateTime.MinValue
-        /// </summary>
-        /// <param name="minutes"></param>
-        /// <returns></returns>
-        public static DateTime DateTimeFromMinutes(double minutes)
-        {
-            return DateTime.MinValue.AddMinutes(minutes);
-        }
-
-        /// <summary>
-        /// Converts a number of hours to a DateTime from DateTime.MinValue
-        /// </summary>
-        /// <param name="hours"></param>
-        /// <returns></returns>
-        public static DateTime DateTimeFromHours(double hours)
-        {
-            return DateTime.MinValue.AddHours(hours);
-        }
-
-        /// <summary>
-        /// Converts a number of days to a DateTime from DateTime.MinValue
-        /// </summary>
-        /// <param name="days"></param>
-        /// <returns></returns>
-        public static DateTime DateTimeFromDays(double days)
-        {
-            return DateTime.MinValue.AddDays(days);
-        }
-
-
-        #endregion
-
-        #region Properties
-
-
-        ///<summary>
-        /// This will automatically optimize the index every 'AutomaticCommitThreshold' commits
-        ///</summary>
-        [Obsolete("No longer used. Background thread handles optimization")]
-        public bool AutomaticallyOptimize { get; protected set; }
-
-        /// <summary>
-        /// The number of commits to wait for before optimizing the index if AutomaticallyOptimize = true
-        /// </summary>
-        [Obsolete("No longer used. Background thread handles optimization")]
-        public int OptimizationCommitThreshold { get; protected internal set; }
-
-	    /// <summary>
-	    /// The analyzer to use when indexing content, by default, this is set to StandardAnalyzer
-	    /// </summary>
-	    public Analyzer IndexingAnalyzer
-	    {
-			[SecuritySafeCritical]
-		    get;
-			[SecuritySafeCritical]
-			protected set;
-	    }
-
-        /// <summary>
-        /// Used to keep track of how many index commits have been performed.
-        /// This is used to determine when index optimization needs to occur.
-        /// </summary>
-        public int CommitCount { get; protected internal set; }
-
-        /// <summary>
-        /// Indicates whether or this system will process the queue items asynchonously. Default is true.
-        /// </summary>
-        [Obsolete("Items are added synchroniously and commits and reopens are handled asynchroniously")]
-        public bool RunAsync { get; protected internal set; }
-
-        /// <summary>
-        /// The folder that stores the Lucene Index files
-        /// </summary>
-        public DirectoryInfo LuceneIndexFolder { get; private set; }
-
-        /// <summary>
-        /// The base folder that contains the queue and index folder and the indexer executive files
-        /// </summary>
-        public DirectoryInfo WorkingFolder { get; private set; }
-
-        /// <summary>
-        /// The index set name which references an Examine <see cref="IndexSet"/>
-        /// </summary>
-        public string IndexSetName { get; private set; }
-
-        #endregion
-
-        #region Events
-
-        /// <summary>
-        /// Occurs when [index optimizing].
-        /// </summary>
-        public event EventHandler IndexOptimizing;
-
-        ///<summary>
-        /// Occurs when the index is finished optmizing
-        ///</summary>
-        public event EventHandler IndexOptimized;
-
-        /// <summary>
-        /// Fires once an index operation is completed
-        /// </summary>
-        public event EventHandler IndexOperationComplete;
-
-        /// <summary>
-        /// Occurs when [document writing].
-        /// </summary>
-        public event EventHandler<DocumentWritingEventArgs> DocumentWriting;
-        
-        #endregion
-
-        #region Event handlers
-        
-        /// <summary>
-        /// Called when an indexing error occurs
-        /// </summary>
-        /// <param name="e"></param>
-        /// <param name="resetIndexingFlag">set to true if the IsIndexing flag should be reset (set to false) so future indexing operations can occur</param>
-        protected void OnIndexingError(IndexingErrorEventArgs e, bool resetIndexingFlag)
-        {
-            if (resetIndexingFlag)
-            {
-                //reset our volatile flag... something else funny is going on but we don't want this to prevent ALL future operations
-                _isIndexing = false;
-            }
-
-            OnIndexingError(e);
-        }
-
-        /// <summary>
-        /// Called when an indexing error occurs
-        /// </summary>
-        /// <param name="e"></param>
-        protected override void OnIndexingError(IndexingErrorEventArgs e)
-        {
-            base.OnIndexingError(e);
-
-            //TODO: Maybe this exception shouldn't propagate to the user directly.
-            if (!RunAsync)
-            {
-                var msg = "Indexing Error Occurred: " + e.Message;
-                if (e.InnerException != null)
-                    msg += ". ERROR: " + e.InnerException.Message;
-                throw new Exception(msg, e.InnerException);
-            }
-
-        }
-
-        protected virtual void OnDocumentWriting(DocumentWritingEventArgs docArgs)
-        {
-            if (DocumentWriting != null)
-                DocumentWriting(this, docArgs);
-        }
-
-        protected virtual void OnIndexOptimizing(EventArgs e)
-        {
-            if (IndexOptimizing != null)
-                IndexOptimizing(this, e);
-        }
-
-        protected virtual void OnIndexOptimized(EventArgs e)
-        {
-            if (IndexOptimized != null)
-                IndexOptimized(this, e);
-        }
-
-        protected virtual void OnIndexOperationComplete(EventArgs e)
-        {
-            if (IndexOperationComplete != null)
-                IndexOperationComplete(this, e);
-        }
-
-        /// <summary>
-        /// This is here for inheritors to deal with if there's a duplicate entry in the fields dictionary when trying to index.
-        /// The system by default just ignores duplicates but this will give inheritors a chance to do something about it (i.e. logging, alerting...)
-        /// </summary>
-        /// <param name="nodeId"></param>
-        /// <param name="indexSetName"></param>
-        /// <param name="fieldName"></param>
-        protected virtual void OnDuplicateFieldWarning(int nodeId, string indexSetName, string fieldName) { }
-
-        #endregion
-
-        #region Provider implementation
-        
-
-        /// <summary>
-        /// Forces a particular XML node to be reindexed
-        /// </summary>
-        /// <param name="node">XML node to reindex</param>
-        /// <param name="type">Type of index to use</param>
-        public override void ReIndexNode(XElement node, string type)
-        {   
-            //now index the single node
-            AddSingleNodeToIndex(node, type);
-        }
-
-        private volatile SearcherContext _searcherContext;
-        public SearcherContext SearcherContext
-        {
-            get { return _searcherContext; }
-        }
-
-        /// <summary>
-        /// Ensures that only one thread creates the searcher context
-        /// </summary>
-        private object _createLock = new object();
-
-        /// <summary>
-        /// Indicates that the index was created
-        /// </summary>
-        private bool _indexIsNew;
-
-        /// <summary>
-        /// Returns true if the index has just been created.
-        /// On later requests it will return false
-        /// </summary>
-        /// <returns></returns>
-        protected bool WasIndexCreated()
-        {
-            if (_indexIsNew)
-            {
-                _indexIsNew = false;
-                return true;
-            }
-
-            return false;
-        }
-
-        /// <summary>
-        /// Creates a brand new index, this will override any existing index with an empty one
-        /// </summary>
-		[SecuritySafeCritical]
-        public void EnsureIndex(bool forceOverwrite)
-        {
-            if (_searcherContext == null)            
-            {
-                lock (_createLock)
-                {                    
-                    if (_searcherContext == null)
-                    {
-                        _indexIsNew = IndexExists();
-
-                        SearcherContexts.Instance.RegisterContext(
-                            _searcherContext = new SearcherContext(GetLuceneDirectory(), IndexingAnalyzer));
-                        _searcherContext.Manager.Tracker = ExamineSession.TrackGeneration;
-                    }
-                }
-
-            }            
-
-            if (forceOverwrite)
-            {
-                _searcherContext.Manager.DeleteAll();
-            }            
-        }
-
-        /// <summary>
-        /// Rebuilds the entire index from scratch for all index types
-        /// </summary>
-        /// <remarks>This will completely delete the index and recreate it</remarks>
-        public override void RebuildIndex()
-        {
-            EnsureIndex(true);
-
-            //call abstract method
-            PerformIndexRebuild();
-        }
-
-        /// <summary>
-        /// Deletes a node from the index.                
-        /// </summary>
-        /// <remarks>
-        /// When a content node is deleted, we also need to delete it's children from the index so we need to perform a 
-        /// custom Lucene search to find all decendents and create Delete item queues for them too.
-        /// </remarks>
-        /// <param name="nodeId">ID of the node to delete</param>
-        public override void DeleteFromIndex(string nodeId)
-        {
-            EnqueueIndexOperation(new IndexOperation()
-                {
-                    Operation = IndexOperationType.Delete,
-                    Item = new IndexItem(null, "", nodeId)
-                });
-
-            
-            //SafelyProcessQueueItems();
-        }
-
-        /// <summary>
-        /// Re-indexes all data for the index type specified
-        /// </summary>
-        /// <param name="type"></param>
-        public override void IndexAll(string type)
-        {
-            //check if the index doesn't exist, and if so, create it and reindex everything
-            if (WasIndexCreated())
-            {
-                RebuildIndex();
-                return;
-            }
-            else
-            {
-                var op = new IndexOperation()
-                    {
-                        Operation = IndexOperationType.Delete,
-                        Item = new IndexItem(null, type, string.Empty)
-                    };
-                EnqueueIndexOperation(op);                
-            }
-
-            //now do the indexing...
-            PerformIndexAll(type);
-        }
-
-        #endregion
-
-        /// <summary>
-        /// This wil optimize the index for searching, this gets executed when this class instance is instantiated.
-        /// </summary>
-        /// <remarks>
-        /// This can be an expensive operation and should only be called when there is no indexing activity
-        /// </remarks>
-		[SecuritySafeCritical]
-        public void OptimizeIndex()
-        {
-            EnsureIndex(false);
-
-            SearcherContext.Committer.OptimizeNow();
-
-            //TODO: Hook into searchcontexts comitter thread to optimize
-
-
-            //IndexWriter writer = null;
-            //try
-            //{
-            //    if (!IndexExists())
-            //        return;
-
-<<<<<<< HEAD
-            //    //check if the index is ready to be written to.
-            //    if (!IndexReady())
-            //    {
-            //        OnIndexingError(new IndexingErrorEventArgs("Cannot optimize index, the index is currently locked", -1, null), true);
-            //        return;
-            //    }
-
-            //    OnIndexOptimizing(new EventArgs());
-
-            //    //open the writer for optization
-            //    writer = GetIndexWriter();
-
-            //    //wait for optimization to complete (true)
-            //    writer.Optimize(true);
-
-            //    OnIndexOptimized(new EventArgs());
-            //}
-            //catch (Exception ex)
-            //{
-            //    OnIndexingError(new IndexingErrorEventArgs("Error optimizing Lucene index", -1, ex));
-            //}
-            //finally
-            //{
-            //    CloseWriter(ref writer);
-            //}
-=======
-                OnIndexOptimized(new EventArgs());
-            }
-            catch (Exception ex)
-            {                
-                OnIndexingError(new IndexingErrorEventArgs("Error optimizing Lucene index", -1, ex));
-            }
-            finally
-            {
-                CloseWriter(ref writer);
-            }
->>>>>>> f8ce5a16
-
-        }
-
-        #region Protected
-
-        /// <summary>
-        /// This will add a number of nodes to the index
-        /// </summary>        
-        /// <param name="nodes"></param>
-        /// <param name="type"></param>
-        protected void AddNodesToIndex(IEnumerable<XElement> nodes, string type)
-        {
-
-            //check if the index doesn't exist, and if so, create it and reindex everything, this will obviously index this
-            //particular node
-            if (WasIndexCreated())
-            {
-                RebuildIndex();
-                return;
-            }
-            
-            foreach (XElement node in nodes)
-            {
-                EnqueueIndexOperation(new IndexOperation()
-                {
-                    Operation = IndexOperationType.Add,
-                    Item = new IndexItem(node, type, (string)node.Attribute("id"))
-                });
-            }
-
-            //run the indexer on all queued files
-            //SafelyProcessQueueItems();
-        }
-
-        /// <summary>
-        /// Called to perform the operation to do the actual indexing of an index type after the lucene index has been re-initialized.
-        /// </summary>
-        /// <param name="type"></param>
-        protected abstract void PerformIndexAll(string type);
-
-        /// <summary>
-        /// Called to perform the actual rebuild of the indexes once the lucene index has been re-initialized.
-        /// </summary>
-        protected abstract void PerformIndexRebuild();
-
-        /// <summary>
-        /// Returns IIndexCriteria object from the IndexSet
-        /// </summary>
-        /// <param name="indexSet"></param>
-        protected virtual IIndexCriteria GetIndexerData(IndexSet indexSet)
-        {
-            return new IndexCriteria(
-                indexSet.IndexAttributeFields.Cast<IIndexField>().ToArray(),
-                indexSet.IndexUserFields.Cast<IIndexField>().ToArray(),
-                indexSet.IncludeNodeTypes.ToList().Select(x => x.Name).ToArray(),
-                indexSet.ExcludeNodeTypes.ToList().Select(x => x.Name).ToArray(),
-                indexSet.IndexParentId);
-        }
-
-        /// <summary>
-        /// Checks if the index is ready to open/write to.
-        /// </summary>
-        /// <returns></returns>
-		[SecuritySafeCritical]
-        protected bool IndexReady()
-        {
-            return (!IndexWriter.IsLocked(GetLuceneDirectory()));
-        }
-
-        /// <summary>
-        /// Check if there is an index in the index folder
-        /// </summary>
-        /// <returns></returns>
-		[SecuritySafeCritical]
-        public override bool IndexExists()
-        {
-            return IndexReader.IndexExists(GetLuceneDirectory());
-        }
-
-        /// <summary>
-        /// Adds single node to index. If the node already exists, a duplicate will probably be created,
-        /// To re-index, use the ReIndexNode method.
-        /// </summary>
-        /// <param name="node">The node to index.</param>
-        /// <param name="type">The type to store the node as.</param>
-        protected virtual void AddSingleNodeToIndex(XElement node, string type)
-        {   
-            AddNodesToIndex(new XElement[] { node }, type);
-        }
-
-
-        /// <summary>
-        /// Removes the specified term from the index
-        /// </summary>
-        /// <param name="indexTerm"></param>
-        /// <param name="iw"></param>
-        /// <param name="performCommit">Obsolete. Doesn't have any effect</param>
-        /// <returns>Boolean if it successfully deleted the term, or there were on errors</returns>
-		[SecuritySafeCritical]
-        protected bool DeleteFromIndex(Term indexTerm, NrtManager iw, bool performCommit = true)
-        {
-            int nodeId = -1;
-            if (indexTerm.Field() == "id")
-                int.TryParse(indexTerm.Text(), out nodeId);
-
-            try
-            {
-                //if the index doesn't exist, then no don't attempt to open it.
-                if (!IndexExists())
-                    return true;
-
-                iw.DeleteDocuments(indexTerm);
-                
-
-                OnIndexDeleted(new DeleteIndexEventArgs(new KeyValuePair<string, string>(indexTerm.Field(), indexTerm.Text())));
-                return true;
-            }
-            catch (Exception ee)
-            {
-                OnIndexingError(new IndexingErrorEventArgs("Error deleting Lucene index", nodeId, ee));
-                return false;
-            }
-        }
-
-        /// <summary>
-        /// Ensures that the node being indexed is of a correct type and is a descendent of the parent id specified.
-        /// </summary>
-        /// <param name="node"></param>
-        /// <returns></returns>
-        protected virtual bool ValidateDocument(XElement node)
-        {
-            //check if this document is of a correct type of node type alias
-            if (IndexerData.IncludeNodeTypes.Any())
-                if (!IndexerData.IncludeNodeTypes.Contains(node.ExamineNodeTypeAlias()))
-                    return false;
-
-            //if this node type is part of our exclusion list, do not validate
-            if (IndexerData.ExcludeNodeTypes.Any())
-                if (IndexerData.ExcludeNodeTypes.Contains(node.ExamineNodeTypeAlias()))
-                    return false;
-
-            return true;
-        }
-
-
-        /// <summary>
-        /// Translates the XElement structure into a dictionary object to be indexed.
-        /// </summary>
-        /// <remarks>
-        /// This is used when re-indexing an individual node since this is the way the provider model works.
-        /// For this provider, it will use a very similar XML structure as umbraco 4.0.x:
-        /// </remarks>
-        /// <example>
-        /// <code>
-        /// <![CDATA[
-        /// <root>
-        ///     <node id="1234" nodeTypeAlias="yourIndexType">
-        ///         <data alias="fieldName1">Some data</data>
-        ///         <data alias="fieldName2">Some other data</data>
-        ///     </node>
-        ///     <node id="345" nodeTypeAlias="anotherIndexType">
-        ///         <data alias="fieldName3">More data</data>
-        ///     </node>
-        /// </root>
-        /// ]]>
-        /// </code>        
-        /// </example>
-        /// <param name="node"></param>
-        /// <param name="type"></param>
-        /// <returns></returns>
-        protected virtual Dictionary<string, string> GetDataToIndex(XElement node, string type)
-        {
-            var values = new Dictionary<string, string>();
-
-            var nodeId = int.Parse(node.Attribute("id").Value);
-
-            // Add umbraco node properties 
-            foreach (var field in IndexerData.StandardFields)
-            {
-                string val = node.SelectExaminePropertyValue(field.Name);
-                var args = new IndexingFieldDataEventArgs(node, field.Name, val, true, nodeId);
-                OnGatheringFieldData(args);
-                val = args.FieldValue;
-
-                //don't add if the value is empty/null                
-                if (!string.IsNullOrEmpty(val))
-                {
-                    if (values.ContainsKey(field.Name))
-                    {
-                        OnDuplicateFieldWarning(nodeId, IndexSetName, field.Name);
-                    }
-                    else
-                    {
-                        values.Add(field.Name, val);    
-                    }                    
-                }
-
-            }
-
-            // Get all user data that we want to index and store into a dictionary 
-            foreach (var field in IndexerData.UserFields)
-            {
-                // Get the value of the data                
-                string value = node.SelectExamineDataValue(field.Name);
-
-                //raise the event and assign the value to the returned data from the event
-                var indexingFieldDataArgs = new IndexingFieldDataEventArgs(node, field.Name, value, false, nodeId);
-                OnGatheringFieldData(indexingFieldDataArgs);
-                value = indexingFieldDataArgs.FieldValue;
-
-                //don't add if the value is empty/null
-                if (!string.IsNullOrEmpty(value))
-                {
-                    if (values.ContainsKey(field.IndexName))
-                    {
-                        OnDuplicateFieldWarning(nodeId, IndexSetName, field.Name);
-                    }
-                    else
-                    {
-                        values.Add(field.IndexName, value);
-                    }    
-                }
-            }
-
-            
-
-            //raise the event and assign the value to the returned data from the event
-            var indexingNodeDataArgs = new IndexingNodeDataEventArgs(node, nodeId, values, type);
-            OnGatheringNodeData(indexingNodeDataArgs);
-            values = indexingNodeDataArgs.Fields;
-
-            return values;
-        }
-
-        /// <summary>
-        /// 
-        /// </summary>
-        /// <param name="fieldName"></param>
-        /// <returns></returns>
-        protected virtual FieldIndexTypes GetPolicy(string fieldName)
-        {
-            return FieldIndexTypes.ANALYZED;
-        }
-
-        /// <summary>
-        /// 
-        /// </summary>
-        /// <param name="fieldIndex"></param>
-        /// <returns></returns>
-        [SecuritySafeCritical]
-        private Field.Index TranslateFieldIndexTypeToLuceneType(FieldIndexTypes fieldIndex)
-        {
-            switch (fieldIndex)
-            {
-                case FieldIndexTypes.ANALYZED:
-                    return Field.Index.ANALYZED;
-
-                case FieldIndexTypes.ANALYZED_NO_NORMS:
-                    return Field.Index.ANALYZED_NO_NORMS;
-
-                case FieldIndexTypes.NO:
-                    return Field.Index.NO;
-
-                case FieldIndexTypes.NOT_ANALYZED:
-                    return Field.Index.NOT_ANALYZED;
-
-                case FieldIndexTypes.NOT_ANALYZED_NO_NORMS:
-                    return Field.Index.NOT_ANALYZED_NO_NORMS;
-
-                default:
-                    throw new Exception("Unknown field index type");
-            }
-        }
-
-
-        /// <summary>
-        /// Collects the data for the fields and adds the document which is then committed into Lucene.Net's index
-        /// </summary>
-        /// <param name="fields">The fields and their associated data.</param>
-        /// <param name="writer">The writer that will be used to update the Lucene index.</param>
-        /// <param name="nodeId">The node id.</param>
-        /// <param name="type">The type to index the node as.</param>
-        /// <remarks>
-        /// This will normalize (lowercase) all text before it goes in to the index.
-        /// </remarks>
-		[SecuritySafeCritical]
-        protected virtual void AddDocument(Dictionary<string, string> fields, NrtManager writer, int nodeId, string type)
-        {
-            var args = new IndexingNodeEventArgs(nodeId, fields, type);
-            OnNodeIndexing(args);
-            if (args.Cancel)
-                return;
-
-            var d = new Document();
-
-            //Add node id with payload term for fast retrieval in ReaderData              
-            d.Add(new ExternalIdField(nodeId));
-
-
-            //get all index set fields that are defined
-            var indexSetFields = IndexerData.UserFields.Concat(IndexerData.StandardFields.ToList()).ToArray();
-
-            //add all of our fields to the document index individually, don't include the special fields if they exists            
-            var validFields = fields.Where(x => !x.Key.StartsWith(SpecialFieldPrefix)).ToArray();
-
-            foreach (var x in validFields)
-            {
-                var ourPolicyType = GetPolicy(x.Key);
-                var lucenePolicy = TranslateFieldIndexTypeToLuceneType(ourPolicyType);
-
-                //copy local
-                var x1 = x;
-                var indexedFields = indexSetFields.Where(o => o.IndexName == x1.Key).ToArray();
-                
-                if (!indexedFields.Any())
-                {
-                    //TODO: Decide if we should support non-strings in here too
-                    d.Add(
-                    new Field(x.Key,
-                        x.Value,
-                        Field.Store.YES,
-                        lucenePolicy,
-                        lucenePolicy == Field.Index.NO ? Field.TermVector.NO : Field.TermVector.YES));
-                }
-
-                else
-                {
-                    //checks if there's duplicates fields, if not check if the field needs to be sortable...
-                    if (indexedFields.Count() > 1)
-                    {
-                        //we wont error if there are two fields which match, we'll just log an error and ignore the 2nd field                        
-                        OnDuplicateFieldWarning(nodeId, IndexSetName, x.Key);
-                    }
-
-                    //take the first one and continue!
-                    var indexField = indexedFields.First();
-
-                    Fieldable field = null;
-                    Fieldable sortedField = null;
-                    object parsedVal = null;
-                    if (string.IsNullOrEmpty(indexField.Type)) indexField.Type = string.Empty;
-                    switch (indexField.Type.ToUpper())
-                    {
-<<<<<<< HEAD
-                        case "NUMBER":
-                        case "INT":
-                            if (!TryConvert<int>(x.Value, out parsedVal))
-=======
-                        var indexField = indexedFields.First();
-                        Fieldable field = null;
-                        object parsedVal = null;
-                        if (string.IsNullOrEmpty(indexField.Type)) indexField.Type = string.Empty;
-                                                
-                        switch (indexField.Type.ToUpper())
-                        {
-                            case "NUMBER":
-                            case "INT":
-                                if (!TryConvert<int>(x.Value, out parsedVal))
-                                    break;
-                                field = new NumericField(x.Key, Field.Store.YES, lucenePolicy != Field.Index.NO).SetIntValue((int)parsedVal);
->>>>>>> f8ce5a16
-                                break;
-                            field = new NumericField(x.Key, Field.Store.YES, lucenePolicy != Field.Index.NO).SetIntValue((int)parsedVal);
-                            sortedField = new NumericField(SortedFieldNamePrefix + x.Key, Field.Store.NO, true).SetIntValue((int)parsedVal);
-                            break;
-                        case "FLOAT":
-                            if (!TryConvert<float>(x.Value, out parsedVal))
-                                break;
-                            field = new NumericField(x.Key, Field.Store.YES, lucenePolicy != Field.Index.NO).SetFloatValue((float)parsedVal);
-                            sortedField = new NumericField(SortedFieldNamePrefix + x.Key, Field.Store.NO, true).SetFloatValue((float)parsedVal);
-                            break;
-                        case "DOUBLE":
-                            if (!TryConvert<double>(x.Value, out parsedVal))
-                                break;
-                            field = new NumericField(x.Key, Field.Store.YES, lucenePolicy != Field.Index.NO).SetDoubleValue((double)parsedVal);
-                            sortedField = new NumericField(SortedFieldNamePrefix + x.Key, Field.Store.NO, true).SetDoubleValue((double)parsedVal);
-                            break;
-                        case "LONG":
-                            if (!TryConvert<long>(x.Value, out parsedVal))
-                                break;
-<<<<<<< HEAD
-                            field = new NumericField(x.Key, Field.Store.YES, lucenePolicy != Field.Index.NO).SetLongValue((long)parsedVal);
-                            sortedField = new NumericField(SortedFieldNamePrefix + x.Key, Field.Store.NO, true).SetLongValue((long)parsedVal);
-                            break;
-                        case "DATE":
-                        case "DATETIME":
-                            {
-                                SetDateTimeField(x.Key, x.Value, DateTools.Resolution.MILLISECOND, lucenePolicy, ref field, ref sortedField);
-=======
-                            case "DATE":
-                            case "DATETIME":
-                                {
-                                    if (!TryConvert<DateTime>(x.Value, out parsedVal))
-                                        break;
-
-                                    DateTime date = (DateTime)parsedVal;
-                                    string dateAsString = DateTools.DateToString(date, DateTools.Resolution.MILLISECOND);
-                                    //field = new NumericField(x.Key, Field.Store.YES, lucenePolicy != Field.Index.NO).SetLongValue(long.Parse(dateAsString));
-                                    field =
-                                    new Field(x.Key,
-                                        dateAsString,
-                                        Field.Store.YES,
-                                        lucenePolicy,
-                                        lucenePolicy == Field.Index.NO ? Field.TermVector.NO : Field.TermVector.YES
-                                    );
-
-                                    break;
-                                }
-                            case "DATE.YEAR":
-                                {
-                                    if (!TryConvert<DateTime>(x.Value, out parsedVal))
-                                        break;
-
-                                    DateTime date = (DateTime)parsedVal;
-                                    string dateAsString = DateTools.DateToString(date, DateTools.Resolution.YEAR);
-                                    //field = new NumericField(x.Key, Field.Store.YES, lucenePolicy != Field.Index.NO).SetIntValue(int.Parse(dateAsString));
-                                    field =
-                                    new Field(x.Key,
-                                        dateAsString,
-                                        Field.Store.YES,
-                                        lucenePolicy,
-                                        lucenePolicy == Field.Index.NO ? Field.TermVector.NO : Field.TermVector.YES
-                                    );
-
-                                    break;
-                                }
-                            case "DATE.MONTH":
-                                {
-                                    if (!TryConvert<DateTime>(x.Value, out parsedVal))
-                                        break;
-
-                                    DateTime date = (DateTime)parsedVal;
-                                    string dateAsString = DateTools.DateToString(date, DateTools.Resolution.MONTH);
-                                    //field = new NumericField(x.Key, Field.Store.YES, lucenePolicy != Field.Index.NO).SetIntValue(int.Parse(dateAsString));
-                                    field =
-                                    new Field(x.Key,
-                                        dateAsString,
-                                        Field.Store.YES,
-                                        lucenePolicy,
-                                        lucenePolicy == Field.Index.NO ? Field.TermVector.NO : Field.TermVector.YES
-                                    );
-
-                                    break;
-                                }
-                            case "DATE.DAY":
-                                {
-                                    if (!TryConvert<DateTime>(x.Value, out parsedVal))
-                                        break;
-
-                                    DateTime date = (DateTime)parsedVal;
-                                    string dateAsString = DateTools.DateToString(date, DateTools.Resolution.DAY);
-                                    //field = new NumericField(x.Key, Field.Store.YES, lucenePolicy != Field.Index.NO).SetIntValue(int.Parse(dateAsString));
-                                    field =
-                                    new Field(x.Key,
-                                        dateAsString,
-                                        Field.Store.YES,
-                                        lucenePolicy,
-                                        lucenePolicy == Field.Index.NO ? Field.TermVector.NO : Field.TermVector.YES
-                                    );
-                                    break;
-                                }
-                            case "DATE.HOUR":
-                                {
-                                    if (!TryConvert<DateTime>(x.Value, out parsedVal))
-                                        break;
-                                    
-                                    DateTime date = (DateTime)parsedVal;
-                                    string dateAsString = DateTools.DateToString(date, DateTools.Resolution.HOUR);
-                                    //field = new NumericField(x.Key, Field.Store.YES, lucenePolicy != Field.Index.NO).SetIntValue(int.Parse(dateAsString));
-                                    field =
-                                    new Field(x.Key,
-                                        dateAsString,
-                                        Field.Store.YES,
-                                        lucenePolicy,
-                                        lucenePolicy == Field.Index.NO ? Field.TermVector.NO : Field.TermVector.YES
-                                    );
-                                    break;
-                                }
-                            case "DATE.MINUTE":
-                                {
-                                    if (!TryConvert<DateTime>(x.Value, out parsedVal))
-                                        break;
-
-                                    DateTime date = (DateTime)parsedVal;
-                                    string dateAsString = DateTools.DateToString(date, DateTools.Resolution.MINUTE);
-                                    //field = new NumericField(x.Key, Field.Store.YES, lucenePolicy != Field.Index.NO).SetIntValue(int.Parse(dateAsString));
-                                    field =
-                                    new Field(x.Key,
-                                        dateAsString,
-                                        Field.Store.YES,
-                                        lucenePolicy,
-                                        lucenePolicy == Field.Index.NO ? Field.TermVector.NO : Field.TermVector.YES
-                                    );
-                                    break;
-                                }
-                            case "FACET": case "FACETPATH":
-                                field = new Field(x.Key, x.Value, Field.Store.YES, Field.Index.NOT_ANALYZED);
-                                break;
-                            default:
-                                field =
-                                    new Field(x.Key,
-                                        x.Value,
-                                        Field.Store.YES,
-                                        lucenePolicy,
-                                        lucenePolicy == Field.Index.NO ? Field.TermVector.NO : Field.TermVector.YES
-                                    );
->>>>>>> f8ce5a16
-                                break;
-                            }
-                        case "DATE.YEAR":
-                            {
-                                SetDateTimeField(x.Key, x.Value, DateTools.Resolution.YEAR, lucenePolicy, ref field, ref sortedField);
-                                break;
-                            }
-                        case "DATE.MONTH":
-                            {
-                                SetDateTimeField(x.Key, x.Value, DateTools.Resolution.MONTH, lucenePolicy, ref field, ref sortedField);
-                                break;
-                            }
-                        case "DATE.DAY":
-                            {
-                                SetDateTimeField(x.Key, x.Value, DateTools.Resolution.DAY, lucenePolicy, ref field, ref sortedField);
-                                break;
-                            }
-                        case "DATE.HOUR":
-                            {
-                                SetDateTimeField(x.Key, x.Value, DateTools.Resolution.HOUR, lucenePolicy, ref field, ref sortedField);
-                                break;
-                            }
-                        case "DATE.MINUTE":
-                            {
-                                SetDateTimeField(x.Key, x.Value, DateTools.Resolution.MINUTE, lucenePolicy, ref field, ref sortedField);
-                                break;
-                            }
-                        default:
-                            field =
-                                new Field(x.Key,
-                                    x.Value,
-                                    Field.Store.YES,
-                                    lucenePolicy,
-                                    lucenePolicy == Field.Index.NO ? Field.TermVector.NO : Field.TermVector.YES
-                                );
-                            sortedField = new Field(SortedFieldNamePrefix + x.Key,
-                                                    x.Value,
-                                                    Field.Store.NO, //we don't want to store the field because we're only using it to sort, not return data
-                                                    Field.Index.NOT_ANALYZED,
-                                                    Field.TermVector.NO
-                                );
-                            break;
-                    }
-
-                    //if the parsed value is null, this means it couldn't parse and we should log this error
-                    if (field == null)
-                    {
-                        OnIndexingError(new IndexingErrorEventArgs("Could not parse value: " + x.Value + "into the type: " + indexField.Type, nodeId, null));
-                    }
-                    else
-                    {
-                        d.Add(field);
-
-                        //add the special sorted field if sorting is enabled
-                        if (indexField.EnableSorting)
-                        {
-                            d.Add(sortedField);
-                        }
-                    }
-                }
-            }
-
-            AddSpecialFieldsToDocument(d, fields);
-
-            var docArgs = new DocumentWritingEventArgs(nodeId, d, fields);
-            OnDocumentWriting(docArgs);
-            if (docArgs.Cancel)
-                return;
-
-            writer.UpdateDocument(new Term(IndexNodeIdFieldName, nodeId.ToString()), d);    
-
-            OnNodeIndexed(new IndexedNodeEventArgs(nodeId));
-        }
-
-        [SecuritySafeCritical]
-        private void SetDateTimeField(string fieldName, string valueToParse, DateTools.Resolution resolution, Field.Index lucenePolicy,
-            ref Fieldable field, ref Fieldable sortedField)
-        {
-            object parsedVal;
-            if (!TryConvert<DateTime>(valueToParse, out parsedVal))
-                return;
-            var date = (DateTime)parsedVal;
-            string dateAsString = DateTools.DateToString(date, resolution);
-
-            field =
-                new Field(fieldName,
-                          dateAsString,
-                          Field.Store.YES,
-                          lucenePolicy,
-                          lucenePolicy == Field.Index.NO ? Field.TermVector.NO : Field.TermVector.YES
-                    );
-
-            sortedField =
-                new Field(SortedFieldNamePrefix + fieldName,
-                          dateAsString,
-                          Field.Store.NO, //do not store, we're not going to return this value only use it for sorting
-                          Field.Index.NOT_ANALYZED,
-                          Field.TermVector.NO
-                    );
-        }
-
-
-        /// <summary>
-        /// Returns a dictionary of special key/value pairs to store in the lucene index which will be stored by:
-        /// - Field.Store.YES
-        /// - Field.Index.NOT_ANALYZED_NO_NORMS
-        /// - Field.TermVector.NO
-        /// </summary>
-        /// <param name="allValuesForIndexing">
-        /// The dictionary object containing all name/value pairs that are to be put into the index
-        /// </param>
-        /// <returns></returns>
-        protected virtual Dictionary<string, string> GetSpecialFieldsToIndex(Dictionary<string, string> allValuesForIndexing)
-        {
-            return new Dictionary<string, string>() 
-			{
-				//we want to store the nodeId separately as it's the index
-				{IndexNodeIdFieldName, allValuesForIndexing[IndexNodeIdFieldName]},
-				//add the index type first
-				{IndexTypeFieldName, allValuesForIndexing[IndexTypeFieldName]}
-			};
-        }
-
-        ///// <summary>
-        ///// Process all of the queue items
-        ///// </summary>
-        //protected internal void SafelyProcessQueueItems()
-        //{
-            
-        //    if (!RunAsync)
-        //    {
-        //        StartIndexing();
-        //    }
-        //    else
-        //    {                
-        //        if (!_isIndexing)
-        //        {
-        //            //don't run the worker if it's currently running since it will just pick up the rest of the queue during its normal operation                    
-        //            lock (_indexerLocker)
-        //            {
-        //                if (!_isIndexing && (_asyncTask == null || _asyncTask.IsCompleted))
-        //                {
-        //                    //Debug.WriteLine("Examine: Launching task");
-        //                    _asyncTask = Task.Factory.StartNew(StartIndexing, CancellationToken.None, TaskCreationOptions.None, TaskScheduler.Default);
-        //                }
-        //            }
-        //        }
-        //    }
-
-        //}
-
-        ///// <summary>
-        ///// Processes the queue and checks if optimization needs to occur at the end
-        ///// </summary>
-        //void StartIndexing()
-        //{
-        //    if (!_isIndexing)
-        //    {
-        //        lock (_indexerLocker)
-        //        {
-        //            if (!_isIndexing)
-        //            {
-  
-        //                _isIndexing = true;
-
-        //                //keep processing until it is complete
-        //                var numProcessedItems = 0;
-        //                do
-        //                {
-        //                    numProcessedItems = ForceProcessQueueItems();
-        //                } while (!_isCancelling && numProcessedItems > 0);
-
-        //                //if there are enough commits, then we'll run an optimization
-        //                if (CommitCount >= OptimizationCommitThreshold)
-        //                {
-        //                    OptimizeIndex();
-        //                    CommitCount = 0; //reset the counter
-        //                }
-
-        //                //reset the flag
-        //                _isIndexing = false;
-
-        //                OnIndexOperationComplete(new EventArgs());
-        //            }
-        //        }
-        //    }
-
-        //}
-
-        
-        protected void ProcessIndexOperation(IndexOperation item)
-        {
-            switch (item.Operation)
-            {
-                case IndexOperationType.Add:
-
-                    //NOTE: No need to delete here. UpdateDocument is used when it is added.
-
-                    ////check if it is already in our index
-                    //var idResult = inMemorySearcher.Search(inMemorySearcher.CreateSearchCriteria().Id(int.Parse(item.Item.Id)).Compile());
-                    ////if one is found, then delete it from the main index before the fast index is merged in
-                    //if (idResult.Any())
-                    //{
-                    //    //do the delete but no commit
-                    //    ProcessDeleteQueueItem(item, realWriter, false);
-                    //}
-
-                    if (ValidateDocument(item.Item.DataToIndex))
-                    {
-                        var node = ProcessIndexQueueItem(item, SearcherContext.Manager);
-                        OnNodesIndexed(new IndexedNodesEventArgs(IndexerData, new[] {node}));
-                    }
-<<<<<<< HEAD
-                    else
-                    {
-                        OnIgnoringNode(new IndexingNodeDataEventArgs(item.Item.DataToIndex, int.Parse(item.Item.Id), null, item.Item.IndexType));
-                    }
-                    break;
-                case IndexOperationType.Delete:
-                    ProcessDeleteQueueItem(item, SearcherContext.Manager, false);
-                    break;
-                default:
-                    throw new ArgumentOutOfRangeException();
-            }
-=======
-                }
-
-
-                inMemoryWriter.Commit(); //commit changes!
-                realWriter.Commit(); //commit the changes (this will process the deletes)
-
-
-                //merge the index into the 'real' one
-                realWriter.AddIndexesNoOptimize(new[] { inMemoryWriter.GetDirectory() });
-
-                //this is required to ensure the index is written to during the same thread execution
-                if (!RunAsync)
-                {
-                    realWriter.WaitForMerges();
-                }
-
-                //raise the completed event
-                OnNodesIndexed(new IndexedNodesEventArgs(IndexerData, indexedNodes));
-
-            }
-            catch (Exception ex)
-            {                              
-                OnIndexingError(new IndexingErrorEventArgs("Error indexing queue items", -1, ex));
-            }
-            finally
-            {
-                
-                if (inMemorySearcher != null)
-                {
-                    inMemorySearcher.GetSearcherContext().LuceneSearcher.Close();
-                }
-                CloseWriter(ref inMemoryWriter);
-                CloseWriter(ref realWriter);
-            }         
-            return indexedNodes.Count;
-                   
->>>>>>> f8ce5a16
-        }
-
-
-        protected void EnqueueIndexOperation(IndexOperation op)
-        {
-            ProcessIndexOperation(op);    
-            //_indexQueue.Enqueue(op);
-        }
-
-        private Lucene.Net.Store.Directory _directory;
-
-        /// <summary>
-        /// Returns the Lucene Directory used to store the index
-        /// </summary>
-        /// <returns></returns>
-		[SecuritySafeCritical]
-        public virtual Lucene.Net.Store.Directory GetLuceneDirectory()
-        {
-            if (_directory == null)
-            {
-                //ensure all of the folders are created at startup   
-                VerifyFolder(WorkingFolder);
-                VerifyFolder(LuceneIndexFolder);
-                _directory = new SimpleFSDirectory(LuceneIndexFolder);
-            }
-            return _directory;
-        }
-
-        /// <summary>
-        /// Returns an index writer for the current directory
-        /// </summary>
-        /// <returns></returns>
-		[SecuritySafeCritical]
-        
-        public virtual NrtManager GetIndexWriter()
-        {
-            EnsureIndex(false);
-            return SearcherContext.Manager;
-        }
-
-        
-
-
-        #endregion
-
-        #region Private
-
-        private void EnsureSpecialFields(Dictionary<string, string> fields, string nodeId, string type)
-        {
-            //ensure the special fields are added to the dictionary to be saved to file
-            if (!fields.ContainsKey(IndexNodeIdFieldName))
-                fields.Add(IndexNodeIdFieldName, nodeId);
-            if (!fields.ContainsKey(IndexTypeFieldName))
-                fields.Add(IndexTypeFieldName, type);
-        }
-
-     
-        /// <summary>
-        /// Tries to parse a type using the Type's type converter
-        /// </summary>
-        /// <typeparam name="T"></typeparam>
-        /// <param name="val"></param>
-        /// <param name="parsedVal"></param>
-        /// <returns></returns>
-        private static bool TryConvert<T>(string val, out object parsedVal)
-            where T : struct
-        {
-            try
-            {
-                var t = typeof(T);
-                TypeConverter tc = TypeDescriptor.GetConverter(t);
-                parsedVal = (T)tc.ConvertFrom(val);
-                return true;
-            }
-            catch (NotSupportedException)
-            {
-                parsedVal = null;
-                return false;
-            }
-
-        }
-
-        /// <summary>
-        /// Adds 'special' fields to the Lucene index for use internally.
-        /// By default this will add the __IndexType & __NodeId fields to the Lucene Index both specified by:
-        /// - Field.Store.YES
-        /// - Field.Index.NOT_ANALYZED_NO_NORMS
-        /// - Field.TermVector.NO
-        /// </summary>
-        /// <param name="d"></param>
-		[SecuritySafeCritical]
-        private void AddSpecialFieldsToDocument(Document d, Dictionary<string, string> fields)
-        {
-            var specialFields = GetSpecialFieldsToIndex(fields);
-
-            foreach (var s in specialFields)
-            {
-                //TODO: we're going to lower case the special fields, the Standard analyzer query parser always lower cases, so 
-                //we need to do that... there might be a nicer way ?
-                d.Add(new Field(s.Key, s.Value.ToLower(), Field.Store.YES, Field.Index.NOT_ANALYZED_NO_NORMS, Field.TermVector.NO));
-            }
-        }
-
-
-        ///// <summary>
-        ///// Creates a new in-memory index with a writer for it
-        ///// </summary>
-        ///// <returns></returns>
-        //[SecuritySafeCritical]
-        //private IndexWriter GetNewInMemoryWriter()
-        //{
-        //    return new IndexWriter(new Lucene.Net.Store.RAMDirectory(), IndexingAnalyzer, true, IndexWriter.MaxFieldLength.UNLIMITED);
-        //}
-
-        /// <summary>
-        /// Reads the FileInfo passed in into a dictionary object and deletes it from the index
-        /// </summary>
-        /// <param name="op"></param>
-        /// <param name="iw"></param>
-        /// <param name="performCommit"></param>
-		[SecuritySafeCritical]
-        private void ProcessDeleteQueueItem(IndexOperation op, NrtManager iw, bool performCommit = true)
-        {
-           
-            //if the id is empty then remove the whole type
-            if (string.IsNullOrEmpty(op.Item.Id))
-            {
-                DeleteFromIndex(new Term(IndexTypeFieldName, op.Item.IndexType), iw, performCommit);
-            }
-            else
-            {
-                DeleteFromIndex(new Term(IndexNodeIdFieldName, op.Item.Id), iw, performCommit);    
-            }
-
-            CommitCount++;
-        }
-
-		[SecuritySafeCritical]
-        private IndexedNode ProcessIndexQueueItem(IndexOperation op, NrtManager writer)
-        {
-            //get the node id
-            var nodeId = int.Parse(op.Item.Id);
-
-            //now, add the index with our dictionary object
-            var fields = GetDataToIndex(op.Item.DataToIndex, op.Item.IndexType);
-            EnsureSpecialFields(fields, op.Item.Id, op.Item.IndexType);
-
-            AddDocument(fields, writer, nodeId, op.Item.IndexType);
-
-            CommitCount++;
-
-            return new IndexedNode() {NodeId = nodeId, Type = op.Item.IndexType};
-        }
-
-        //[SecuritySafeCritical]
-        //private void CloseWriter(ref IndexWriter writer)
-        //{
-        //    if (writer != null)
-        //    {
-        //        writer.Close();
-        //        writer = null;
-        //    }
-        //}
-
-        /// <summary>
-        /// Creates the folder if it does not exist.
-        /// </summary>
-        /// <param name="folder"></param>
-        private void VerifyFolder(DirectoryInfo folder)
-        {
-            
-            if (!System.IO.Directory.Exists(folder.FullName))
-            {
-                lock (_folderLocker)
-                {
-                    if (!System.IO.Directory.Exists(folder.FullName))
-                    {
-                        folder.Create();
-                        folder.Refresh();
-                    }
-                }
-            }
-
-        }
-
-
-        #endregion
-
-        #region IDisposable Members
-
-        protected bool _disposed;
-
-        /// <summary>
-        /// Checks the disposal state of the objects
-        /// </summary>
-        protected void CheckDisposed()
-        {
-            if (_disposed)
-                throw new ObjectDisposedException("LuceneExamine.BaseLuceneExamineIndexer");
-        }
-
-        /// <summary>
-        /// When the object is disposed, all data should be written
-        /// </summary>
-        public void Dispose()
-        {
-            this.CheckDisposed();
-            this.Dispose(true);
-            GC.SuppressFinalize(this);
-            this._disposed = true;
-        }
-
-        /// <summary>
-        /// Releases unmanaged and - optionally - managed resources
-        /// </summary>
-        /// <param name="disposing"><c>true</c> to release both managed and unmanaged resources; <c>false</c> to release only unmanaged resources.</param>
-        protected virtual void Dispose(bool disposing)
-        {
-            this.CheckDisposed();
-            if (disposing)
-            {
-                //_isCancelling = true;
-                //this._fileWatcher.Dispose();
-            }
-                
-        }
-
-        #endregion
-    }
-}
+﻿using System;
+using System.Collections;
+using System.Collections.Concurrent;
+using System.Collections.Generic;
+using System.Collections.Specialized;
+using System.IO;
+using System.Linq;
+using System.Security;
+using System.Text;
+using System.Threading;
+using System.Threading.Tasks;
+using System.Web;
+using System.Xml.Linq;
+using Examine;
+using Examine.LuceneEngine.Faceting;
+using Examine.Providers;
+using Examine.Session;
+using Lucene.Net.Analysis;
+using Lucene.Net.Analysis.Standard;
+using Lucene.Net.Contrib.Management;
+using Lucene.Net.Documents;
+using Lucene.Net.Index;
+using Lucene.Net.QueryParsers;
+using Lucene.Net.Store;
+using Examine.LuceneEngine.Config;
+using Lucene.Net.Util;
+using System.ComponentModel;
+using System.Xml;
+using LuceneManager.Infrastructure;
+
+namespace Examine.LuceneEngine.Providers
+{
+    ///<summary>
+    /// Abstract object containing all of the logic used to use Lucene as an indexer
+    ///</summary>
+    public abstract class LuceneIndexer : BaseIndexProvider, IDisposable
+    {
+        #region Constructors
+
+        /// <summary>
+        /// Default constructor.        
+        /// If using this constructor, DO call EnsureIndex(false) when the indexer is initialized.
+        /// </summary>
+        protected LuceneIndexer()
+        {
+            OptimizationCommitThreshold = 100;
+            AutomaticallyOptimize = true;
+        }
+
+        /// <summary>
+        /// Constructor to allow for creating an indexer at runtime
+        /// </summary>
+        /// <param name="indexerData"></param>
+        /// <param name="workingFolder"></param>
+        /// <param name="analyzer"></param>
+        /// <param name="async"></param>
+		[SecuritySafeCritical]
+        protected LuceneIndexer(IIndexCriteria indexerData, DirectoryInfo workingFolder, Analyzer analyzer, bool async)
+            : base(indexerData)
+        {
+            //set up our folders based on the index path
+            WorkingFolder = workingFolder;
+            LuceneIndexFolder = new DirectoryInfo(Path.Combine(workingFolder.FullName, "Index"));
+
+            IndexingAnalyzer = analyzer;
+
+            //create our internal searcher, this is useful for inheritors to be able to search their own indexes inside of their indexer
+            InternalSearcher = new LuceneSearcher(WorkingFolder, IndexingAnalyzer);
+
+            //IndexSecondsInterval = 5;
+            OptimizationCommitThreshold = 100;
+            AutomaticallyOptimize = true;
+            RunAsync = async;
+
+            EnsureIndex(false);
+        }
+
+		[SecuritySafeCritical]
+		protected LuceneIndexer(IIndexCriteria indexerData, Lucene.Net.Store.Directory luceneDirectory, Analyzer analyzer, bool async)
+			: base(indexerData)
+		{			
+			WorkingFolder = null;
+			LuceneIndexFolder = null;
+			_directory = luceneDirectory;
+
+			IndexingAnalyzer = analyzer;
+
+			//create our internal searcher, this is useful for inheritors to be able to search their own indexes inside of their indexer
+			InternalSearcher = new LuceneSearcher(luceneDirectory, IndexingAnalyzer);
+
+			//IndexSecondsInterval = 5;
+			OptimizationCommitThreshold = 100;
+			AutomaticallyOptimize = true;
+			RunAsync = async;
+
+            EnsureIndex(false);
+		}
+
+        #endregion
+
+        #region Initialize
+
+        /// <summary>
+        /// Set up all properties for the indexer based on configuration information specified. This will ensure that
+        /// all of the folders required by the indexer are created and exist. This will also create an instruction
+        /// file declaring the computer name that is part taking in the indexing. This file will then be used to
+        /// determine the master indexer machine in a load balanced environment (if one exists).
+        /// </summary>
+        /// <param name="name">The friendly name of the provider.</param>
+        /// <param name="config">A collection of the name/value pairs representing the provider-specific attributes specified in the configuration for this provider.</param>
+        /// <exception cref="T:System.ArgumentNullException">
+        /// The name of the provider is null.
+        /// </exception>
+        /// <exception cref="T:System.ArgumentException">
+        /// The name of the provider has a length of zero.
+        /// </exception>
+        /// <exception cref="T:System.InvalidOperationException">
+        /// An attempt is made to call <see cref="M:System.Configuration.Provider.ProviderBase.Initialize(System.String,System.Collections.Specialized.NameValueCollection)"/> on a provider after the provider has already been initialized.
+        /// </exception>
+		[SecuritySafeCritical]
+        public override void Initialize(string name, System.Collections.Specialized.NameValueCollection config)
+        {
+            base.Initialize(name, config);
+
+            if (config["autoOptimizeCommitThreshold"] == null)
+            {
+                OptimizationCommitThreshold = 100;
+            }
+            else
+            {
+                int autoCommitThreshold;
+                if (int.TryParse(config["autoOptimizeCommitThreshold"], out autoCommitThreshold))
+                {
+                    OptimizationCommitThreshold = autoCommitThreshold;
+                }
+                else
+                {
+                    throw new FormatException("Could not parse autoCommitThreshold value into an integer");
+                }
+            }
+
+            if (config["autoOptimize"] == null)
+            {
+                AutomaticallyOptimize = true;
+            }
+            else
+            {
+                bool autoOptimize;
+                if (bool.TryParse(config["autoOptimize"], out autoOptimize))
+                {
+                    AutomaticallyOptimize = autoOptimize;
+                }
+                else
+                {
+                    throw new FormatException("Could not parse autoOptimize value into a boolean");
+                }
+
+            }
+
+            //Need to check if the index set or IndexerData is specified...
+
+            if (config["indexSet"] == null && IndexerData == null)
+            {
+                //if we don't have either, then we'll try to set the index set by naming conventions
+                var found = false;
+                if (name.EndsWith("Indexer"))
+                {
+                    var setNameByConvension = name.Remove(name.LastIndexOf("Indexer")) + "IndexSet";
+                    //check if we can assign the index set by naming convention
+                    var set = IndexSets.Instance.Sets.Cast<IndexSet>()
+                        .Where(x => x.SetName == setNameByConvension)
+                        .SingleOrDefault();
+
+                    if (set != null)
+                    {
+                        //we've found an index set by naming conventions :)
+                        IndexSetName = set.SetName;
+
+                        //get the index criteria and ensure folder
+                        IndexerData = GetIndexerData(IndexSets.Instance.Sets[IndexSetName]);
+
+                        //now set the index folders
+                        WorkingFolder = IndexSets.Instance.Sets[IndexSetName].IndexDirectory;
+                        LuceneIndexFolder = new DirectoryInfo(Path.Combine(IndexSets.Instance.Sets[IndexSetName].IndexDirectory.FullName, "Index"));
+
+                        found = true;
+                    }
+                }
+
+                if (!found)
+                    throw new ArgumentNullException("indexSet on LuceneExamineIndexer provider has not been set in configuration and/or the IndexerData property has not been explicitly set");
+
+            }
+            else if (config["indexSet"] != null)
+            {
+                //if an index set is specified, ensure it exists and initialize the indexer based on the set
+
+                if (IndexSets.Instance.Sets[config["indexSet"]] == null)
+                {
+                    throw new ArgumentException("The indexSet specified for the LuceneExamineIndexer provider does not exist");
+                }
+                else
+                {
+                    IndexSetName = config["indexSet"];
+
+                    //get the index criteria and ensure folder
+                    IndexerData = GetIndexerData(IndexSets.Instance.Sets[IndexSetName]);
+
+                    //now set the index folders
+                    WorkingFolder = IndexSets.Instance.Sets[IndexSetName].IndexDirectory;
+                    LuceneIndexFolder = new DirectoryInfo(Path.Combine(IndexSets.Instance.Sets[IndexSetName].IndexDirectory.FullName, "Index"));
+                }
+            }
+
+            if (config["analyzer"] != null)
+            {
+                //this should be a fully qualified type
+                var analyzerType = Type.GetType(config["analyzer"]);
+                IndexingAnalyzer = (Analyzer)Activator.CreateInstance(analyzerType);
+            }
+            else
+            {
+                IndexingAnalyzer = new StandardAnalyzer(Lucene.Net.Util.Version.LUCENE_29);
+            }
+
+            //create our internal searcher, this is useful for inheritors to be able to search their own indexes inside of their indexer
+            InternalSearcher = new LuceneSearcher(WorkingFolder, IndexingAnalyzer);
+
+            RunAsync = true;
+            if (config["runAsync"] != null)
+            {
+                RunAsync = bool.Parse(config["runAsync"]);
+            }
+
+            CommitCount = 0;
+
+            EnsureIndex(false);
+        }
+
+        #endregion
+
+        #region Constants & Fields
+
+        /// <summary>
+        /// The prefix characters denoting a special field stored in the lucene index for use internally
+        /// </summary>
+        public const string SpecialFieldPrefix = "__";
+
+        /// <summary>
+        /// The prefix added to a field when it is included in the index for sorting
+        /// </summary>
+        public const string SortedFieldNamePrefix = "__Sort_";
+
+        /// <summary>
+        /// Used to store a non-tokenized key for the document
+        /// </summary>
+        public const string IndexTypeFieldName = "__IndexType";
+
+        /// <summary>
+        /// Used to store a non-tokenized type for the document
+        /// </summary>
+        public const string IndexNodeIdFieldName = "__NodeId";
+
+        /// <summary>
+        /// Used to perform thread locking
+        /// </summary>
+        private readonly object _indexerLocker = new object();
+
+        /// <summary>
+        /// used to thread lock calls for creating and verifying folders
+        /// </summary>
+        private readonly object _folderLocker = new object();
+
+        /// <summary>
+        /// Used for double check locking during an index operation
+        /// </summary>
+        private volatile bool _isIndexing = false;
+
+        //private System.Timers.Timer _fileWatcher = null;
+        //private System.Timers.ElapsedEventHandler FileWatcher_ElapsedEventHandler;
+
+        /// <summary>
+        /// We need an internal searcher used to search against our own index.
+        /// This is used for finding all descendant nodes of a current node when deleting indexes.
+        /// </summary>
+        protected BaseSearchProvider InternalSearcher { get; private set; }
+
+        ///// <summary>
+        ///// This is our threadsafe queue of items which can be read by our background worker to process the queue
+        ///// </summary>
+        //private readonly ConcurrentQueue<IndexOperation> _indexQueue = new ConcurrentQueue<IndexOperation>();
+
+        ///// <summary>
+        ///// The async task that runs during an async indexing operation
+        ///// </summary>
+        //private Task _asyncTask;
+
+        ///// <summary>
+        ///// Used to cancel the async operation
+        ///// </summary>
+        //private volatile bool _isCancelling = false;
+
+        //private bool _hasIndex = false;
+
+        #endregion
+
+        #region Static Helpers
+
+        /// <summary>
+        /// Converts a DateTime to total number of milliseconds for storage in a numeric field
+        /// </summary>
+        /// <param name="t">The t.</param>
+        /// <returns></returns>
+        public static long DateTimeToTicks(DateTime t)
+        {
+            return t.Ticks;
+        }
+
+        /// <summary>
+        /// Converts a DateTime to total number of seconds for storage in a numeric field
+        /// </summary>
+        /// <param name="t">The t.</param>
+        /// <returns></returns>
+        public static double DateTimeToSeconds(DateTime t)
+        {
+            return (t - DateTime.MinValue).TotalSeconds;
+        }
+
+        /// <summary>
+        /// Converts a DateTime to total number of minutes for storage in a numeric field
+        /// </summary>
+        /// <param name="t"></param>
+        /// <returns></returns>
+        public static double DateTimeToMinutes(DateTime t)
+        {
+            return (t - DateTime.MinValue).TotalMinutes;
+        }
+
+        /// <summary>
+        /// Converts a DateTime to total number of hours for storage in a numeric field
+        /// </summary>
+        /// <param name="t"></param>
+        /// <returns></returns>
+        public static double DateTimeToHours(DateTime t)
+        {
+            return (t - DateTime.MinValue).TotalHours;
+        }
+
+        /// <summary>
+        /// Converts a DateTime to total number of days for storage in a numeric field
+        /// </summary>
+        /// <param name="t"></param>
+        /// <returns></returns>
+        public static double DateTimeToDays(DateTime t)
+        {
+            return (t - DateTime.MinValue).TotalDays;
+        }
+
+        /// <summary>
+        /// Converts a number of milliseconds to a DateTime from DateTime.MinValue
+        /// </summary>
+        /// <param name="ticks"></param>
+        /// <returns></returns>
+        public static DateTime DateTimeFromTicks(long ticks)
+        {
+            return new DateTime(ticks);
+        }
+
+        /// <summary>
+        /// Converts a number of seconds to a DateTime from DateTime.MinValue
+        /// </summary>
+        /// <param name="seconds"></param>
+        /// <returns></returns>
+        public static DateTime DateTimeFromSeconds(double seconds)
+        {
+            return DateTime.MinValue.AddSeconds(seconds);
+        }
+
+        /// <summary>
+        /// Converts a number of minutes to a DateTime from DateTime.MinValue
+        /// </summary>
+        /// <param name="minutes"></param>
+        /// <returns></returns>
+        public static DateTime DateTimeFromMinutes(double minutes)
+        {
+            return DateTime.MinValue.AddMinutes(minutes);
+        }
+
+        /// <summary>
+        /// Converts a number of hours to a DateTime from DateTime.MinValue
+        /// </summary>
+        /// <param name="hours"></param>
+        /// <returns></returns>
+        public static DateTime DateTimeFromHours(double hours)
+        {
+            return DateTime.MinValue.AddHours(hours);
+        }
+
+        /// <summary>
+        /// Converts a number of days to a DateTime from DateTime.MinValue
+        /// </summary>
+        /// <param name="days"></param>
+        /// <returns></returns>
+        public static DateTime DateTimeFromDays(double days)
+        {
+            return DateTime.MinValue.AddDays(days);
+        }
+
+
+        #endregion
+
+        #region Properties
+
+
+        ///<summary>
+        /// This will automatically optimize the index every 'AutomaticCommitThreshold' commits
+        ///</summary>
+        [Obsolete("No longer used. Background thread handles optimization")]
+        public bool AutomaticallyOptimize { get; protected set; }
+
+        /// <summary>
+        /// The number of commits to wait for before optimizing the index if AutomaticallyOptimize = true
+        /// </summary>
+        [Obsolete("No longer used. Background thread handles optimization")]
+        public int OptimizationCommitThreshold { get; protected internal set; }
+
+	    /// <summary>
+	    /// The analyzer to use when indexing content, by default, this is set to StandardAnalyzer
+	    /// </summary>
+	    public Analyzer IndexingAnalyzer
+	    {
+			[SecuritySafeCritical]
+		    get;
+			[SecuritySafeCritical]
+			protected set;
+	    }
+
+        /// <summary>
+        /// Used to keep track of how many index commits have been performed.
+        /// This is used to determine when index optimization needs to occur.
+        /// </summary>
+        public int CommitCount { get; protected internal set; }
+
+        /// <summary>
+        /// Indicates whether or this system will process the queue items asynchonously. Default is true.
+        /// </summary>
+        [Obsolete("Items are added synchroniously and commits and reopens are handled asynchroniously")]
+        public bool RunAsync { get; protected internal set; }
+
+        /// <summary>
+        /// The folder that stores the Lucene Index files
+        /// </summary>
+        public DirectoryInfo LuceneIndexFolder { get; private set; }
+
+        /// <summary>
+        /// The base folder that contains the queue and index folder and the indexer executive files
+        /// </summary>
+        public DirectoryInfo WorkingFolder { get; private set; }
+
+        /// <summary>
+        /// The index set name which references an Examine <see cref="IndexSet"/>
+        /// </summary>
+        public string IndexSetName { get; private set; }
+
+        #endregion
+
+        #region Events
+
+        /// <summary>
+        /// Occurs when [index optimizing].
+        /// </summary>
+        public event EventHandler IndexOptimizing;
+
+        ///<summary>
+        /// Occurs when the index is finished optmizing
+        ///</summary>
+        public event EventHandler IndexOptimized;
+
+        /// <summary>
+        /// Fires once an index operation is completed
+        /// </summary>
+        public event EventHandler IndexOperationComplete;
+
+        /// <summary>
+        /// Occurs when [document writing].
+        /// </summary>
+        public event EventHandler<DocumentWritingEventArgs> DocumentWriting;
+        
+        #endregion
+
+        #region Event handlers
+        
+        /// <summary>
+        /// Called when an indexing error occurs
+        /// </summary>
+        /// <param name="e"></param>
+        /// <param name="resetIndexingFlag">set to true if the IsIndexing flag should be reset (set to false) so future indexing operations can occur</param>
+        protected void OnIndexingError(IndexingErrorEventArgs e, bool resetIndexingFlag)
+        {
+            if (resetIndexingFlag)
+            {
+                //reset our volatile flag... something else funny is going on but we don't want this to prevent ALL future operations
+                _isIndexing = false;
+            }
+
+            OnIndexingError(e);
+        }
+
+        /// <summary>
+        /// Called when an indexing error occurs
+        /// </summary>
+        /// <param name="e"></param>
+        protected override void OnIndexingError(IndexingErrorEventArgs e)
+        {
+            base.OnIndexingError(e);
+
+            //TODO: Maybe this exception shouldn't propagate to the user directly.
+            if (!RunAsync)
+            {
+                var msg = "Indexing Error Occurred: " + e.Message;
+                if (e.InnerException != null)
+                    msg += ". ERROR: " + e.InnerException.Message;
+                throw new Exception(msg, e.InnerException);
+            }
+
+        }
+
+        protected virtual void OnDocumentWriting(DocumentWritingEventArgs docArgs)
+        {
+            if (DocumentWriting != null)
+                DocumentWriting(this, docArgs);
+        }
+
+        protected virtual void OnIndexOptimizing(EventArgs e)
+        {
+            if (IndexOptimizing != null)
+                IndexOptimizing(this, e);
+        }
+
+        protected virtual void OnIndexOptimized(EventArgs e)
+        {
+            if (IndexOptimized != null)
+                IndexOptimized(this, e);
+        }
+
+        protected virtual void OnIndexOperationComplete(EventArgs e)
+        {
+            if (IndexOperationComplete != null)
+                IndexOperationComplete(this, e);
+        }
+
+        /// <summary>
+        /// This is here for inheritors to deal with if there's a duplicate entry in the fields dictionary when trying to index.
+        /// The system by default just ignores duplicates but this will give inheritors a chance to do something about it (i.e. logging, alerting...)
+        /// </summary>
+        /// <param name="nodeId"></param>
+        /// <param name="indexSetName"></param>
+        /// <param name="fieldName"></param>
+        protected virtual void OnDuplicateFieldWarning(int nodeId, string indexSetName, string fieldName) { }
+
+        #endregion
+
+        #region Provider implementation
+        
+
+        /// <summary>
+        /// Forces a particular XML node to be reindexed
+        /// </summary>
+        /// <param name="node">XML node to reindex</param>
+        /// <param name="type">Type of index to use</param>
+        public override void ReIndexNode(XElement node, string type)
+        {   
+            //now index the single node
+            AddSingleNodeToIndex(node, type);
+        }
+
+        private volatile SearcherContext _searcherContext;
+        public SearcherContext SearcherContext
+        {
+            get { return _searcherContext; }
+        }
+
+        /// <summary>
+        /// Ensures that only one thread creates the searcher context
+        /// </summary>
+        private object _createLock = new object();
+
+        /// <summary>
+        /// Indicates that the index was created
+        /// </summary>
+        private bool _indexIsNew;
+
+        /// <summary>
+        /// Returns true if the index has just been created.
+        /// On later requests it will return false
+        /// </summary>
+        /// <returns></returns>
+        protected bool WasIndexCreated()
+        {
+            if (_indexIsNew)
+            {
+                _indexIsNew = false;
+                return true;
+            }
+
+            return false;
+        }
+
+        /// <summary>
+        /// Creates a brand new index, this will override any existing index with an empty one
+        /// </summary>
+		[SecuritySafeCritical]
+        public void EnsureIndex(bool forceOverwrite)
+        {
+            if (_searcherContext == null)            
+            {
+                lock (_createLock)
+                {                    
+                    if (_searcherContext == null)
+                    {
+                        _indexIsNew = IndexExists();
+
+                        SearcherContexts.Instance.RegisterContext(
+                            _searcherContext = new SearcherContext(GetLuceneDirectory(), IndexingAnalyzer));
+                        _searcherContext.Manager.Tracker = ExamineSession.TrackGeneration;
+                    }
+                }
+
+            }            
+
+            if (forceOverwrite)
+            {
+                _searcherContext.Manager.DeleteAll();
+            }            
+        }
+
+        /// <summary>
+        /// Rebuilds the entire index from scratch for all index types
+        /// </summary>
+        /// <remarks>This will completely delete the index and recreate it</remarks>
+        public override void RebuildIndex()
+        {
+            EnsureIndex(true);
+
+            //call abstract method
+            PerformIndexRebuild();
+        }
+
+        /// <summary>
+        /// Deletes a node from the index.                
+        /// </summary>
+        /// <remarks>
+        /// When a content node is deleted, we also need to delete it's children from the index so we need to perform a 
+        /// custom Lucene search to find all decendents and create Delete item queues for them too.
+        /// </remarks>
+        /// <param name="nodeId">ID of the node to delete</param>
+        public override void DeleteFromIndex(string nodeId)
+        {
+            EnqueueIndexOperation(new IndexOperation()
+                {
+                    Operation = IndexOperationType.Delete,
+                    Item = new IndexItem(null, "", nodeId)
+                });
+
+            
+            //SafelyProcessQueueItems();
+        }
+
+        /// <summary>
+        /// Re-indexes all data for the index type specified
+        /// </summary>
+        /// <param name="type"></param>
+        public override void IndexAll(string type)
+        {
+            //check if the index doesn't exist, and if so, create it and reindex everything
+            if (WasIndexCreated())
+            {
+                RebuildIndex();
+                return;
+            }
+            else
+            {
+                var op = new IndexOperation()
+                    {
+                        Operation = IndexOperationType.Delete,
+                        Item = new IndexItem(null, type, string.Empty)
+                    };
+                EnqueueIndexOperation(op);                
+            }
+
+            //now do the indexing...
+            PerformIndexAll(type);
+        }
+
+        #endregion
+
+        /// <summary>
+        /// This wil optimize the index for searching, this gets executed when this class instance is instantiated.
+        /// </summary>
+        /// <remarks>
+        /// This can be an expensive operation and should only be called when there is no indexing activity
+        /// </remarks>
+		[SecuritySafeCritical]
+        public void OptimizeIndex()
+        {
+            EnsureIndex(false);
+
+            SearcherContext.Committer.OptimizeNow();
+
+            //TODO: Hook into searchcontexts comitter thread to optimize
+
+
+            //IndexWriter writer = null;
+            //try
+            //{
+            //    if (!IndexExists())
+            //        return;
+
+            //    //check if the index is ready to be written to.
+            //    if (!IndexReady())
+            //    {
+            //        OnIndexingError(new IndexingErrorEventArgs("Cannot optimize index, the index is currently locked", -1, null), true);
+            //        return;
+            //    }
+
+            //    OnIndexOptimizing(new EventArgs());
+
+            //    //open the writer for optization
+            //    writer = GetIndexWriter();
+
+            //    //wait for optimization to complete (true)
+            //    writer.Optimize(true);
+
+            //    OnIndexOptimized(new EventArgs());
+            //}
+            //catch (Exception ex)
+            //{
+            //    OnIndexingError(new IndexingErrorEventArgs("Error optimizing Lucene index", -1, ex));
+            //}
+            //finally
+            //{
+            //    CloseWriter(ref writer);
+            //}
+
+        }
+
+        #region Protected
+
+        /// <summary>
+        /// This will add a number of nodes to the index
+        /// </summary>        
+        /// <param name="nodes"></param>
+        /// <param name="type"></param>
+        protected void AddNodesToIndex(IEnumerable<XElement> nodes, string type)
+        {
+
+            //check if the index doesn't exist, and if so, create it and reindex everything, this will obviously index this
+            //particular node
+            if (WasIndexCreated())
+            {
+                RebuildIndex();
+                return;
+            }
+            
+            foreach (XElement node in nodes)
+            {
+                EnqueueIndexOperation(new IndexOperation()
+                {
+                    Operation = IndexOperationType.Add,
+                    Item = new IndexItem(node, type, (string)node.Attribute("id"))
+                });
+            }
+
+            //run the indexer on all queued files
+            //SafelyProcessQueueItems();
+        }
+
+        /// <summary>
+        /// Called to perform the operation to do the actual indexing of an index type after the lucene index has been re-initialized.
+        /// </summary>
+        /// <param name="type"></param>
+        protected abstract void PerformIndexAll(string type);
+
+        /// <summary>
+        /// Called to perform the actual rebuild of the indexes once the lucene index has been re-initialized.
+        /// </summary>
+        protected abstract void PerformIndexRebuild();
+
+        /// <summary>
+        /// Returns IIndexCriteria object from the IndexSet
+        /// </summary>
+        /// <param name="indexSet"></param>
+        protected virtual IIndexCriteria GetIndexerData(IndexSet indexSet)
+        {
+            return new IndexCriteria(
+                indexSet.IndexAttributeFields.Cast<IIndexField>().ToArray(),
+                indexSet.IndexUserFields.Cast<IIndexField>().ToArray(),
+                indexSet.IncludeNodeTypes.ToList().Select(x => x.Name).ToArray(),
+                indexSet.ExcludeNodeTypes.ToList().Select(x => x.Name).ToArray(),
+                indexSet.IndexParentId);
+        }
+
+        /// <summary>
+        /// Checks if the index is ready to open/write to.
+        /// </summary>
+        /// <returns></returns>
+		[SecuritySafeCritical]
+        protected bool IndexReady()
+        {
+            return (!IndexWriter.IsLocked(GetLuceneDirectory()));
+        }
+
+        /// <summary>
+        /// Check if there is an index in the index folder
+        /// </summary>
+        /// <returns></returns>
+		[SecuritySafeCritical]
+        public override bool IndexExists()
+        {
+            return IndexReader.IndexExists(GetLuceneDirectory());
+        }
+
+        /// <summary>
+        /// Adds single node to index. If the node already exists, a duplicate will probably be created,
+        /// To re-index, use the ReIndexNode method.
+        /// </summary>
+        /// <param name="node">The node to index.</param>
+        /// <param name="type">The type to store the node as.</param>
+        protected virtual void AddSingleNodeToIndex(XElement node, string type)
+        {   
+            AddNodesToIndex(new XElement[] { node }, type);
+        }
+
+
+        /// <summary>
+        /// Removes the specified term from the index
+        /// </summary>
+        /// <param name="indexTerm"></param>
+        /// <param name="iw"></param>
+        /// <param name="performCommit">Obsolete. Doesn't have any effect</param>
+        /// <returns>Boolean if it successfully deleted the term, or there were on errors</returns>
+		[SecuritySafeCritical]
+        protected bool DeleteFromIndex(Term indexTerm, NrtManager iw, bool performCommit = true)
+        {
+            int nodeId = -1;
+            if (indexTerm.Field() == "id")
+                int.TryParse(indexTerm.Text(), out nodeId);
+
+            try
+            {
+                //if the index doesn't exist, then no don't attempt to open it.
+                if (!IndexExists())
+                    return true;
+
+                iw.DeleteDocuments(indexTerm);
+                
+
+                OnIndexDeleted(new DeleteIndexEventArgs(new KeyValuePair<string, string>(indexTerm.Field(), indexTerm.Text())));
+                return true;
+            }
+            catch (Exception ee)
+            {
+                OnIndexingError(new IndexingErrorEventArgs("Error deleting Lucene index", nodeId, ee));
+                return false;
+            }
+        }
+
+        /// <summary>
+        /// Ensures that the node being indexed is of a correct type and is a descendent of the parent id specified.
+        /// </summary>
+        /// <param name="node"></param>
+        /// <returns></returns>
+        protected virtual bool ValidateDocument(XElement node)
+        {
+            //check if this document is of a correct type of node type alias
+            if (IndexerData.IncludeNodeTypes.Any())
+                if (!IndexerData.IncludeNodeTypes.Contains(node.ExamineNodeTypeAlias()))
+                    return false;
+
+            //if this node type is part of our exclusion list, do not validate
+            if (IndexerData.ExcludeNodeTypes.Any())
+                if (IndexerData.ExcludeNodeTypes.Contains(node.ExamineNodeTypeAlias()))
+                    return false;
+
+            return true;
+        }
+
+
+        /// <summary>
+        /// Translates the XElement structure into a dictionary object to be indexed.
+        /// </summary>
+        /// <remarks>
+        /// This is used when re-indexing an individual node since this is the way the provider model works.
+        /// For this provider, it will use a very similar XML structure as umbraco 4.0.x:
+        /// </remarks>
+        /// <example>
+        /// <code>
+        /// <![CDATA[
+        /// <root>
+        ///     <node id="1234" nodeTypeAlias="yourIndexType">
+        ///         <data alias="fieldName1">Some data</data>
+        ///         <data alias="fieldName2">Some other data</data>
+        ///     </node>
+        ///     <node id="345" nodeTypeAlias="anotherIndexType">
+        ///         <data alias="fieldName3">More data</data>
+        ///     </node>
+        /// </root>
+        /// ]]>
+        /// </code>        
+        /// </example>
+        /// <param name="node"></param>
+        /// <param name="type"></param>
+        /// <returns></returns>
+        protected virtual Dictionary<string, string> GetDataToIndex(XElement node, string type)
+        {
+            var values = new Dictionary<string, string>();
+
+            var nodeId = int.Parse(node.Attribute("id").Value);
+
+            // Add umbraco node properties 
+            foreach (var field in IndexerData.StandardFields)
+            {
+                string val = node.SelectExaminePropertyValue(field.Name);
+                var args = new IndexingFieldDataEventArgs(node, field.Name, val, true, nodeId);
+                OnGatheringFieldData(args);
+                val = args.FieldValue;
+
+                //don't add if the value is empty/null                
+                if (!string.IsNullOrEmpty(val))
+                {
+                    if (values.ContainsKey(field.Name))
+                    {
+                        OnDuplicateFieldWarning(nodeId, IndexSetName, field.Name);
+                    }
+                    else
+                    {
+                        values.Add(field.Name, val);    
+                    }                    
+                }
+
+            }
+
+            // Get all user data that we want to index and store into a dictionary 
+            foreach (var field in IndexerData.UserFields)
+            {
+                // Get the value of the data                
+                string value = node.SelectExamineDataValue(field.Name);
+
+                //raise the event and assign the value to the returned data from the event
+                var indexingFieldDataArgs = new IndexingFieldDataEventArgs(node, field.Name, value, false, nodeId);
+                OnGatheringFieldData(indexingFieldDataArgs);
+                value = indexingFieldDataArgs.FieldValue;
+
+                //don't add if the value is empty/null
+                if (!string.IsNullOrEmpty(value))
+                {
+                    if (values.ContainsKey(field.IndexName))
+                    {
+                        OnDuplicateFieldWarning(nodeId, IndexSetName, field.Name);
+                    }
+                    else
+                    {
+                        values.Add(field.IndexName, value);
+                    }    
+                }
+            }
+
+            
+
+            //raise the event and assign the value to the returned data from the event
+            var indexingNodeDataArgs = new IndexingNodeDataEventArgs(node, nodeId, values, type);
+            OnGatheringNodeData(indexingNodeDataArgs);
+            values = indexingNodeDataArgs.Fields;
+
+            return values;
+        }
+
+        /// <summary>
+        /// 
+        /// </summary>
+        /// <param name="fieldName"></param>
+        /// <returns></returns>
+        protected virtual FieldIndexTypes GetPolicy(string fieldName)
+        {
+            return FieldIndexTypes.ANALYZED;
+        }
+
+        /// <summary>
+        /// 
+        /// </summary>
+        /// <param name="fieldIndex"></param>
+        /// <returns></returns>
+        [SecuritySafeCritical]
+        private Field.Index TranslateFieldIndexTypeToLuceneType(FieldIndexTypes fieldIndex)
+        {
+            switch (fieldIndex)
+            {
+                case FieldIndexTypes.ANALYZED:
+                    return Field.Index.ANALYZED;
+
+                case FieldIndexTypes.ANALYZED_NO_NORMS:
+                    return Field.Index.ANALYZED_NO_NORMS;
+
+                case FieldIndexTypes.NO:
+                    return Field.Index.NO;
+
+                case FieldIndexTypes.NOT_ANALYZED:
+                    return Field.Index.NOT_ANALYZED;
+
+                case FieldIndexTypes.NOT_ANALYZED_NO_NORMS:
+                    return Field.Index.NOT_ANALYZED_NO_NORMS;
+
+                default:
+                    throw new Exception("Unknown field index type");
+            }
+        }
+
+
+        /// <summary>
+        /// Collects the data for the fields and adds the document which is then committed into Lucene.Net's index
+        /// </summary>
+        /// <param name="fields">The fields and their associated data.</param>
+        /// <param name="writer">The writer that will be used to update the Lucene index.</param>
+        /// <param name="nodeId">The node id.</param>
+        /// <param name="type">The type to index the node as.</param>
+        /// <remarks>
+        /// This will normalize (lowercase) all text before it goes in to the index.
+        /// </remarks>
+		[SecuritySafeCritical]
+        protected virtual void AddDocument(Dictionary<string, string> fields, NrtManager writer, int nodeId, string type)
+        {
+            var args = new IndexingNodeEventArgs(nodeId, fields, type);
+            OnNodeIndexing(args);
+            if (args.Cancel)
+                return;
+
+            var d = new Document();
+
+            //Add node id with payload term for fast retrieval in ReaderData              
+            d.Add(new ExternalIdField(nodeId));
+
+
+            //get all index set fields that are defined
+            var indexSetFields = IndexerData.UserFields.Concat(IndexerData.StandardFields.ToList()).ToArray();
+
+            //add all of our fields to the document index individually, don't include the special fields if they exists            
+            var validFields = fields.Where(x => !x.Key.StartsWith(SpecialFieldPrefix)).ToArray();
+
+            foreach (var x in validFields)
+            {
+                var ourPolicyType = GetPolicy(x.Key);
+                var lucenePolicy = TranslateFieldIndexTypeToLuceneType(ourPolicyType);
+
+                //copy local
+                var x1 = x;
+                var indexedFields = indexSetFields.Where(o => o.IndexName == x1.Key).ToArray();
+                
+                if (!indexedFields.Any())
+                {
+                    //TODO: Decide if we should support non-strings in here too
+                    d.Add(
+                    new Field(x.Key,
+                        x.Value,
+                        Field.Store.YES,
+                        lucenePolicy,
+                        lucenePolicy == Field.Index.NO ? Field.TermVector.NO : Field.TermVector.YES));
+                }
+
+                else
+                {
+                    //checks if there's duplicates fields, if not check if the field needs to be sortable...
+                    if (indexedFields.Count() > 1)
+                    {
+                        //we wont error if there are two fields which match, we'll just log an error and ignore the 2nd field                        
+                        OnDuplicateFieldWarning(nodeId, IndexSetName, x.Key);
+                    }
+
+                    //take the first one and continue!
+                    var indexField = indexedFields.First();
+
+                    Fieldable field = null;
+                    Fieldable sortedField = null;
+                    object parsedVal = null;
+                    if (string.IsNullOrEmpty(indexField.Type)) indexField.Type = string.Empty;
+                                                
+                    switch (indexField.Type.ToUpper())
+                    {
+                        case "NUMBER":
+                        case "INT":
+                            if (!TryConvert<int>(x.Value, out parsedVal))
+                                break;
+                            field = new NumericField(x.Key, Field.Store.YES, lucenePolicy != Field.Index.NO).SetIntValue((int)parsedVal);
+                            sortedField = new NumericField(SortedFieldNamePrefix + x.Key, Field.Store.NO, true).SetIntValue((int)parsedVal);
+                            break;
+                        case "FLOAT":
+                            if (!TryConvert<float>(x.Value, out parsedVal))
+                                break;
+                            field = new NumericField(x.Key, Field.Store.YES, lucenePolicy != Field.Index.NO).SetFloatValue((float)parsedVal);
+                            sortedField = new NumericField(SortedFieldNamePrefix + x.Key, Field.Store.NO, true).SetFloatValue((float)parsedVal);
+                            break;
+                        case "DOUBLE":
+                            if (!TryConvert<double>(x.Value, out parsedVal))
+                                break;
+                            field = new NumericField(x.Key, Field.Store.YES, lucenePolicy != Field.Index.NO).SetDoubleValue((double)parsedVal);
+                            sortedField = new NumericField(SortedFieldNamePrefix + x.Key, Field.Store.NO, true).SetDoubleValue((double)parsedVal);
+                            break;
+                        case "LONG":
+                            if (!TryConvert<long>(x.Value, out parsedVal))
+                                break;
+                            field = new NumericField(x.Key, Field.Store.YES, lucenePolicy != Field.Index.NO).SetLongValue((long)parsedVal);
+                            sortedField = new NumericField(SortedFieldNamePrefix + x.Key, Field.Store.NO, true).SetLongValue((long)parsedVal);
+                            break;
+                        case "DATE":
+                        case "DATETIME":
+                            {
+                                SetDateTimeField(x.Key, x.Value, DateTools.Resolution.MILLISECOND, lucenePolicy, ref field, ref sortedField);
+                                break;
+                            }
+                        case "DATE.YEAR":
+                            {
+                                SetDateTimeField(x.Key, x.Value, DateTools.Resolution.YEAR, lucenePolicy, ref field, ref sortedField);
+                                break;
+                            }
+                        case "DATE.MONTH":
+                            {
+                                SetDateTimeField(x.Key, x.Value, DateTools.Resolution.MONTH, lucenePolicy, ref field, ref sortedField);
+                                break;
+                            }
+                        case "DATE.DAY":
+                            {
+                                SetDateTimeField(x.Key, x.Value, DateTools.Resolution.DAY, lucenePolicy, ref field, ref sortedField);
+                                break;
+                            }
+                        case "DATE.HOUR":
+                            {
+                                SetDateTimeField(x.Key, x.Value, DateTools.Resolution.HOUR, lucenePolicy, ref field, ref sortedField);
+                                break;
+                            }
+                        case "DATE.MINUTE":
+                            {
+                                SetDateTimeField(x.Key, x.Value, DateTools.Resolution.MINUTE, lucenePolicy, ref field, ref sortedField);
+                                break;
+                            }
+                            case "FACET": case "FACETPATH":
+                                field = new Field(x.Key, x.Value, Field.Store.YES, Field.Index.NOT_ANALYZED);
+                                break;
+                        default:
+                            field =
+                                new Field(x.Key,
+                                    x.Value,
+                                    Field.Store.YES,
+                                    lucenePolicy,
+                                    lucenePolicy == Field.Index.NO ? Field.TermVector.NO : Field.TermVector.YES
+                                );
+                            sortedField = new Field(SortedFieldNamePrefix + x.Key,
+                                                    x.Value,
+                                                    Field.Store.NO, //we don't want to store the field because we're only using it to sort, not return data
+                                                    Field.Index.NOT_ANALYZED,
+                                                    Field.TermVector.NO
+                                );
+                            break;
+                    }
+
+                    //if the parsed value is null, this means it couldn't parse and we should log this error
+                    if (field == null)
+                    {
+                        OnIndexingError(new IndexingErrorEventArgs("Could not parse value: " + x.Value + "into the type: " + indexField.Type, nodeId, null));
+                    }
+                    else
+                    {
+                        d.Add(field);
+
+                        //add the special sorted field if sorting is enabled
+                        if (indexField.EnableSorting)
+                        {
+                            d.Add(sortedField);
+                        }
+                    }
+                }
+            }
+
+            AddSpecialFieldsToDocument(d, fields);
+
+            var docArgs = new DocumentWritingEventArgs(nodeId, d, fields);
+            OnDocumentWriting(docArgs);
+            if (docArgs.Cancel)
+                return;
+
+            writer.UpdateDocument(new Term(IndexNodeIdFieldName, nodeId.ToString()), d);    
+
+            OnNodeIndexed(new IndexedNodeEventArgs(nodeId));
+        }
+
+        [SecuritySafeCritical]
+        private void SetDateTimeField(string fieldName, string valueToParse, DateTools.Resolution resolution, Field.Index lucenePolicy,
+            ref Fieldable field, ref Fieldable sortedField)
+        {
+            object parsedVal;
+            if (!TryConvert<DateTime>(valueToParse, out parsedVal))
+                return;
+            var date = (DateTime)parsedVal;
+            string dateAsString = DateTools.DateToString(date, resolution);
+
+            field =
+                new Field(fieldName,
+                          dateAsString,
+                          Field.Store.YES,
+                          lucenePolicy,
+                          lucenePolicy == Field.Index.NO ? Field.TermVector.NO : Field.TermVector.YES
+                    );
+
+            sortedField =
+                new Field(SortedFieldNamePrefix + fieldName,
+                          dateAsString,
+                          Field.Store.NO, //do not store, we're not going to return this value only use it for sorting
+                          Field.Index.NOT_ANALYZED,
+                          Field.TermVector.NO
+                    );
+        }
+
+
+        /// <summary>
+        /// Returns a dictionary of special key/value pairs to store in the lucene index which will be stored by:
+        /// - Field.Store.YES
+        /// - Field.Index.NOT_ANALYZED_NO_NORMS
+        /// - Field.TermVector.NO
+        /// </summary>
+        /// <param name="allValuesForIndexing">
+        /// The dictionary object containing all name/value pairs that are to be put into the index
+        /// </param>
+        /// <returns></returns>
+        protected virtual Dictionary<string, string> GetSpecialFieldsToIndex(Dictionary<string, string> allValuesForIndexing)
+        {
+            return new Dictionary<string, string>() 
+			{
+				//we want to store the nodeId separately as it's the index
+				{IndexNodeIdFieldName, allValuesForIndexing[IndexNodeIdFieldName]},
+				//add the index type first
+				{IndexTypeFieldName, allValuesForIndexing[IndexTypeFieldName]}
+			};
+        }
+
+        ///// <summary>
+        ///// Process all of the queue items
+        ///// </summary>
+        //protected internal void SafelyProcessQueueItems()
+        //{
+            
+        //    if (!RunAsync)
+        //    {
+        //        StartIndexing();
+        //    }
+        //    else
+        //    {                
+        //        if (!_isIndexing)
+        //        {
+        //            //don't run the worker if it's currently running since it will just pick up the rest of the queue during its normal operation                    
+        //            lock (_indexerLocker)
+        //            {
+        //                if (!_isIndexing && (_asyncTask == null || _asyncTask.IsCompleted))
+        //                {
+        //                    //Debug.WriteLine("Examine: Launching task");
+        //                    _asyncTask = Task.Factory.StartNew(StartIndexing, CancellationToken.None, TaskCreationOptions.None, TaskScheduler.Default);
+        //                }
+        //            }
+        //        }
+        //    }
+
+        //}
+
+        ///// <summary>
+        ///// Processes the queue and checks if optimization needs to occur at the end
+        ///// </summary>
+        //void StartIndexing()
+        //{
+        //    if (!_isIndexing)
+        //    {
+        //        lock (_indexerLocker)
+        //        {
+        //            if (!_isIndexing)
+        //            {
+  
+        //                _isIndexing = true;
+
+        //                //keep processing until it is complete
+        //                var numProcessedItems = 0;
+        //                do
+        //                {
+        //                    numProcessedItems = ForceProcessQueueItems();
+        //                } while (!_isCancelling && numProcessedItems > 0);
+
+        //                //if there are enough commits, then we'll run an optimization
+        //                if (CommitCount >= OptimizationCommitThreshold)
+        //                {
+        //                    OptimizeIndex();
+        //                    CommitCount = 0; //reset the counter
+        //                }
+
+        //                //reset the flag
+        //                _isIndexing = false;
+
+        //                OnIndexOperationComplete(new EventArgs());
+        //            }
+        //        }
+        //    }
+
+        //}
+
+        
+        protected void ProcessIndexOperation(IndexOperation item)
+        {
+            switch (item.Operation)
+            {
+                case IndexOperationType.Add:
+
+                    //NOTE: No need to delete here. UpdateDocument is used when it is added.
+
+                    ////check if it is already in our index
+                    //var idResult = inMemorySearcher.Search(inMemorySearcher.CreateSearchCriteria().Id(int.Parse(item.Item.Id)).Compile());
+                    ////if one is found, then delete it from the main index before the fast index is merged in
+                    //if (idResult.Any())
+                    //{
+                    //    //do the delete but no commit
+                    //    ProcessDeleteQueueItem(item, realWriter, false);
+                    //}
+
+                    if (ValidateDocument(item.Item.DataToIndex))
+                    {
+                        var node = ProcessIndexQueueItem(item, SearcherContext.Manager);
+                        OnNodesIndexed(new IndexedNodesEventArgs(IndexerData, new[] {node}));
+                    }
+                    else
+                    {
+                        OnIgnoringNode(new IndexingNodeDataEventArgs(item.Item.DataToIndex, int.Parse(item.Item.Id), null, item.Item.IndexType));
+                    }
+                    break;
+                case IndexOperationType.Delete:
+                    ProcessDeleteQueueItem(item, SearcherContext.Manager, false);
+                    break;
+                default:
+                    throw new ArgumentOutOfRangeException();
+            }
+        }
+
+
+        protected void EnqueueIndexOperation(IndexOperation op)
+        {
+            ProcessIndexOperation(op);    
+            //_indexQueue.Enqueue(op);
+        }
+
+        private Lucene.Net.Store.Directory _directory;
+
+        /// <summary>
+        /// Returns the Lucene Directory used to store the index
+        /// </summary>
+        /// <returns></returns>
+		[SecuritySafeCritical]
+        public virtual Lucene.Net.Store.Directory GetLuceneDirectory()
+        {
+            if (_directory == null)
+            {
+                //ensure all of the folders are created at startup   
+                VerifyFolder(WorkingFolder);
+                VerifyFolder(LuceneIndexFolder);
+                _directory = new SimpleFSDirectory(LuceneIndexFolder);
+            }
+            return _directory;
+        }
+
+        /// <summary>
+        /// Returns an index writer for the current directory
+        /// </summary>
+        /// <returns></returns>
+		[SecuritySafeCritical]
+        
+        public virtual NrtManager GetIndexWriter()
+        {
+            EnsureIndex(false);
+            return SearcherContext.Manager;
+        }
+
+        
+
+
+        #endregion
+
+        #region Private
+
+        private void EnsureSpecialFields(Dictionary<string, string> fields, string nodeId, string type)
+        {
+            //ensure the special fields are added to the dictionary to be saved to file
+            if (!fields.ContainsKey(IndexNodeIdFieldName))
+                fields.Add(IndexNodeIdFieldName, nodeId);
+            if (!fields.ContainsKey(IndexTypeFieldName))
+                fields.Add(IndexTypeFieldName, type);
+        }
+
+     
+        /// <summary>
+        /// Tries to parse a type using the Type's type converter
+        /// </summary>
+        /// <typeparam name="T"></typeparam>
+        /// <param name="val"></param>
+        /// <param name="parsedVal"></param>
+        /// <returns></returns>
+        private static bool TryConvert<T>(string val, out object parsedVal)
+            where T : struct
+        {
+            try
+            {
+                var t = typeof(T);
+                TypeConverter tc = TypeDescriptor.GetConverter(t);
+                parsedVal = (T)tc.ConvertFrom(val);
+                return true;
+            }
+            catch (NotSupportedException)
+            {
+                parsedVal = null;
+                return false;
+            }
+
+        }
+
+        /// <summary>
+        /// Adds 'special' fields to the Lucene index for use internally.
+        /// By default this will add the __IndexType & __NodeId fields to the Lucene Index both specified by:
+        /// - Field.Store.YES
+        /// - Field.Index.NOT_ANALYZED_NO_NORMS
+        /// - Field.TermVector.NO
+        /// </summary>
+        /// <param name="d"></param>
+		[SecuritySafeCritical]
+        private void AddSpecialFieldsToDocument(Document d, Dictionary<string, string> fields)
+        {
+            var specialFields = GetSpecialFieldsToIndex(fields);
+
+            foreach (var s in specialFields)
+            {
+                //TODO: we're going to lower case the special fields, the Standard analyzer query parser always lower cases, so 
+                //we need to do that... there might be a nicer way ?
+                d.Add(new Field(s.Key, s.Value.ToLower(), Field.Store.YES, Field.Index.NOT_ANALYZED_NO_NORMS, Field.TermVector.NO));
+            }
+        }
+
+
+        ///// <summary>
+        ///// Creates a new in-memory index with a writer for it
+        ///// </summary>
+        ///// <returns></returns>
+        //[SecuritySafeCritical]
+        //private IndexWriter GetNewInMemoryWriter()
+        //{
+        //    return new IndexWriter(new Lucene.Net.Store.RAMDirectory(), IndexingAnalyzer, true, IndexWriter.MaxFieldLength.UNLIMITED);
+        //}
+
+        /// <summary>
+        /// Reads the FileInfo passed in into a dictionary object and deletes it from the index
+        /// </summary>
+        /// <param name="op"></param>
+        /// <param name="iw"></param>
+        /// <param name="performCommit"></param>
+		[SecuritySafeCritical]
+        private void ProcessDeleteQueueItem(IndexOperation op, NrtManager iw, bool performCommit = true)
+        {
+           
+            //if the id is empty then remove the whole type
+            if (string.IsNullOrEmpty(op.Item.Id))
+            {
+                DeleteFromIndex(new Term(IndexTypeFieldName, op.Item.IndexType), iw, performCommit);
+            }
+            else
+            {
+                DeleteFromIndex(new Term(IndexNodeIdFieldName, op.Item.Id), iw, performCommit);    
+            }
+
+            CommitCount++;
+        }
+
+		[SecuritySafeCritical]
+        private IndexedNode ProcessIndexQueueItem(IndexOperation op, NrtManager writer)
+        {
+            //get the node id
+            var nodeId = int.Parse(op.Item.Id);
+
+            //now, add the index with our dictionary object
+            var fields = GetDataToIndex(op.Item.DataToIndex, op.Item.IndexType);
+            EnsureSpecialFields(fields, op.Item.Id, op.Item.IndexType);
+
+            AddDocument(fields, writer, nodeId, op.Item.IndexType);
+
+            CommitCount++;
+
+            return new IndexedNode() {NodeId = nodeId, Type = op.Item.IndexType};
+        }
+
+        //[SecuritySafeCritical]
+        //private void CloseWriter(ref IndexWriter writer)
+        //{
+        //    if (writer != null)
+        //    {
+        //        writer.Close();
+        //        writer = null;
+        //    }
+        //}
+
+        /// <summary>
+        /// Creates the folder if it does not exist.
+        /// </summary>
+        /// <param name="folder"></param>
+        private void VerifyFolder(DirectoryInfo folder)
+        {
+            
+            if (!System.IO.Directory.Exists(folder.FullName))
+            {
+                lock (_folderLocker)
+                {
+                    if (!System.IO.Directory.Exists(folder.FullName))
+                    {
+                        folder.Create();
+                        folder.Refresh();
+                    }
+                }
+            }
+
+        }
+
+
+        #endregion
+
+        #region IDisposable Members
+
+        protected bool _disposed;
+
+        /// <summary>
+        /// Checks the disposal state of the objects
+        /// </summary>
+        protected void CheckDisposed()
+        {
+            if (_disposed)
+                throw new ObjectDisposedException("LuceneExamine.BaseLuceneExamineIndexer");
+        }
+
+        /// <summary>
+        /// When the object is disposed, all data should be written
+        /// </summary>
+        public void Dispose()
+        {
+            this.CheckDisposed();
+            this.Dispose(true);
+            GC.SuppressFinalize(this);
+            this._disposed = true;
+        }
+
+        /// <summary>
+        /// Releases unmanaged and - optionally - managed resources
+        /// </summary>
+        /// <param name="disposing"><c>true</c> to release both managed and unmanaged resources; <c>false</c> to release only unmanaged resources.</param>
+        protected virtual void Dispose(bool disposing)
+        {
+            this.CheckDisposed();
+            if (disposing)
+            {
+                //_isCancelling = true;
+                //this._fileWatcher.Dispose();
+            }
+                
+        }
+
+        #endregion
+    }
+}