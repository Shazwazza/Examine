--- conflicted
+++ resolved
@@ -1,267 +1,258 @@
-﻿using System;
-using System.Collections.Generic;
-using System.Collections.Specialized;
-using System.IO;
-using System.Security;
-using System.Text;
-using Examine.LuceneEngine.Faceting;
-using Examine.LuceneEngine.Indexing;
-using Examine.LuceneEngine.SearchCriteria;
-using Examine.Providers;
-using Examine.SearchCriteria;
-using Lucene.Net.Analysis;
-using Lucene.Net.Analysis.Standard;
-using Lucene.Net.Contrib.Management;
-using Lucene.Net.Search;
-using System.Linq;
-using LuceneManager.Infrastructure;
-
-namespace Examine.LuceneEngine.Providers
-{
-    ///<summary>
-    /// Simple abstract class containing basic properties for Lucene searchers
-    ///</summary>
-    public abstract class BaseLuceneSearcher : BaseSearchProvider
-    {
-
-        
-
-        #region Constructors
-
-        /// <summary>
-        /// Default constructor
-        /// </summary>
-        protected BaseLuceneSearcher()
-        {
-        }
-
-        /// <summary>
-        /// Constructor to allow for creating an indexer at runtime
-        /// </summary>
-        /// <param name="analyzer"></param>
-        
-        protected BaseLuceneSearcher(Analyzer analyzer)
-        {
-            IndexingAnalyzer = analyzer;
-        }
-
-        #endregion
-
-        /// <summary>
-        /// Used to specify if leading wildcards are allowed. WARNING SLOWS PERFORMANCE WHEN ENABLED!
-        /// </summary>
-        public bool EnableLeadingWildcards { get; set; }
-
-        /// <summary>
-        /// The analyzer to use when searching content, by default, this is set to StandardAnalyzer
-        /// </summary>
-        public Analyzer IndexingAnalyzer
-        {
-            
-            get;
-            
-            protected internal set;
-        }
-
-       
-        /// <summary>
-        /// Initializes the provider.
-        /// </summary>
-        /// <param name="name">The friendly name of the provider.</param>
-        /// <param name="config">A collection of the name/value pairs representing the provider-specific attributes specified in the configuration for this provider.</param>
-        /// <exception cref="T:System.ArgumentNullException">
-        /// The name of the provider is null.
-        /// </exception>
-        /// <exception cref="T:System.ArgumentException">
-        /// The name of the provider has a length of zero.
-        /// </exception>
-        /// <exception cref="T:System.InvalidOperationException">
-        /// An attempt is made to call <see cref="M:System.Configuration.Provider.ProviderBase.Initialize(System.String,System.Collections.Specialized.NameValueCollection)"/> on a provider after the provider has already been initialized.
-        /// </exception>
-        
-        public override void Initialize(string name, NameValueCollection config)
-        {
-            base.Initialize(name, config);
-
-            if (config["analyzer"] != null)
-            {
-                //this should be a fully qualified type
-                var analyzerType = Type.GetType(config["analyzer"]);
-                IndexingAnalyzer = (Analyzer)Activator.CreateInstance(analyzerType);
-            }
-            else
-            {
-                IndexingAnalyzer = new StandardAnalyzer(Lucene.Net.Util.Version.LUCENE_29);
-            }
-
-            if (config["enableLeadingWildcard"] != null)
-            {
-                EnableLeadingWildcards = Boolean.Parse(config["enableLeadingWildcard"]);
-            }
-
-        }
-
-        protected internal abstract string[] GetSearchFields();
-
-
-        /// <summary>
-        /// Gets the searcher for this instance
-        /// </summary>
-        /// <returns></returns>
-        
-        public abstract Searcher GetSearcher();
-
-        
-        public abstract ICriteriaContext GetCriteriaContext();        
-
-
-
-        /// <summary>
-        /// Creates an instance of SearchCriteria for the provider
-        /// </summary>
-        /// <param name="type">The type of data in the index.</param>
-        /// <param name="defaultOperation">The default operation.</param>
-        /// <returns>A blank SearchCriteria</returns>
-        
-        public override ISearchCriteria CreateSearchCriteria(string type, BooleanOperation defaultOperation)
-        {
-            return new LuceneSearchCriteria(this, type, IndexingAnalyzer, GetSearchFields(), EnableLeadingWildcards, defaultOperation);
-        }        
-
-        /// <summary>
-        /// Simple search method which defaults to searching content nodes
-        /// </summary>
-        /// <param name="searchText"></param>
-        /// <param name="useWildcards"></param>
-        /// <returns></returns>
-        /// <remarks>
-        /// This will search every field for any words matching in search text. Each word in the search text will be encapsulated 
-        /// in a wild card search too.
-        /// </remarks>
-        public override ISearchResults Search(string searchText, bool useWildcards)
-        {
-            var sc = this.CreateSearchCriteria();
-            return TextSearchAllFields(searchText, useWildcards, sc);
-        }
-
-        internal ISearchResults TextSearchAllFields(string searchText, bool useWildcards, ISearchCriteria sc)
-        {
-            var splitSearch = searchText.Split(new char[] { ' ' }, StringSplitOptions.RemoveEmptyEntries);
-
-            if (useWildcards)
-            {
-                sc = sc.GroupedOr(GetSearchFields(),
-                    splitSearch.Select(x =>
-                        new ExamineValue(Examineness.ComplexWildcard, x.MultipleCharacterWildcard().Value)).Cast<IExamineValue>().ToArray()
-                    ).Compile();
-            }
-            else
-            {
-                sc = sc.GroupedOr(GetSearchFields(), splitSearch).Compile();
-            }
-
-            return Search(sc);
-        }
-
-        /// <summary>
-        /// Performs a search
-        /// </summary>
-        /// <param name="searchParams"></param>
-        /// <returns></returns>
-        
-        public override ISearchResults Search(ISearchCriteria searchParams)
-        {
-<<<<<<< HEAD
-=======
-            return Search(searchParams, 0);
-        }
-
-        /// <summary>
-        /// Performs a search with a maximum number of results
-        /// </summary>        
-        [SecuritySafeCritical]
-        public ISearchResults Search(ISearchCriteria searchParams, int maxResults)
-        {
-            var searcher = GetSearcher();
-
->>>>>>> 834790a6
-            Enforcer.ArgumentNotNull(searchParams, "searchParams");
-
-            var luceneParams = searchParams as LuceneSearchCriteria;
-            if (luceneParams == null)
-                throw new ArgumentException("Provided ISearchCriteria dos not match the allowed ISearchCriteria. Ensure you only use an ISearchCriteria created from the current SearcherProvider");
-
-<<<<<<< HEAD
-            luceneParams.CriteriaContext = GetCriteriaContext();
-
-            var pagesResults = new SearchResults(luceneParams.Query, luceneParams.SortFields, luceneParams.CriteriaContext, luceneParams.SearchOptions);
-
-
-            foreach (var type in luceneParams.CriteriaContext.ValueTypes)
-            {
-                var hl = type.GetHighlighter(luceneParams.Query, luceneParams.CriteriaContext.Searcher, luceneParams.CriteriaContext.FacetsLoader);
-                if (hl != null)
-                {
-                    List<Func<SearchResult, string>> highlights;
-                    if (!pagesResults.Highlighters.TryGetValue(type.FieldName, out highlights))
-                    {
-                        pagesResults.Highlighters.Add(type.FieldName, highlights = new List<Func<SearchResult, string>>());
-                    }
-
-                    highlights.Add(res=>hl.Highlight(res.DocId));
-                }                
-            }
-
-
-            //foreach (var fq in luceneParams.CriteriaContext.FieldQueries)
-            //{
-            //    var hl = fq.Key.GetHighlighter(luceneParams.Query, luceneParams.CriteriaContext.Searcher, luceneParams.CriteriaContext.FacetsLoader);
-            //    if (hl != null)
-            //    {                    
-            //        foreach (var r in pagesResults)
-            //        {
-            //            List<Func<string>> highlights;
-            //            if (!r.Highlights.TryGetValue(fq.Key.FieldName, out highlights))
-            //            {
-            //                r.Highlights.Add(fq.Key.FieldName, highlights = new List<Func<string>>());
-            //            }
-
-            //            string value = null;
-            //            highlights.Add(() => value ?? (value = hl.Highlight(r.DocId)));
-            //        }
-            //    }
-            //}
-
-=======
-            var pagesResults = new SearchResults(luceneParams.Query, luceneParams.SortFields, searcher, maxResults);
->>>>>>> 834790a6
-            return pagesResults;
-        }
-
-        /// <summary>
-        /// Creates search criteria that defaults to IndexType.Any and BooleanOperation.And
-        /// </summary>
-        /// <returns></returns>
-        
-        public override ISearchCriteria CreateSearchCriteria()
-        {
-            return CreateSearchCriteria(string.Empty, BooleanOperation.And);
-        }
-
-        /// <summary>
-        /// Creates an instance of SearchCriteria for the provider
-        /// </summary>
-        public override ISearchCriteria CreateSearchCriteria(string type)
-        {
-            return CreateSearchCriteria(type, BooleanOperation.And);
-        }
-
-        
-        public override ISearchCriteria CreateSearchCriteria(BooleanOperation defaultOperation)
-        {
-            return CreateSearchCriteria(string.Empty, defaultOperation);
-        }
-
-
-    }
+﻿using System;
+using System.Collections.Generic;
+using System.Collections.Specialized;
+using System.IO;
+using System.Security;
+using System.Text;
+using Examine.LuceneEngine.Faceting;
+using Examine.LuceneEngine.Indexing;
+using Examine.LuceneEngine.SearchCriteria;
+using Examine.Providers;
+using Examine.SearchCriteria;
+using Lucene.Net.Analysis;
+using Lucene.Net.Analysis.Standard;
+using Lucene.Net.Contrib.Management;
+using Lucene.Net.Search;
+using System.Linq;
+using LuceneManager.Infrastructure;
+
+namespace Examine.LuceneEngine.Providers
+{
+    ///<summary>
+    /// Simple abstract class containing basic properties for Lucene searchers
+    ///</summary>
+    public abstract class BaseLuceneSearcher : BaseSearchProvider
+    {
+
+        
+
+        #region Constructors
+
+        /// <summary>
+        /// Default constructor
+        /// </summary>
+        protected BaseLuceneSearcher()
+        {
+        }
+
+        /// <summary>
+        /// Constructor to allow for creating an indexer at runtime
+        /// </summary>
+        /// <param name="analyzer"></param>
+        
+        protected BaseLuceneSearcher(Analyzer analyzer)
+        {
+            IndexingAnalyzer = analyzer;
+        }
+
+        #endregion
+
+        /// <summary>
+        /// Used to specify if leading wildcards are allowed. WARNING SLOWS PERFORMANCE WHEN ENABLED!
+        /// </summary>
+        public bool EnableLeadingWildcards { get; set; }
+
+        /// <summary>
+        /// The analyzer to use when searching content, by default, this is set to StandardAnalyzer
+        /// </summary>
+        public Analyzer IndexingAnalyzer
+        {
+            
+            get;
+            
+            protected internal set;
+        }
+
+       
+        /// <summary>
+        /// Initializes the provider.
+        /// </summary>
+        /// <param name="name">The friendly name of the provider.</param>
+        /// <param name="config">A collection of the name/value pairs representing the provider-specific attributes specified in the configuration for this provider.</param>
+        /// <exception cref="T:System.ArgumentNullException">
+        /// The name of the provider is null.
+        /// </exception>
+        /// <exception cref="T:System.ArgumentException">
+        /// The name of the provider has a length of zero.
+        /// </exception>
+        /// <exception cref="T:System.InvalidOperationException">
+        /// An attempt is made to call <see cref="M:System.Configuration.Provider.ProviderBase.Initialize(System.String,System.Collections.Specialized.NameValueCollection)"/> on a provider after the provider has already been initialized.
+        /// </exception>
+        
+        public override void Initialize(string name, NameValueCollection config)
+        {
+            base.Initialize(name, config);
+
+            if (config["analyzer"] != null)
+            {
+                //this should be a fully qualified type
+                var analyzerType = Type.GetType(config["analyzer"]);
+                IndexingAnalyzer = (Analyzer)Activator.CreateInstance(analyzerType);
+            }
+            else
+            {
+                IndexingAnalyzer = new StandardAnalyzer(Lucene.Net.Util.Version.LUCENE_29);
+            }
+
+            if (config["enableLeadingWildcard"] != null)
+            {
+                EnableLeadingWildcards = Boolean.Parse(config["enableLeadingWildcard"]);
+            }
+
+        }
+
+        protected internal abstract string[] GetSearchFields();
+
+
+        /// <summary>
+        /// Gets the searcher for this instance
+        /// </summary>
+        /// <returns></returns>
+        
+        public abstract Searcher GetSearcher();
+
+        
+        public abstract ICriteriaContext GetCriteriaContext();        
+
+
+
+        /// <summary>
+        /// Creates an instance of SearchCriteria for the provider
+        /// </summary>
+        /// <param name="type">The type of data in the index.</param>
+        /// <param name="defaultOperation">The default operation.</param>
+        /// <returns>A blank SearchCriteria</returns>
+        
+        public override ISearchCriteria CreateSearchCriteria(string type, BooleanOperation defaultOperation)
+        {
+            return new LuceneSearchCriteria(this, type, IndexingAnalyzer, GetSearchFields(), EnableLeadingWildcards, defaultOperation);
+        }        
+
+        /// <summary>
+        /// Simple search method which defaults to searching content nodes
+        /// </summary>
+        /// <param name="searchText"></param>
+        /// <param name="useWildcards"></param>
+        /// <returns></returns>
+        /// <remarks>
+        /// This will search every field for any words matching in search text. Each word in the search text will be encapsulated 
+        /// in a wild card search too.
+        /// </remarks>
+        public override ISearchResults Search(string searchText, bool useWildcards)
+        {
+            var sc = this.CreateSearchCriteria();
+            return TextSearchAllFields(searchText, useWildcards, sc);
+        }
+
+        internal ISearchResults TextSearchAllFields(string searchText, bool useWildcards, ISearchCriteria sc)
+        {
+            var splitSearch = searchText.Split(new char[] { ' ' }, StringSplitOptions.RemoveEmptyEntries);
+
+            if (useWildcards)
+            {
+                sc = sc.GroupedOr(GetSearchFields(),
+                    splitSearch.Select(x =>
+                        new ExamineValue(Examineness.ComplexWildcard, x.MultipleCharacterWildcard().Value)).Cast<IExamineValue>().ToArray()
+                    ).Compile();
+            }
+            else
+            {
+                sc = sc.GroupedOr(GetSearchFields(), splitSearch).Compile();
+            }
+
+            return Search(sc);
+        }
+
+        /// <summary>
+        /// Performs a search
+        /// </summary>
+        /// <param name="searchParams"></param>
+        /// <returns></returns>
+        
+        public override ISearchResults Search(ISearchCriteria searchParams)
+        {
+            return Search(searchParams, 0);
+        }
+
+        /// <summary>
+        /// Performs a search with a maximum number of results
+        /// </summary>        
+        [SecuritySafeCritical]
+        public ISearchResults Search(ISearchCriteria searchParams, int maxResults)
+        {
+            Enforcer.ArgumentNotNull(searchParams, "searchParams");
+
+            var luceneParams = searchParams as LuceneSearchCriteria;
+            if (luceneParams == null)
+                throw new ArgumentException("Provided ISearchCriteria dos not match the allowed ISearchCriteria. Ensure you only use an ISearchCriteria created from the current SearcherProvider");
+
+            luceneParams.CriteriaContext = GetCriteriaContext();
+
+            var pagesResults = new SearchResults(luceneParams.Query, luceneParams.SortFields, luceneParams.CriteriaContext, luceneParams.SearchOptions);
+
+
+            foreach (var type in luceneParams.CriteriaContext.ValueTypes)
+            {
+                var hl = type.GetHighlighter(luceneParams.Query, luceneParams.CriteriaContext.Searcher, luceneParams.CriteriaContext.FacetsLoader);
+                if (hl != null)
+                {
+                    List<Func<SearchResult, string>> highlights;
+                    if (!pagesResults.Highlighters.TryGetValue(type.FieldName, out highlights))
+                    {
+                        pagesResults.Highlighters.Add(type.FieldName, highlights = new List<Func<SearchResult, string>>());
+                    }
+
+                    highlights.Add(res=>hl.Highlight(res.DocId));
+                }                
+            }
+
+
+            //foreach (var fq in luceneParams.CriteriaContext.FieldQueries)
+            //{
+            //    var hl = fq.Key.GetHighlighter(luceneParams.Query, luceneParams.CriteriaContext.Searcher, luceneParams.CriteriaContext.FacetsLoader);
+            //    if (hl != null)
+            //    {                    
+            //        foreach (var r in pagesResults)
+            //        {
+            //            List<Func<string>> highlights;
+            //            if (!r.Highlights.TryGetValue(fq.Key.FieldName, out highlights))
+            //            {
+            //                r.Highlights.Add(fq.Key.FieldName, highlights = new List<Func<string>>());
+            //            }
+
+            //            string value = null;
+            //            highlights.Add(() => value ?? (value = hl.Highlight(r.DocId)));
+            //        }
+            //    }
+            //}
+
+            return pagesResults;
+        }
+
+        /// <summary>
+        /// Creates search criteria that defaults to IndexType.Any and BooleanOperation.And
+        /// </summary>
+        /// <returns></returns>
+        
+        public override ISearchCriteria CreateSearchCriteria()
+        {
+            return CreateSearchCriteria(string.Empty, BooleanOperation.And);
+        }
+
+        /// <summary>
+        /// Creates an instance of SearchCriteria for the provider
+        /// </summary>
+        public override ISearchCriteria CreateSearchCriteria(string type)
+        {
+            return CreateSearchCriteria(type, BooleanOperation.And);
+        }
+
+        
+        public override ISearchCriteria CreateSearchCriteria(BooleanOperation defaultOperation)
+        {
+            return CreateSearchCriteria(string.Empty, defaultOperation);
+        }
+
+
+    }
 }