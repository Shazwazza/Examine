﻿using System;
using System.Collections.Generic;
using System.Linq;
using Examine.LuceneEngine.Providers;
using Examine.LuceneEngine.Search;
using Examine.Search;
using Examine.Test.UmbracoExamine;
using Lucene.Net.Analysis.Core;
using Lucene.Net.Analysis.Standard;
using Lucene.Net.Search;
using NUnit.Framework;



namespace Examine.Test.Search
{
    [TestFixture]
    public class FluentApiTests
    {
        [Test]
        public void Managed_Range_Date()
        {
            var analyzer = new StandardAnalyzer(Util.Version);
            using (var luceneDir = new RandomIdRAMDirectory())
            using (var indexer = new TestIndex(
                new FieldDefinitionCollection(new FieldDefinition("created", "datetime")),
                luceneDir, analyzer))
            {


                indexer.IndexItems(new[]
                {
                    ValueSet.FromObject(123.ToString(), "content",
                        new
                        {
                            created = new DateTime(2000, 01, 02),
                            bodyText = "lorem ipsum",
                            nodeTypeAlias = "CWS_Home"
                        }),
                    ValueSet.FromObject(2123.ToString(), "content",
                        new
                        {
                            created = new DateTime(2000, 01, 04),
                            bodyText = "lorem ipsum",
                            nodeTypeAlias = "CWS_Test"
                        }),
                    ValueSet.FromObject(3123.ToString(), "content",
                        new
                        {
                            created = new DateTime(2000, 01, 05),
                            bodyText = "lorem ipsum",
                            nodeTypeAlias = "CWS_Page"
                        })
                });


                var searcher = indexer.GetSearcher();

                var numberSortedCriteria = searcher.CreateQuery()
                    .RangeQuery<DateTime>(new[] { "created" }, new DateTime(2000, 01, 02), new DateTime(2000, 01, 05), maxInclusive: false);

                var numberSortedResult = numberSortedCriteria.Execute();

                Assert.AreEqual(2, numberSortedResult.TotalItemCount);
            }
        }

        [Test]
        public void Managed_Full_Text()
        {
            var analyzer = new StandardAnalyzer(Util.Version);

            using (var luceneDir1 = new RandomIdRAMDirectory())
            using (var indexer1 = new TestIndex(luceneDir1, analyzer))
            {
                indexer1.IndexItem(ValueSet.FromObject("1", "content", new { item1 = "value1", item2 = "The agitated zebras gallop back and forth in short, panicky dashes, then skitter off into the total absolute darkness." }));
                indexer1.IndexItem(ValueSet.FromObject("2", "content", new { item1 = "value2", item2 = "The festival lasts five days and celebrates the victory of good over evil, light over darkness, and knowledge over ignorance." }));
                indexer1.IndexItem(ValueSet.FromObject("3", "content", new { item1 = "value3", item2 = "They are expected to confront the darkness and show evidence that they have done so in their papers" }));
                indexer1.IndexItem(ValueSet.FromObject("4", "content", new { item1 = "value4", item2 = "Scientists believe the lake could be home to cold-loving microbial life adapted to living in total darkness." }));
                indexer1.IndexItem(ValueSet.FromObject("5", "content", new { item1 = "value3", item2 = "Scotch scotch scotch, i love scotch" }));
                indexer1.IndexItem(ValueSet.FromObject("6", "content", new { item1 = "value4", item2 = "60% of the time, it works everytime" }));
                indexer1.IndexItem(ValueSet.FromObject("7", "content", new { SomeField = "value5", AnotherField = "another value" }));

                var searcher = indexer1.GetSearcher();

                var result = searcher.Search("darkness");

                Assert.AreEqual(4, result.TotalItemCount);
                Console.WriteLine("Search 1:");
                foreach (var r in result)
                {
                    Console.WriteLine($"Id = {r.Id}, Score = {r.Score}");
                }

                result = searcher.Search("total darkness");
                Assert.AreEqual(2, result.TotalItemCount);
                Console.WriteLine("Search 2:");
                foreach (var r in result)
                {
                    Console.WriteLine($"Id = {r.Id}, Score = {r.Score}");
                }
            }
        }

        [Test]
        public void Managed_Full_Text_With_Bool()
        {
            var analyzer = new StandardAnalyzer(Util.Version);

            using (var luceneDir1 = new RandomIdRAMDirectory())
            using (var indexer1 = new TestIndex(luceneDir1, analyzer))
            {
                indexer1.IndexItem(ValueSet.FromObject("1", "content", new { item1 = "value1", item2 = "The agitated zebras gallop back and forth in short, panicky dashes, then skitter off into the total absolute darkness." }));
                indexer1.IndexItem(ValueSet.FromObject("2", "content", new { item1 = "value2", item2 = "The festival lasts five days and celebrates the victory of good over evil, light over darkness, and knowledge over ignorance." }));
                indexer1.IndexItem(ValueSet.FromObject("3", "content", new { item1 = "value3", item2 = "They are expected to confront the darkness and show evidence that they have done so in their papers" }));
                indexer1.IndexItem(ValueSet.FromObject("4", "content", new { item1 = "value4", item2 = "Scientists believe the lake could be home to cold-loving microbial life adapted to living in total darkness." }));
                indexer1.IndexItem(ValueSet.FromObject("5", "content", new { item1 = "value3", item2 = "Scotch scotch scotch, i love scotch" }));
                indexer1.IndexItem(ValueSet.FromObject("6", "content", new { item1 = "value4", item2 = "60% of the time, it works everytime" }));

                var searcher = indexer1.GetSearcher();

                var qry = searcher.CreateQuery().ManagedQuery("darkness").And().Field("item1", "value1");
                Console.WriteLine(qry);
                var result = qry.Execute();

                Assert.AreEqual(1, result.TotalItemCount);
                Console.WriteLine("Search 1:");
                foreach (var r in result)
                {
                    Console.WriteLine($"Id = {r.Id}, Score = {r.Score}");
                }

                qry = searcher.CreateQuery().ManagedQuery("darkness")
                    .And(query => query.Field("item1", "value1").Or().Field("item1", "value2"), BooleanOperation.Or);
                Console.WriteLine(qry);
                result = qry.Execute();

                Assert.AreEqual(2, result.TotalItemCount);
                Console.WriteLine("Search 2:");
                foreach (var r in result)
                {
                    Console.WriteLine($"Id = {r.Id}, Score = {r.Score}");
                }
            }
        }

        [Test]
        public void Managed_Range_Int()
        {
            var analyzer = new StandardAnalyzer(Util.Version);
            using (var luceneDir = new RandomIdRAMDirectory())
            using (var indexer = new TestIndex(
                new FieldDefinitionCollection(new FieldDefinition("parentID", FieldDefinitionTypes.Integer)),
                luceneDir, analyzer))
            {


                indexer.IndexItems(new[]
                {
                    ValueSet.FromObject(123.ToString(), "content",
                        new
                        {
                            parentID = 121,
                            bodyText = "lorem ipsum",
                            nodeTypeAlias = "CWS_Home"
                        }),
                    ValueSet.FromObject(2.ToString(), "content",
                        new
                        {
                            parentID = 123,
                            bodyText = "lorem ipsum",
                            nodeTypeAlias = "CWS_Test"
                        }),
                    ValueSet.FromObject(3.ToString(), "content",
                        new
                        {
                            parentID = 124,
                            bodyText = "lorem ipsum",
                            nodeTypeAlias = "CWS_Page"
                        })
                });

                var searcher = indexer.GetSearcher();

                var numberSortedCriteria = searcher.CreateQuery()
                    .RangeQuery<int>(new[] { "parentID" }, 122, 124);

                var numberSortedResult = numberSortedCriteria.Execute();

                Assert.AreEqual(2, numberSortedResult.TotalItemCount);
            }
        }

        [Test]
        public void Legacy_ParentId()
        {
            var analyzer = new StandardAnalyzer(Util.Version);
            using (var luceneDir = new RandomIdRAMDirectory())
            using (var indexer = new TestIndex(
                new FieldDefinitionCollection(new FieldDefinition("parentID", FieldDefinitionTypes.Integer)),
                luceneDir, analyzer))
            {


                indexer.IndexItems(new[]
                {
                    ValueSet.FromObject(123.ToString(), "content",
                        new
                        {
                            nodeName = "my name 1",
                            bodyText = "lorem ipsum",
                            nodeTypeAlias = "CWS_Home"
                        }),
                    ValueSet.FromObject(2.ToString(), "content",
                        new
                        {
                            parentID = 123,
                            bodyText = "lorem ipsum",
                            nodeTypeAlias = "CWS_Test"
                        }),
                    ValueSet.FromObject(3.ToString(), "content",
                        new
                        {
                            parentID = 123,
                            bodyText = "lorem ipsum",
                            nodeTypeAlias = "CWS_Page"
                        })
                });

                var searcher = indexer.GetSearcher();

                var numberSortedCriteria = searcher.CreateQuery()
                    .Field("parentID", 123)
                    .OrderBy(new SortableField("sortOrder", SortType.Int));

                var numberSortedResult = numberSortedCriteria.Execute();

                Assert.AreEqual(2, numberSortedResult.TotalItemCount);
            }


        }

        [Test]
        public void Grouped_Or_Examiness()
        {
            var analyzer = new SimpleAnalyzer(Util.Version);
            using (var luceneDir = new RandomIdRAMDirectory())
            using (var indexer = new TestIndex(luceneDir, analyzer))
            {


                indexer.IndexItems(new[]
                {
                    ValueSet.FromObject(1.ToString(), "content",
                        new
                        {
                            nodeName = "my name 1",
                            bodyText = "lorem ipsum",
                            nodeTypeAlias = "CWS_Home"
                        }),
                    ValueSet.FromObject(2.ToString(), "content",
                        new
                        {
                            nodeName = "About us",
                            bodyText = "lorem ipsum",
                            nodeTypeAlias = "CWS_Test"
                        }),
                    ValueSet.FromObject(3.ToString(), "content",
                        new
                        {
                            nodeName = "my name 3",
                            bodyText = "lorem ipsum",
                            nodeTypeAlias = "CWS_Page"
                        })
                });

                var searcher = indexer.GetSearcher();

                //paths contain punctuation, we'll escape it and ensure an exact match
                var criteria = searcher.CreateQuery("content");

                //get all node type aliases starting with CWS_Home OR and all nodees starting with "About"
                var filter = criteria.GroupedOr(
                    new[] { "nodeTypeAlias", "nodeName" },
                    new[] { "CWS\\_Home".Boost(10), "About".MultipleCharacterWildcard() });

                Console.WriteLine(filter);

                var results = filter.Execute();
                Assert.AreEqual(2, results.TotalItemCount);
            }
        }

        [Test]
        public void Grouped_Or_Query_Output()
        {
            var analyzer = new StandardAnalyzer(Util.Version);
            using (var luceneDir = new RandomIdRAMDirectory())
            using (var indexer = new TestIndex(luceneDir, analyzer))

            {
                var searcher = indexer.GetSearcher();

                Console.WriteLine("GROUPED OR - SINGLE FIELD, MULTI VAL");
                var criteria = (LuceneSearchQuery)searcher.CreateQuery();
                criteria.Field("__NodeTypeAlias", "myDocumentTypeAlias");
                criteria.GroupedOr(new[] { "id" }.ToList(), new[] { "1", "2", "3" });
                Console.WriteLine(criteria.Query);
                Assert.AreEqual("+__NodeTypeAlias:mydocumenttypealias +(id:1 id:2 id:3)", criteria.Query.ToString());

                Console.WriteLine("GROUPED OR - MULTI FIELD, MULTI VAL");
                criteria = (LuceneSearchQuery)searcher.CreateQuery();
                criteria.Field("__NodeTypeAlias", "myDocumentTypeAlias");
                criteria.GroupedOr(new[] { "id", "parentID" }.ToList(), new[] { "1", "2", "3" });
                Console.WriteLine(criteria.Query);
                Assert.AreEqual("+__NodeTypeAlias:mydocumenttypealias +(id:1 id:2 id:3 parentID:1 parentID:2 parentID:3)", criteria.Query.ToString());

                Console.WriteLine("GROUPED OR - MULTI FIELD, EQUAL MULTI VAL");
                criteria = (LuceneSearchQuery)searcher.CreateQuery();
                criteria.Field("__NodeTypeAlias", "myDocumentTypeAlias");
                criteria.GroupedOr(new[] { "id", "parentID", "blahID" }.ToList(), new[] { "1", "2", "3" });
                Console.WriteLine(criteria.Query);
                Assert.AreEqual("+__NodeTypeAlias:mydocumenttypealias +(id:1 id:2 id:3 parentID:1 parentID:2 parentID:3 blahID:1 blahID:2 blahID:3)", criteria.Query.ToString());

                Console.WriteLine("GROUPED OR - MULTI FIELD, SINGLE VAL");
                criteria = (LuceneSearchQuery)searcher.CreateQuery();
                criteria.Field("__NodeTypeAlias", "myDocumentTypeAlias");
                criteria.GroupedOr(new[] { "id", "parentID" }.ToList(), new[] { "1" });
                Console.WriteLine(criteria.Query);
                Assert.AreEqual("+__NodeTypeAlias:mydocumenttypealias +(id:1 parentID:1)", criteria.Query.ToString());

                Console.WriteLine("GROUPED OR - SINGLE FIELD, SINGLE VAL");
                criteria = (LuceneSearchQuery)searcher.CreateQuery();
                criteria.Field("__NodeTypeAlias", "myDocumentTypeAlias");
                criteria.GroupedOr(new[] { "id" }.ToList(), new[] { "1" });
                Console.WriteLine(criteria.Query);
                Assert.AreEqual("+__NodeTypeAlias:mydocumenttypealias +(id:1)", criteria.Query.ToString());

            }


        }

        [Test]
        public void Grouped_And_Query_Output()
        {
            var analyzer = new StandardAnalyzer(Util.Version);
            using (var luceneDir = new RandomIdRAMDirectory())
            using (var indexer = new TestIndex(luceneDir, analyzer))

            {
                var searcher = indexer.GetSearcher();
                //new LuceneSearcher("testSearcher", luceneDir, analyzer);

                Console.WriteLine("GROUPED AND - SINGLE FIELD, MULTI VAL");
                var criteria = (LuceneSearchQuery)searcher.CreateQuery();
                criteria.Field("__NodeTypeAlias", "myDocumentTypeAlias");
                criteria.GroupedAnd(new[] { "id" }.ToList(), new[] { "1", "2", "3" });
                Console.WriteLine(criteria.Query);
                //We used to assert this, but it must be allowed to do an add on the same field multiple times
                //Assert.AreEqual("+__NodeTypeAlias:mydocumenttypealias +(+id:1)", criteria.Query.ToString());
                Assert.AreEqual("+__NodeTypeAlias:mydocumenttypealias +(+id:1 +id:2 +id:3)", criteria.Query.ToString());

                Console.WriteLine("GROUPED AND - MULTI FIELD, EQUAL MULTI VAL");
                criteria = (LuceneSearchQuery)searcher.CreateQuery();
                criteria.Field("__NodeTypeAlias", "myDocumentTypeAlias");
                criteria.GroupedAnd(new[] { "id", "parentID", "blahID" }.ToList(), new[] { "1", "2", "3" });
                Console.WriteLine(criteria.Query);
                //The field/value array lengths are equal so we will match the key/value pairs
                Assert.AreEqual("+__NodeTypeAlias:mydocumenttypealias +(+id:1 +parentID:2 +blahID:3)", criteria.Query.ToString());

                Console.WriteLine("GROUPED AND - MULTI FIELD, MULTI VAL");
                criteria = (LuceneSearchQuery)searcher.CreateQuery();
                criteria.Field("__NodeTypeAlias", "myDocumentTypeAlias");
                criteria.GroupedAnd(new[] { "id", "parentID" }.ToList(), new[] { "1", "2", "3" });
                Console.WriteLine(criteria.Query);
                //There are more than one field and there are more values than fields, in this case we align the key/value pairs
                Assert.AreEqual("+__NodeTypeAlias:mydocumenttypealias +(+id:1 +parentID:2)", criteria.Query.ToString());

                Console.WriteLine("GROUPED AND - MULTI FIELD, SINGLE VAL");
                criteria = (LuceneSearchQuery)searcher.CreateQuery();
                criteria.Field("__NodeTypeAlias", "myDocumentTypeAlias");
                criteria.GroupedAnd(new[] { "id", "parentID" }.ToList(), new[] { "1" });
                Console.WriteLine(criteria.Query);
                Assert.AreEqual("+__NodeTypeAlias:mydocumenttypealias +(+id:1 +parentID:1)", criteria.Query.ToString());

                Console.WriteLine("GROUPED AND - SINGLE FIELD, SINGLE VAL");
                criteria = (LuceneSearchQuery)searcher.CreateQuery();
                criteria.Field("__NodeTypeAlias", "myDocumentTypeAlias");
                criteria.GroupedAnd(new[] { "id" }.ToList(), new[] { "1" });
                Console.WriteLine(criteria.Query);
                Assert.AreEqual("+__NodeTypeAlias:mydocumenttypealias +(+id:1)", criteria.Query.ToString());
            }
        }

        /// <summary>
        /// CANNOT BE A MUST WITH NOT i.e. +(-id:1 -id:2 -id:3)  --> That will not work with the "+"
        /// </summary>
        [Test]
        public void Grouped_Not_Query_Output()
        {
            var analyzer = new StandardAnalyzer(Util.Version);
            using (var luceneDir = new RandomIdRAMDirectory())
            using (var indexer = new TestIndex(luceneDir, analyzer))

            {
                var searcher = indexer.GetSearcher();

                Console.WriteLine("GROUPED NOT - SINGLE FIELD, MULTI VAL");
                var criteria = (LuceneSearchQuery)searcher.CreateQuery();
                criteria.Field("__NodeTypeAlias", "myDocumentTypeAlias");
                criteria.GroupedNot(new[] { "id" }.ToList(), new[] { "1", "2", "3" });
                Console.WriteLine(criteria.Query);
                Assert.AreEqual("+__NodeTypeAlias:mydocumenttypealias (-id:1 -id:2 -id:3)", criteria.Query.ToString());

                Console.WriteLine("GROUPED NOT - MULTI FIELD, MULTI VAL");
                criteria = (LuceneSearchQuery)searcher.CreateQuery();
                criteria.Field("__NodeTypeAlias", "myDocumentTypeAlias");
                criteria.GroupedNot(new[] { "id", "parentID" }.ToList(), new[] { "1", "2", "3" });
                Console.WriteLine(criteria.Query);
                Assert.AreEqual("+__NodeTypeAlias:mydocumenttypealias (-id:1 -id:2 -id:3 -parentID:1 -parentID:2 -parentID:3)", criteria.Query.ToString());

                Console.WriteLine("GROUPED NOT - MULTI FIELD, EQUAL MULTI VAL");
                criteria = (LuceneSearchQuery)searcher.CreateQuery();
                criteria.Field("__NodeTypeAlias", "myDocumentTypeAlias");
                criteria.GroupedNot(new[] { "id", "parentID", "blahID" }.ToList(), new[] { "1", "2", "3" });
                Console.WriteLine(criteria.Query);
                Assert.AreEqual("+__NodeTypeAlias:mydocumenttypealias (-id:1 -id:2 -id:3 -parentID:1 -parentID:2 -parentID:3 -blahID:1 -blahID:2 -blahID:3)", criteria.Query.ToString());

                Console.WriteLine("GROUPED NOT - MULTI FIELD, SINGLE VAL");
                criteria = (LuceneSearchQuery)searcher.CreateQuery();
                criteria.Field("__NodeTypeAlias", "myDocumentTypeAlias");
                criteria.GroupedNot(new[] { "id", "parentID" }.ToList(), new[] { "1" });
                Console.WriteLine(criteria.Query);
                Assert.AreEqual("+__NodeTypeAlias:mydocumenttypealias (-id:1 -parentID:1)", criteria.Query.ToString());

                Console.WriteLine("GROUPED NOT - SINGLE FIELD, SINGLE VAL");
                criteria = (LuceneSearchQuery)searcher.CreateQuery();
                criteria.Field("__NodeTypeAlias", "myDocumentTypeAlias");
                criteria.GroupedNot(new[] { "id" }.ToList(), new[] { "1" });
                Console.WriteLine(criteria.Query);
                Assert.AreEqual("+__NodeTypeAlias:mydocumenttypealias (-id:1)", criteria.Query.ToString());
            }
        }

        [Test]
        public void Grouped_Or_With_Not()
        {
            var analyzer = new StandardAnalyzer(Util.Version);
            using (var luceneDir = new RandomIdRAMDirectory())
            using (var indexer = new TestIndex(

                //TODO: Making this a number makes the query fail - i wonder how to make it work correctly?
                // It's because the searching is NOT using a managed search
                //new[] { new FieldDefinition("umbracoNaviHide", FieldDefinitionTypes.Integer) }, 

                luceneDir, analyzer))
            {


                indexer.IndexItems(new[] {
                    ValueSet.FromObject(1.ToString(), "content",
                        new { nodeName = "my name 1", bodyText = "lorem ipsum", headerText = "header 1", umbracoNaviHide = "1" }),
                    ValueSet.FromObject(2.ToString(), "content",
                        new { nodeName = "my name 2", bodyText = "lorem ipsum", headerText = "header 2", umbracoNaviHide = "0" })
                    });

                var searcher = indexer.GetSearcher();

                //paths contain punctuation, we'll escape it and ensure an exact match
                var criteria = searcher.CreateQuery("content");
                var filter = criteria.GroupedOr(new[] { "nodeName", "bodyText", "headerText" }, "ipsum").Not().Field("umbracoNaviHide", "1");
                var results = filter.Execute();
                Assert.AreEqual(1, results.TotalItemCount);
            }
        }

        [Test]
        public void Match_By_Path()
        {
            var analyzer = new StandardAnalyzer(Util.Version);

            using (var luceneDir = new RandomIdRAMDirectory())
            using (var indexer = new TestIndex(
                new FieldDefinitionCollection(new FieldDefinition("__Path", "raw")),
                luceneDir, analyzer))
            {


                indexer.IndexItems(new[] {
                    new ValueSet(1.ToString(), "content",
                        new Dictionary<string, object>
                        {
                            {"nodeName", "my name 1"},
                            {"bodyText", "lorem ipsum"},
                            {"__Path", "-1,123,456,789"}
                        }),
                    new ValueSet(2.ToString(), "content",
                        new Dictionary<string, object>
                        {
                            {"nodeName", "my name 2"},
                            {"bodyText", "lorem ipsum"},
                            {"__Path", "-1,123,456,987"}
                        })
                    });



                var searcher = indexer.GetSearcher();

                //paths contain punctuation, we'll escape it and ensure an exact match
                var criteria = searcher.CreateQuery("content");
                var filter = criteria.Field("__Path", "-1,123,456,789");
                var results1 = filter.Execute();
                Assert.AreEqual(0, results1.TotalItemCount);

                //now escape it
                var exactcriteria = searcher.CreateQuery("content");
                var exactfilter = exactcriteria.Field("__Path", "-1,123,456,789".Escape());
                var results2 = exactfilter.Execute();
                Assert.AreEqual(1, results2.TotalItemCount);

                //now try wildcards
                var wildcardcriteria = searcher.CreateQuery("content");
                var wildcardfilter = wildcardcriteria.Field("__Path", "-1,123,456,".MultipleCharacterWildcard());
                var results3 = wildcardfilter.Execute();
                Assert.AreEqual(2, results3.TotalItemCount);
                //not found
                wildcardcriteria = searcher.CreateQuery("content");
                wildcardfilter = wildcardcriteria.Field("__Path", "-1,123,457,".MultipleCharacterWildcard());
                results3 = wildcardfilter.Execute();
                Assert.AreEqual(0, results3.TotalItemCount);
            }


        }

        [Test]
        public void Find_By_ParentId()
        {
            var analyzer = new StandardAnalyzer(Util.Version);
            using (var luceneDir = new RandomIdRAMDirectory())
            using (var indexer = new TestIndex(
                new FieldDefinitionCollection(new FieldDefinition("parentID", FieldDefinitionTypes.Integer)),
                luceneDir, analyzer))
            {
                indexer.IndexItems(new[] {
                    ValueSet.FromObject(1.ToString(), "content",
                        new { nodeName = "my name 1", bodyText = "lorem ipsum", parentID = "1235" }),
                    ValueSet.FromObject(2.ToString(), "content",
                        new { nodeName = "my name 2", bodyText = "lorem ipsum", parentID = "1139" }),
                    ValueSet.FromObject(3.ToString(), "content",
                        new { nodeName = "my name 3", bodyText = "lorem ipsum", parentID = "1139" })
                    });

                var searcher = indexer.GetSearcher();

                var criteria = searcher.CreateQuery("content");
                var filter = criteria.Field("parentID", 1139);

                var results = filter.Execute();

                Assert.AreEqual(2, results.TotalItemCount);
            }
        }

        [Test]
        public void Find_By_ParentId_Native_Query()
        {
            var analyzer = new StandardAnalyzer(Util.Version);
            using (var luceneDir = new RandomIdRAMDirectory())
            using (var indexer = new TestIndex(
                new FieldDefinitionCollection(new FieldDefinition("parentID", FieldDefinitionTypes.Integer)),
                luceneDir, analyzer))
            {
                indexer.IndexItems(new[] {
                    ValueSet.FromObject(1.ToString(), "content",
                        new { nodeName = "my name 1", bodyText = "lorem ipsum", parentID = "1235" }),
                    ValueSet.FromObject(2.ToString(), "content",
                        new { nodeName = "my name 2", bodyText = "lorem ipsum", parentID = "1139" }),
                    ValueSet.FromObject(3.ToString(), "content",
                        new { nodeName = "my name 3", bodyText = "lorem ipsum", parentID = "1139" })
                    });

                var searcher = indexer.GetSearcher();

                var criteria = searcher.CreateQuery("content");

                //NOTE: This will not work :/ 
                // It seems that this answer is along the lines of why: https://stackoverflow.com/questions/45516870/apache-lucene-6-queryparser-range-query-is-not-working-with-intpoint
                // because the field is numeric, this range query will generate a TermRangeQuery which isn't compatible with numerics and what is annoying
                // is the query parser docs uses a numerical figure as examples: https://lucene.apache.org/core/2_9_4/queryparsersyntax.html#Range%20Searches
                // BUT looking closely, those numeric figures are actually dates stored in a specific way that this will work.
                var filter = criteria.NativeQuery("parentID:[1139 TO 1139]");

                //This thread says we could potentially make this work by overriding the query parser: https://stackoverflow.com/questions/5026185/how-do-i-make-the-queryparser-in-lucene-handle-numeric-ranges

                //We can use a Lucene query directly instead:
                //((LuceneSearchQuery)criteria).LuceneQuery(NumericRangeQuery)

                var results = filter.Execute();

                Assert.AreEqual(2, results.TotalItemCount);
            }
        }

        [Test]
        public void Find_By_NodeTypeAlias()
        {
            var analyzer = new StandardAnalyzer(Util.Version);
            using (var luceneDir = new RandomIdRAMDirectory())
            using (var indexer = new TestIndex(
                new FieldDefinitionCollection(new FieldDefinition("nodeTypeAlias", "raw")),
                luceneDir, analyzer))
            {


                indexer.IndexItems(new[] {
                    new ValueSet(1.ToString(), "content",
                        new Dictionary<string, object>
                        {
                            {"nodeName", "my name 1"},
                            {"nodeTypeAlias", "CWS_Home"}
                            //{UmbracoContentIndexer.NodeTypeAliasFieldName, "CWS_Home"}
                        }),
                    new ValueSet(2.ToString(), "content",
                        new Dictionary<string, object>
                        {
                            {"nodeName", "my name 2"},
                            {"nodeTypeAlias", "CWS_Home"}
                            //{UmbracoContentIndexer.NodeTypeAliasFieldName, "CWS_Home"}
                        }),
                    new ValueSet(3.ToString(), "content",
                        new Dictionary<string, object>
                        {
                            {"nodeName", "my name 3"},
                            {"nodeTypeAlias", "CWS_Page"}
                            //{UmbracoContentIndexer.NodeTypeAliasFieldName, "CWS_Page"}
                        })
                    });



                var searcher = indexer.GetSearcher();

                var criteria = searcher.CreateQuery("content");
                var filter = criteria.Field("nodeTypeAlias", "CWS_Home".Escape());

                var results = filter.Execute();


                Assert.AreEqual(2, results.TotalItemCount);
            }
        }

        [Test]
        public void Search_With_Stop_Words()
        {
            var analyzer = new StandardAnalyzer(Util.Version);
            using (var luceneDir = new RandomIdRAMDirectory())
            using (var indexer = new TestIndex(luceneDir, analyzer))


            {


                indexer.IndexItems(new[] {
                    ValueSet.FromObject(1.ToString(), "content",
                        new { nodeName = "into 1", bodyText = "It was one thing to bring Carmen into it, but Jonathan was another story." }),
                    ValueSet.FromObject(2.ToString(), "content",
                        new { nodeName = "my name 2", bodyText = "Hands shoved backwards into his back pockets, he took slow deliberate steps, as if he had something on his mind." }),
                    ValueSet.FromObject(3.ToString(), "content",
                        new { nodeName = "my name 3", bodyText = "Slowly carrying the full cups into the living room, she handed one to Alex." })
                    });

                var searcher = indexer.GetSearcher();

                var criteria = searcher.CreateQuery();
                var filter = criteria.Field("bodyText", "into")
                    .Or().Field("nodeName", "into");

                Console.WriteLine(filter);

                var results = filter.Execute();

                Assert.AreEqual(0, results.TotalItemCount);
            }
        }

        [Test]
        public void Search_Raw_Query()
        {
            var analyzer = new StandardAnalyzer(Util.Version);
            using (var luceneDir = new RandomIdRAMDirectory())
            using (var indexer = new TestIndex(luceneDir, analyzer))


            {


                indexer.IndexItems(new[] {
                    new ValueSet(1.ToString(), "content",
                        new Dictionary<string, object>
                        {
                            {"nodeName", "my name 1"},
                            {"nodeTypeAlias", "CWS_Home"}
                            //{UmbracoContentIndexer.NodeTypeAliasFieldName, "CWS_Home"}
                        }),
                    new ValueSet(2.ToString(), "content",
                        new Dictionary<string, object>
                        {
                            {"nodeName", "my name 2"},
                            {"nodeTypeAlias", "CWS_Home"}
                            //{UmbracoContentIndexer.NodeTypeAliasFieldName, "CWS_Home"}
                        }),
                    new ValueSet(3.ToString(), "content",
                        new Dictionary<string, object>
                        {
                            {"nodeName", "my name 3"},
                            {"nodeTypeAlias", "CWS_Page"}
                            //{UmbracoContentIndexer.NodeTypeAliasFieldName, "CWS_Page"}
                        })
                    });

                var searcher = indexer.GetSearcher();

                var criteria = searcher.CreateQuery("content");

                var results = criteria.NativeQuery("nodeTypeAlias:CWS_Home").Execute();

                Assert.AreEqual(2, results.TotalItemCount);
            }

        }


        [Test]
        public void Find_Only_Image_Media()
        {
            var analyzer = new StandardAnalyzer(Util.Version);
            using (var luceneDir = new RandomIdRAMDirectory())
            using (var indexer = new TestIndex(luceneDir, analyzer))


            {


                indexer.IndexItems(new[] {
                    ValueSet.FromObject(1.ToString(), "media",
                        new { nodeName = "my name 1", bodyText = "lorem ipsum", nodeTypeAlias = "image" }),
                    ValueSet.FromObject(2.ToString(), "media",
                        new { nodeName = "my name 2", bodyText = "lorem ipsum", nodeTypeAlias = "image" }),
                    ValueSet.FromObject(3.ToString(), "media",
                        new { nodeName = "my name 3", bodyText = "lorem ipsum", nodeTypeAlias = "file" })
                    });

                var searcher = indexer.GetSearcher();

                var criteria = searcher.CreateQuery("media");
                var filter = criteria.Field("nodeTypeAlias", "image");

                var results = filter.Execute();

                Assert.AreEqual(2, results.TotalItemCount);
            }
        }

        [Test]
        public void Find_Both_Media_And_Content()
        {
            var analyzer = new StandardAnalyzer(Util.Version);
            using (var luceneDir = new RandomIdRAMDirectory())
            using (var indexer = new TestIndex(luceneDir, analyzer))


            {


                indexer.IndexItems(new[] {
                    ValueSet.FromObject(1.ToString(), "media",
                        new { nodeName = "my name 1", bodyText = "lorem ipsum", nodeTypeAlias = "image" }),
                    ValueSet.FromObject(2.ToString(), "media",
                        new { nodeName = "my name 2", bodyText = "lorem ipsum", nodeTypeAlias = "image" }),
                    ValueSet.FromObject(3.ToString(), "content",
                        new { nodeName = "my name 3", bodyText = "lorem ipsum", nodeTypeAlias = "file" }),
                    ValueSet.FromObject(4.ToString(), "other",
                        new { nodeName = "my name 4", bodyText = "lorem ipsum", nodeTypeAlias = "file" })
                    });

                var searcher = indexer.GetSearcher();

                var criteria = searcher.CreateQuery(defaultOperation: BooleanOperation.Or);
                var filter = criteria
                    .Field(LuceneIndex.CategoryFieldName, "media")
                    .Or()
                    .Field(LuceneIndex.CategoryFieldName, "content");

                var results = filter.Execute();

                Assert.AreEqual(3, results.TotalItemCount);
            }
        }

        [Test]
        public void Sort_Result_By_Number_Field()
        {
            var analyzer = new StandardAnalyzer(Util.Version);
            using (var luceneDir = new RandomIdRAMDirectory())
            using (var indexer = new TestIndex(
                //Ensure it's set to a number, otherwise it's not sortable
                new FieldDefinitionCollection(new FieldDefinition("sortOrder", FieldDefinitionTypes.Integer), new FieldDefinition("parentID", FieldDefinitionTypes.Integer)),
                luceneDir, analyzer))


            {


                indexer.IndexItems(new[] {
                    ValueSet.FromObject(1.ToString(), "content",
                        new { nodeName = "my name 1", sortOrder = "3", parentID = "1143" }),
                    ValueSet.FromObject(2.ToString(), "content",
                        new { nodeName = "my name 2", sortOrder = "1", parentID = "1143" }),
                    ValueSet.FromObject(3.ToString(), "content",
                        new { nodeName = "my name 3", sortOrder = "2", parentID = "1143" }),
                    ValueSet.FromObject(4.ToString(), "content",
                        new { nodeName = "my name 4", bodyText = "lorem ipsum", parentID = "2222" })
                    });

                var searcher = indexer.GetSearcher();

                var sc = searcher.CreateQuery("content");
                var sc1 = sc.Field("parentID", 1143).OrderBy(new SortableField("sortOrder", SortType.Int));

                var results1 = sc1.Execute().ToArray();

                Assert.AreEqual(3, results1.Length);

                var currSort = 0;
                for (var i = 0; i < results1.Length; i++)
                {
                    Assert.GreaterOrEqual(int.Parse(results1[i].Values["sortOrder"]), currSort);
                    currSort = int.Parse(results1[i].Values["sortOrder"]);
                }
            }
        }

        [Test]
        public void Sort_Result_By_Date_Field()
        {
            var analyzer = new StandardAnalyzer(Util.Version);
            using (var luceneDir = new RandomIdRAMDirectory())
            using (var indexer = new TestIndex(
                //Ensure it's set to a date, otherwise it's not sortable
                new FieldDefinitionCollection(new FieldDefinition("updateDate", FieldDefinitionTypes.DateTime), new FieldDefinition("parentID", FieldDefinitionTypes.Integer)),
                luceneDir, analyzer))
            {


                var now = DateTime.Now;

                indexer.IndexItems(new[] {
                    ValueSet.FromObject(1.ToString(), "content",
                        new { nodeName = "my name 1", updateDate = now.AddDays(2).ToString("yyyy-MM-dd"), parentID = "1143" }),
                    ValueSet.FromObject(2.ToString(), "content",
                        new { nodeName = "my name 2", updateDate = now.ToString("yyyy-MM-dd"), parentID = 1143 }),
                    ValueSet.FromObject(3.ToString(), "content",
                        new { nodeName = "my name 3", updateDate = now.AddDays(1).ToString("yyyy-MM-dd"), parentID = 1143 }),
                    ValueSet.FromObject(4.ToString(), "content",
                        new { nodeName = "my name 4", updateDate = now, parentID = "2222" })
                    });

                var searcher = indexer.GetSearcher();

                var sc = searcher.CreateQuery("content");
                //note: dates internally are stored as Long, see DateTimeType
                var sc1 = sc.Field("parentID", 1143).OrderBy(new SortableField("updateDate", SortType.Long));

                var results1 = sc1.Execute().ToArray();

                Assert.AreEqual(3, results1.Length);

                double currSort = 0;
                for (var i = 0; i < results1.Length; i++)
                {
                    Assert.GreaterOrEqual(double.Parse(results1[i].Values["updateDate"]), currSort);
                    currSort = double.Parse(results1[i].Values["updateDate"]);
                }
            }
        }

        [Test]
        public void Sort_Result_By_Single_Field()
        {
            var analyzer = new StandardAnalyzer(Util.Version);
            using (var luceneDir = new RandomIdRAMDirectory())
            using (var indexer = new TestIndex(
                //Ensure it's set to a fulltextsortable, otherwise it's not sortable
                new FieldDefinitionCollection(new FieldDefinition("nodeName", FieldDefinitionTypes.FullTextSortable)),
                luceneDir, analyzer))


            {



                indexer.IndexItems(new[] {
                    ValueSet.FromObject(1.ToString(), "content",
                        new { nodeName = "my name 1", writerName = "administrator", parentID = "1143" }),
                    ValueSet.FromObject(2.ToString(), "content",
                        new { nodeName = "my name 2", writerName = "administrator", parentID = "1143" }),
                    ValueSet.FromObject(3.ToString(), "content",
                        new { nodeName = "my name 3", writerName = "administrator", parentID = "1143" }),
                    ValueSet.FromObject(4.ToString(), "content",
                        new { nodeName = "my name 4", writerName = "writer", parentID = "2222" })
                    });


                var searcher = indexer.GetSearcher();

                var sc = searcher.CreateQuery("content");
                var sc1 = sc.Field("writerName", "administrator")
                    .OrderBy(new SortableField("nodeName", SortType.String));

                sc = searcher.CreateQuery("content");
                var sc2 = sc.Field("writerName", "administrator")
                    .OrderByDescending(new SortableField("nodeName", SortType.String));

                var results1 = sc1.Execute();
                var results2 = sc2.Execute();

                Assert.AreNotEqual(results1.First().Id, results2.First().Id);
            }


        }

        [Test]
        public void Standard_Results_Sorted_By_Score()
        {
            var analyzer = new StandardAnalyzer(Util.Version);
            using (var luceneDir = new RandomIdRAMDirectory())
            using (var indexer = new TestIndex(luceneDir, analyzer))


            {



                indexer.IndexItems(new[] {
                    ValueSet.FromObject(1.ToString(), "content",
                        new { nodeName = "umbraco", headerText = "world", bodyText = "blah" }),
                    ValueSet.FromObject(2.ToString(), "content",
                        new { nodeName = "umbraco", headerText = "umbraco", bodyText = "blah" }),
                    ValueSet.FromObject(3.ToString(), "content",
                        new { nodeName = "umbraco", headerText = "umbraco", bodyText = "umbraco" }),
                    ValueSet.FromObject(4.ToString(), "content",
                        new { nodeName = "hello", headerText = "world", bodyText = "blah" })
                    });

                var searcher = indexer.GetSearcher();

                var sc = searcher.CreateQuery("content", BooleanOperation.Or);
                var sc1 = sc.Field("nodeName", "umbraco").Or().Field("headerText", "umbraco").Or().Field("bodyText", "umbraco");

                var results = sc1.Execute();

                //Assert
                for (int i = 0; i < results.TotalItemCount - 1; i++)
                {
                    var curr = results.ElementAt(i);
                    var next = results.ElementAtOrDefault(i + 1);

                    if (next == null)
                        break;

                    Assert.IsTrue(curr.Score >= next.Score, string.Format("Result at index {0} must have a higher score than result at index {1}", i, i + 1));
                }
            }

        }

        [Test]
        public void Skip_Results_Returns_Different_Results()
        {
            var analyzer = new StandardAnalyzer(Util.Version);
            using (var luceneDir = new RandomIdRAMDirectory())
            using (var indexer = new TestIndex(luceneDir, analyzer))


            {


                indexer.IndexItems(new[] {
                    ValueSet.FromObject(1.ToString(), "content",
                        new { nodeName = "umbraco", headerText = "world", writerName = "administrator" }),
                    ValueSet.FromObject(2.ToString(), "content",
                        new { nodeName = "umbraco", headerText = "umbraco", writerName = "administrator" }),
                    ValueSet.FromObject(3.ToString(), "content",
                        new { nodeName = "umbraco", headerText = "umbraco", writerName = "administrator" }),
                    ValueSet.FromObject(4.ToString(), "content",
                        new { nodeName = "hello", headerText = "world", writerName = "blah" })
                    });

                var searcher = indexer.GetSearcher();

                //Arrange
                var sc = searcher.CreateQuery("content").Field("writerName", "administrator");

                //Act
                var results = sc.Execute();

                //Assert
                Assert.AreNotEqual(results.First(), results.Skip(2).First(), "Third result should be different");
            }


        }

        [Test]
        public void Escaping_Includes_All_Words()
        {
            var analyzer = new StandardAnalyzer(Util.Version);
            using (var luceneDir = new RandomIdRAMDirectory())
            using (var indexer = new TestIndex(luceneDir, analyzer))


            {



                indexer.IndexItems(new[] {
                    ValueSet.FromObject(1.ToString(), "content",
                        new { nodeName = "codegarden09", headerText = "world", writerName = "administrator" }),
                    ValueSet.FromObject(2.ToString(), "content",
                        new { nodeName = "codegarden 09", headerText = "umbraco", writerName = "administrator" }),
                    ValueSet.FromObject(3.ToString(), "content",
                        new { nodeName = "codegarden  09", headerText = "umbraco", writerName = "administrator" }),
                    ValueSet.FromObject(4.ToString(), "content",
                        new { nodeName = "codegarden 090", headerText = "world", writerName = "blah" })
                    });

                var searcher = indexer.GetSearcher();

                //Arrange
                var sc = searcher.CreateQuery("content").Field("nodeName", "codegarden 09".Escape());

                //Act
                var results = sc.Execute();

                //Assert
                //NOTE: The result is 2 because the double space is removed with the analyzer
                Assert.AreEqual(2, results.TotalItemCount);
            }


        }

        [Test]
        public void Grouped_And_Examiness()
        {
            var analyzer = new StandardAnalyzer(Util.Version);
            using (var luceneDir = new RandomIdRAMDirectory())
            using (var indexer = new TestIndex(luceneDir, analyzer))


            {


                indexer.IndexItems(new[] {
                    ValueSet.FromObject(1.ToString(), "content",
                        new { nodeName = "Aloha", nodeTypeAlias = "CWS_Hello" }),
                    ValueSet.FromObject(2.ToString(), "content",
                        new { nodeName = "Helo", nodeTypeAlias = "CWS_World" }),
                    ValueSet.FromObject(3.ToString(), "content",
                        new { nodeName = "Another node", nodeTypeAlias = "SomethingElse" }),
                    ValueSet.FromObject(4.ToString(), "content",
                        new { nodeName = "Always consider this", nodeTypeAlias = "CWS_World" })
                    });

                var searcher = indexer.GetSearcher();

                //Arrange
                var criteria = searcher.CreateQuery("content");

                //get all node type aliases starting with CWS and all nodees starting with "A"
                var filter = criteria.GroupedAnd(
                    new[] { "nodeTypeAlias", "nodeName" },
                    new[] { "CWS".MultipleCharacterWildcard(), "A".MultipleCharacterWildcard() });


                //Act
                var results = filter.Execute();

                //Assert
                Assert.AreEqual(2, results.TotalItemCount);
            }
        }

        [Test]
        public void Examiness_Proximity()
        {
            var analyzer = new StandardAnalyzer(Util.Version);
            using (var luceneDir = new RandomIdRAMDirectory())
            using (var indexer = new TestIndex(luceneDir, analyzer))


            {


                indexer.IndexItems(new[] {
                    ValueSet.FromObject(1.ToString(), "content",
                        new { nodeName = "Aloha", metaKeywords = "Warren is likely to be creative" }),
                    ValueSet.FromObject(2.ToString(), "content",
                        new { nodeName = "Helo", metaKeywords = "Creative is Warren's middle name" }),
                    ValueSet.FromObject(3.ToString(), "content",
                        new { nodeName = "Another node", metaKeywords = "If Warren were creative... well, he actually is" }),
                    ValueSet.FromObject(4.ToString(), "content",
                        new { nodeName = "Always consider this", metaKeywords = "Warren is a very talented individual and quite creative" })
                    });

                var searcher = indexer.GetSearcher();

                //Arrange
                var criteria = searcher.CreateQuery("content");

                //get all nodes that contain the words warren and creative within 5 words of each other
                var filter = criteria.Field("metaKeywords", "Warren creative".Proximity(5));

                //Act
                var results = filter.Execute();

                //Assert
                Assert.AreEqual(3, results.TotalItemCount);
            }


        }

        /// <summary>
        /// test range query with a Float structure
        /// </summary>
        [Test]
        public void Float_Range_SimpleIndexSet()
        {

            var analyzer = new StandardAnalyzer(Util.Version);
            using (var luceneDir = new RandomIdRAMDirectory())
            using (var indexer = new TestIndex(
                //Ensure it's set to a float
                new FieldDefinitionCollection(new FieldDefinition("SomeFloat", FieldDefinitionTypes.Float)),
                luceneDir, analyzer))


            {


                indexer.IndexItems(new[] {
                    ValueSet.FromObject(1.ToString(), "content",
                        new { nodeName = "Aloha", SomeFloat = 1 }),
                    ValueSet.FromObject(2.ToString(), "content",
                        new { nodeName = "Helo", SomeFloat = 123 }),
                    ValueSet.FromObject(3.ToString(), "content",
                        new { nodeName = "Another node", SomeFloat = 12 }),
                    ValueSet.FromObject(4.ToString(), "content",
                        new { nodeName = "Always consider this", SomeFloat = 25 })
                    });

                var searcher = indexer.GetSearcher();

                //all numbers should be between 0 and 100 based on the data source
                var criteria1 = searcher.CreateQuery();
                var filter1 = criteria1.RangeQuery<float>(new[] { "SomeFloat" }, 0f, 100f, true, true);

                var criteria2 = searcher.CreateQuery();
                var filter2 = criteria2.RangeQuery<float>(new[] { "SomeFloat" }, 101f, 200f, true, true);

                //Act
                var results1 = filter1.Execute();
                var results2 = filter2.Execute();

                //Assert
                Assert.AreEqual(3, results1.TotalItemCount);
                Assert.AreEqual(1, results2.TotalItemCount);
            }


        }

        /// <summary>
        /// test range query with a Number structure
        /// </summary>
        [Test]
        public void Number_Range_SimpleIndexSet()
        {
            var analyzer = new StandardAnalyzer(Util.Version);
            using (var luceneDir = new RandomIdRAMDirectory())
            using (var indexer = new TestIndex(
                //Ensure it's set to a float
                new FieldDefinitionCollection(new FieldDefinition("SomeNumber", FieldDefinitionTypes.Integer)),
                luceneDir, analyzer))


            {


                indexer.IndexItems(new[] {
                    ValueSet.FromObject(1.ToString(), "content",
                        new { nodeName = "Aloha", SomeNumber = 1 }),
                    ValueSet.FromObject(2.ToString(), "content",
                        new { nodeName = "Helo", SomeNumber = 123 }),
                    ValueSet.FromObject(3.ToString(), "content",
                        new { nodeName = "Another node", SomeNumber = 12 }),
                    ValueSet.FromObject(4.ToString(), "content",
                        new { nodeName = "Always consider this", SomeNumber = 25 })
                    });

                var searcher = indexer.GetSearcher();

                //all numbers should be between 0 and 100 based on the data source
                var criteria1 = searcher.CreateQuery();
                var filter1 = criteria1.RangeQuery<int>(new[] { "SomeNumber" }, 0, 100, true, true);

                var criteria2 = searcher.CreateQuery();
                var filter2 = criteria2.RangeQuery<int>(new[] { "SomeNumber" }, 101, 200, true, true);

                //Act
                var results1 = filter1.Execute();
                var results2 = filter2.Execute();

                //Assert
                Assert.AreEqual(3, results1.TotalItemCount);
                Assert.AreEqual(1, results2.TotalItemCount);
            }
        }

        /// <summary>
        /// test range query with a Number structure
        /// </summary>
        [Test]
        public void Double_Range_SimpleIndexSet()
        {
            var analyzer = new StandardAnalyzer(Util.Version);
            using (var luceneDir = new RandomIdRAMDirectory())
            using (var indexer = new TestIndex(
                //Ensure it's set to a float
                new FieldDefinitionCollection(new FieldDefinition("SomeDouble", FieldDefinitionTypes.Double)),
                luceneDir, analyzer))


            {


                indexer.IndexItems(new[] {
                    ValueSet.FromObject(1.ToString(), "content",
                        new { nodeName = "Aloha", SomeDouble = 1d }),
                    ValueSet.FromObject(2.ToString(), "content",
                        new { nodeName = "Helo", SomeDouble = 123d }),
                    ValueSet.FromObject(3.ToString(), "content",
                        new { nodeName = "Another node", SomeDouble = 12d }),
                    ValueSet.FromObject(4.ToString(), "content",
                        new { nodeName = "Always consider this", SomeDouble = 25d })
                    });

                var searcher = indexer.GetSearcher();

                //all numbers should be between 0 and 100 based on the data source
                var criteria1 = searcher.CreateQuery();
                var filter1 = criteria1.RangeQuery<double>(new[] { "SomeDouble" }, 0d, 100d, true, true);

                var criteria2 = searcher.CreateQuery();
                var filter2 = criteria2.RangeQuery<double>(new[] { "SomeDouble" }, 101d, 200d, true, true);

                //Act
                var results1 = filter1.Execute();
                var results2 = filter2.Execute();

                //Assert
                Assert.AreEqual(3, results1.TotalItemCount);
                Assert.AreEqual(1, results2.TotalItemCount);
            }
        }

        /// <summary>
        /// test range query with a Double structure
        /// </summary>
        [Test]
        public void Long_Range_SimpleIndexSet()
        {
            var analyzer = new StandardAnalyzer(Util.Version);
            using (var luceneDir = new RandomIdRAMDirectory())
            using (var indexer = new TestIndex(
                //Ensure it's set to a float
                new FieldDefinitionCollection(new FieldDefinition("SomeLong", "long")),
                luceneDir, analyzer))


            {


                indexer.IndexItems(new[] {
                    ValueSet.FromObject(1.ToString(), "content",
                        new { nodeName = "Aloha", SomeLong = 1L }),
                    ValueSet.FromObject(2.ToString(), "content",
                        new { nodeName = "Helo", SomeLong = 123L }),
                    ValueSet.FromObject(3.ToString(), "content",
                        new { nodeName = "Another node", SomeLong = 12L }),
                    ValueSet.FromObject(4.ToString(), "content",
                        new { nodeName = "Always consider this", SomeLong = 25L })
                    });

                var searcher = indexer.GetSearcher();

                //all numbers should be between 0 and 100 based on the data source
                var criteria1 = searcher.CreateQuery();
                var filter1 = criteria1.RangeQuery<long>(new[] { "SomeLong" }, 0L, 100L, true, true);

                var criteria2 = searcher.CreateQuery();
                var filter2 = criteria2.RangeQuery<long>(new[] { "SomeLong" }, 101L, 200L, true, true);

                //Act
                var results1 = filter1.Execute();
                var results2 = filter2.Execute();

                //Assert
                Assert.AreEqual(3, results1.TotalItemCount);
                Assert.AreEqual(1, results2.TotalItemCount);
            }
        }



        /// <summary>
        /// Test range query with a DateTime structure
        /// </summary>
        [Test]
        public void Date_Range_SimpleIndexSet()
        {
            var reIndexDateTime = DateTime.Now;

            var analyzer = new StandardAnalyzer(Util.Version);
            using (var luceneDir = new RandomIdRAMDirectory())
            using (var indexer = new TestIndex(

                new FieldDefinitionCollection(new FieldDefinition("DateCreated", "datetime")),
                luceneDir, analyzer))
            {


                indexer.IndexItems(new[] {
                    ValueSet.FromObject(1.ToString(), "content",
                        new { DateCreated = reIndexDateTime }),
                    ValueSet.FromObject(2.ToString(), "content",
                        new { DateCreated = reIndexDateTime }),
                    ValueSet.FromObject(3.ToString(), "content",
                        new { DateCreated = reIndexDateTime.AddMonths(-10) }),
                    ValueSet.FromObject(4.ToString(), "content",
                        new { DateCreated = reIndexDateTime })
                    });

                var searcher = indexer.GetSearcher();

                var criteria = searcher.CreateQuery();
                var filter = criteria.RangeQuery<DateTime>(new[] { "DateCreated" }, reIndexDateTime, DateTime.Now, true, true);

                var criteria2 = searcher.CreateQuery();
                var filter2 = criteria2.RangeQuery<DateTime>(new[] { "DateCreated" }, reIndexDateTime.AddDays(-1), reIndexDateTime.AddSeconds(-1), true, true);

                ////Act
                var results = filter.Execute();
                var results2 = filter2.Execute();

                ////Assert
                Assert.IsTrue(results.TotalItemCount > 0);
                Assert.IsTrue(results2.TotalItemCount == 0);
            }


        }

        [Test]
        public void Fuzzy_Search()
        {
            var analyzer = new StandardAnalyzer(Util.Version);
            using (var luceneDir = new RandomIdRAMDirectory())
            using (var indexer = new TestIndex(luceneDir, analyzer))


            {


                indexer.IndexItems(new[] {
                    ValueSet.FromObject(1.ToString(), "content",
                        new { Content = "I'm thinking here" }),
                    ValueSet.FromObject(2.ToString(), "content",
                        new { Content = "I'm a thinker" }),
                    ValueSet.FromObject(3.ToString(), "content",
                        new { Content = "I am pretty thoughtful" }),
                    ValueSet.FromObject(4.ToString(), "content",
                        new { Content = "I thought you were cool" })
                    });

                var searcher = indexer.GetSearcher();

                var criteria = searcher.CreateQuery();
                var filter = criteria.Field("Content", "think".Fuzzy(0.1F));

                var criteria2 = searcher.CreateQuery();
                var filter2 = criteria2.Field("Content", "thought".Fuzzy());

                ////Act
                var results = filter.Execute();
                var results2 = filter2.Execute();

                ////Assert
                Assert.AreEqual(2, results.TotalItemCount);
                Assert.AreEqual(2, results2.TotalItemCount);

            }


        }


        [Test]
        public void Max_Count()
        {
            var analyzer = new StandardAnalyzer(Util.Version);
            using (var luceneDir = new RandomIdRAMDirectory())
            using (var indexer = new TestIndex(luceneDir, analyzer))


            {


                indexer.IndexItems(new[] {
                    ValueSet.FromObject(1.ToString(), "content",
                        new { Content = "hello world" }),
                    ValueSet.FromObject(2.ToString(), "content",
                        new { Content = "hello worlds" }),
                    ValueSet.FromObject(3.ToString(), "content",
                        new { Content = "hello you cruel world" }),
                    ValueSet.FromObject(4.ToString(), "content",
                        new { Content = "hi there, hello world" })
                });

                var searcher = indexer.GetSearcher();

                var criteria = searcher.CreateQuery();
                var filter = criteria.Field("Content", "hello");

                //Act
                var results = filter.Execute(3);

                //Assert

                Assert.AreEqual(3, results.Count());

                //NOTE: These are the total matched! The actual results are limited
                Assert.AreEqual(4, results.TotalItemCount);

            }

        }


        [Test]
        public void Inner_Or_Query()
        {
            var analyzer = new StandardAnalyzer(Util.Version);
            using (var luceneDir = new RandomIdRAMDirectory())
            using (var indexer = new TestIndex(luceneDir, analyzer))


            {


                indexer.IndexItems(new[] {
                    ValueSet.FromObject(1.ToString(), "content",
                        new { Content = "hello world", Type = "type1" }),
                    ValueSet.FromObject(2.ToString(), "content",
                        new { Content = "hello something or other", Type = "type1" }),
                    ValueSet.FromObject(3.ToString(), "content",
                        new { Content = "hello you cruel world", Type = "type2" }),
                    ValueSet.FromObject(4.ToString(), "content",
                        new { Content = "hi there, hello world", Type = "type2" })
                    });

                var searcher = indexer.GetSearcher();

                var criteria = searcher.CreateQuery();

                //Query = 
                //  +Type:type1 +(Content:world Content:something)

                var filter = criteria.Field("Type", "type1")
                    .And(query => query.Field("Content", "world").Or().Field("Content", "something"), BooleanOperation.Or);

                //Act
                var results = filter.Execute();

                //Assert
                Assert.AreEqual(2, results.TotalItemCount);
            }
        }

        [Test]
        public void Inner_And_Query()
        {
            var analyzer = new StandardAnalyzer(Util.Version);
            using (var luceneDir = new RandomIdRAMDirectory())
            using (var indexer = new TestIndex(luceneDir, analyzer))


            {


                indexer.IndexItems(new[] {
                    ValueSet.FromObject(1.ToString(), "content",
                        new { Content = "hello world", Type = "type1" }),
                    ValueSet.FromObject(2.ToString(), "content",
                        new { Content = "hello something or other", Type = "type1" }),
                    ValueSet.FromObject(3.ToString(), "content",
                        new { Content = "hello something or world", Type = "type1" }),
                    ValueSet.FromObject(4.ToString(), "content",
                        new { Content = "hello you cruel world", Type = "type2" }),
                    ValueSet.FromObject(5.ToString(), "content",
                        new { Content = "hi there, hello world", Type = "type2" })
                    });

                var searcher = indexer.GetSearcher();

                var criteria = searcher.CreateQuery();

                //Query = 
                //  +Type:type1 +(+Content:world +Content:hello)

                var filter = criteria.Field("Type", "type1")
                    .And(query => query.Field("Content", "world").And().Field("Content", "hello"));

                //Act
                var results = filter.Execute();

                //Assert
                Assert.AreEqual(2, results.TotalItemCount);
            }
        }

        [Test]
        public void Inner_Not_Query()
        {
            var analyzer = new StandardAnalyzer(Util.Version);
            using (var luceneDir = new RandomIdRAMDirectory())
            using (var indexer = new TestIndex(luceneDir, analyzer))


            {


                indexer.IndexItems(new[] {
                    ValueSet.FromObject(1.ToString(), "content",
                        new { Content = "hello world", Type = "type1" }),
                    ValueSet.FromObject(2.ToString(), "content",
                        new { Content = "hello something or other", Type = "type1" }),
                    ValueSet.FromObject(3.ToString(), "content",
                        new { Content = "hello something or world", Type = "type1" }),
                    ValueSet.FromObject(4.ToString(), "content",
                        new { Content = "hello you cruel world", Type = "type2" }),
                    ValueSet.FromObject(5.ToString(), "content",
                        new { Content = "hi there, hello world", Type = "type2" })
                    });

                var searcher = indexer.GetSearcher();

                var criteria = searcher.CreateQuery();

                //Query = 
                //  +Type:type1 +(+Content:world -Content:something)

                var filter = criteria.Field("Type", "type1")
                    .And(query => query.Field("Content", "world").Not().Field("Content", "something"));

                //Act
                var results = filter.Execute();

                //Assert
                Assert.AreEqual(1, results.TotalItemCount);
            }
        }

        [Test]
        public void Complex_Or_Group_Nested_Query()
        {
            var analyzer = new StandardAnalyzer(Util.Version);
            using (var luceneDir = new RandomIdRAMDirectory())
            using (var indexer = new TestIndex(luceneDir, analyzer))
            {
                indexer.IndexItems(new[] {
                    ValueSet.FromObject(1.ToString(), "content",
                        new { Content = "hello world", Type = "type1" }),
                    ValueSet.FromObject(2.ToString(), "content",
                        new { Content = "hello something or other", Type = "type1" }),
                    ValueSet.FromObject(3.ToString(), "content",
                        new { Content = "hello you guys", Type = "type1" }),
                    ValueSet.FromObject(4.ToString(), "content",
                        new { Content = "hello you cruel world", Type = "type2" }),
                    ValueSet.FromObject(5.ToString(), "content",
                        new { Content = "hi there, hello world", Type = "type2" })
                    });

                var searcher = indexer.GetSearcher();

                var criteria = searcher.CreateQuery(defaultOperation: BooleanOperation.Or);

                //Query = 
                //  (+Type:type1 +(Content:world Content:something)) (+Type:type2 +(+Content:world +Content:cruel))

                var filter = criteria
                    .Group(group => group.Field("Type", "type1")
                        .And(query => query.Field("Content", "world").Or().Field("Content", "something"), BooleanOperation.Or),
                        // required so that the type1 query is required
                        BooleanOperation.And)
                    .Or()
                    .Group(group => group.Field("Type", "type2")
                        .And(query => query.Field("Content", "world").And().Field("Content", "cruel")),
                        // required so that the type2 query is required
                        BooleanOperation.And);

                Console.WriteLine(filter);

                //Act
                var results = filter.Execute();

                //Assert
                foreach (var r in results)
                {
                    Console.WriteLine($"Result Id: {r.Id}");
                }
                Assert.AreEqual(3, results.TotalItemCount);
            }
        }


        [Test]
        public void Custom_Lucene_Query_With_Raw()
        {
            var analyzer = new StandardAnalyzer(Util.Version);
            using (var luceneDir = new RandomIdRAMDirectory())
            using (var indexer = new TestIndex(luceneDir, analyzer))
            {
                var searcher = indexer.GetSearcher();
                var criteria = (LuceneSearchQuery)searcher.CreateQuery();

                //combine a custom lucene query with raw lucene query
                var op = criteria.NativeQuery("hello:world").And();
<<<<<<< HEAD
                                
                criteria.LuceneQuery(NumericRangeQuery.NewInt64Range("numTest", 4, 5, true, true));
=======

                criteria.LuceneQuery(NumericRangeQuery.NewLongRange("numTest", 4, 5, true, true));
>>>>>>> 3ba4288b

                Console.WriteLine(criteria.Query);
                Assert.AreEqual("+hello:world +numTest:[4 TO 5]", criteria.Query.ToString());
            }
        }

        [Test]
        public void Category()
        {
            var analyzer = new StandardAnalyzer(Version.LUCENE_30);
            using (var luceneDir = new RandomIdRAMDirectory())
            using (var indexer = new TestIndex(luceneDir, analyzer))
            {
                indexer.IndexItems(new[] {
                    ValueSet.FromObject(1.ToString(), "content",
                        new { Content = "hello world", Type = "type1" }),
                    ValueSet.FromObject(2.ToString(), "content",
                        new { Content = "hello something or other", Type = "type1" }),
                    ValueSet.FromObject(3.ToString(), "content",
                        new { Content = "hello you guys", Type = "type1" }),
                    ValueSet.FromObject(4.ToString(), "media",
                        new { Content = "hello you cruel world", Type = "type2" }),
                    ValueSet.FromObject(5.ToString(), "media",
                        new { Content = "hi there, hello world", Type = "type2" })
                    });

                var searcher = indexer.GetSearcher();

                var query = searcher.CreateQuery("content").ManagedQuery("hello");
                Console.WriteLine(query);

                var results = query.Execute();

                //Assert
                Assert.AreEqual(3, results.TotalItemCount);
            }
        }

        //[Test]
        //public void Wildcard_Results_Sorted_By_Score()
        //{
        //    //Arrange
        //    var sc = _searcher.CreateCriteria("content", SearchCriteria.BooleanOperation.Or);

        //    //set the rewrite method before adding queries
        //    var lsc = (LuceneSearchCriteria)sc;
        //    lsc.QueryParser.MultiTermRewriteMethod = MultiTermQuery.SCORING_BOOLEAN_QUERY_REWRITE;

        //    sc = sc.NodeName("umbrac".MultipleCharacterWildcard())
        //        .Or().Field("headerText", "umbrac".MultipleCharacterWildcard())
        //        .Or().Field("bodyText", "umbrac".MultipleCharacterWildcard()).Compile();

        //    //Act
        //    var results = _searcher.Search(sc);

        //    Assert.Greater(results.TotalItemCount, 0);

        //    //Assert
        //    for (int i = 0; i < results.TotalItemCount - 1; i++)
        //    {
        //        var curr = results.ElementAt(i);
        //        var next = results.ElementAtOrDefault(i + 1);

        //        if (next == null)
        //            break;

        //        Assert.IsTrue(curr.Score > next.Score, $"Result at index {i} must have a higher score than result at index {i + 1}");
        //    }
        //}

        //[Test]
        //public void Wildcard_Results_Sorted_By_Score_TooManyClauses_Exception()
        //{
        //    //this will throw during rewriting because 'lo*' matches too many things but with the work around in place this shouldn't throw
        //    // but it will use a constant score rewrite
        //    BooleanQuery.MaxClauseCount =3;

        //    try
        //    {
        //        //Arrange
        //        var sc = _searcher.CreateCriteria("content", SearchCriteria.BooleanOperation.Or);

        //        //set the rewrite method before adding queries
        //        var lsc = (LuceneSearchCriteria)sc;
        //        lsc.QueryParser.MultiTermRewriteMethod = MultiTermQuery.SCORING_BOOLEAN_QUERY_REWRITE;

        //        sc = sc.NodeName("lo".MultipleCharacterWildcard())
        //            .Or().Field("headerText", "lo".MultipleCharacterWildcard())
        //            .Or().Field("bodyText", "lo".MultipleCharacterWildcard()).Compile();

        //        //Act

        //        Assert.Throws<BooleanQuery.TooManyClauses>(() => _searcher.Search(sc));

        //    }
        //    finally
        //    {
        //        //reset
        //        BooleanQuery.MaxClauseCount = 1024;
        //    }      
        //}

    }
}<|MERGE_RESOLUTION|>--- conflicted
+++ resolved
@@ -1653,13 +1653,10 @@
 
                 //combine a custom lucene query with raw lucene query
                 var op = criteria.NativeQuery("hello:world").And();
-<<<<<<< HEAD
+
+                criteria.LuceneQuery(NumericRangeQuery.NewLongRange("numTest", 4, 5, true, true));
                                 
                 criteria.LuceneQuery(NumericRangeQuery.NewInt64Range("numTest", 4, 5, true, true));
-=======
-
-                criteria.LuceneQuery(NumericRangeQuery.NewLongRange("numTest", 4, 5, true, true));
->>>>>>> 3ba4288b
 
                 Console.WriteLine(criteria.Query);
                 Assert.AreEqual("+hello:world +numTest:[4 TO 5]", criteria.Query.ToString());
