﻿using System;
using System.Collections.Generic;
using System.Linq;
using Examine.LuceneEngine.Providers;
using Examine.LuceneEngine.Search;
using Examine.Search;
using Examine.Test.UmbracoExamine;
using Lucene.Net.Analysis.Standard;
using Lucene.Net.Search;
using NUnit.Framework;

using Version = Lucene.Net.Util.Version;

namespace Examine.Test.Search
{
    [TestFixture]
    public class FluentApiTests
    {
        [Test]
        public void NativeQuery_Single_Word()
        {
            var analyzer = new StandardAnalyzer(Version.LUCENE_30);
            using (var luceneDir = new RandomIdRAMDirectory())
            using (var indexer = new TestIndex(
                new FieldDefinitionCollection(new FieldDefinition("parentID", FieldDefinitionTypes.Integer)),
                luceneDir, analyzer))
            {
                indexer.IndexItems(new[] {
                    ValueSet.FromObject(1.ToString(), "content",
                        new { nodeName = "location 1", bodyText = "Zanzibar is in Africa"}),
                    ValueSet.FromObject(2.ToString(), "content",
                        new { nodeName = "location 2", bodyText = "In Canada there is a town called Sydney in Nova Scotia"}),
                    ValueSet.FromObject(3.ToString(), "content",
                        new { nodeName = "location 3", bodyText = "Sydney is the capital of NSW in Australia"})
                    });

                var searcher = indexer.GetSearcher();

                var query = searcher.CreateQuery("content").NativeQuery("sydney");

                Console.WriteLine(query);

                var results = query.Execute();

                Assert.AreEqual(2, results.TotalItemCount);
            }
        }

        [Test]
        public void NativeQuery_Phrase()
        {
            var analyzer = new StandardAnalyzer(Version.LUCENE_30);
            using (var luceneDir = new RandomIdRAMDirectory())
            using (var indexer = new TestIndex(
                new FieldDefinitionCollection(new FieldDefinition("parentID", FieldDefinitionTypes.Integer)),
                luceneDir, analyzer))
            {
                indexer.IndexItems(new[] {
                    ValueSet.FromObject(1.ToString(), "content",
                        new { nodeName = "location 1", bodyText = "Zanzibar is in Africa"}),
                    ValueSet.FromObject(2.ToString(), "content",
                        new { nodeName = "location 2", bodyText = "In Canada there is a town called Sydney in Nova Scotia"}),
                    ValueSet.FromObject(3.ToString(), "content",
                        new { nodeName = "location 3", bodyText = "In Australia there is a town called Bateau Bay in NSW"})
                    });

                var searcher = indexer.GetSearcher();

                var query = searcher.CreateQuery("content").NativeQuery("\"town called\"");

                Console.WriteLine(query);
                Assert.AreEqual("{ Category: content, LuceneQuery: +(nodeName:\"town called\" bodyText:\"town called\") }", query.ToString());

                var results = query.Execute();

                Assert.AreEqual(2, results.TotalItemCount);
            }
        }

        [Test]
        public void Managed_Range_Date()
        {
            var analyzer = new StandardAnalyzer(Version.LUCENE_30);
            using (var luceneDir = new RandomIdRAMDirectory())
            using (var indexer = new TestIndex(
                new FieldDefinitionCollection(new FieldDefinition("created", "datetime")),
                luceneDir, analyzer))
            {


                indexer.IndexItems(new[]
                {
                    ValueSet.FromObject(123.ToString(), "content",
                        new
                        {
                            created = new DateTime(2000, 01, 02),
                            bodyText = "lorem ipsum",
                            nodeTypeAlias = "CWS_Home"
                        }),
                    ValueSet.FromObject(2123.ToString(), "content",
                        new
                        {
                            created = new DateTime(2000, 01, 04),
                            bodyText = "lorem ipsum",
                            nodeTypeAlias = "CWS_Test"
                        }),
                    ValueSet.FromObject(3123.ToString(), "content",
                        new
                        {
                            created = new DateTime(2000, 01, 05),
                            bodyText = "lorem ipsum",
                            nodeTypeAlias = "CWS_Page"
                        })
                });


                var searcher = indexer.GetSearcher();

                var numberSortedCriteria = searcher.CreateQuery()
                    .RangeQuery<DateTime>(new[] { "created" }, new DateTime(2000, 01, 02), new DateTime(2000, 01, 05), maxInclusive: false);

                var numberSortedResult = numberSortedCriteria.Execute();

                Assert.AreEqual(2, numberSortedResult.TotalItemCount);
            }
        }

        [Test]
        public void Managed_Full_Text()
        {
            var analyzer = new StandardAnalyzer(Version.LUCENE_30);

            using (var luceneDir1 = new RandomIdRAMDirectory())
            using (var indexer1 = new TestIndex(luceneDir1, analyzer))
            {
                indexer1.IndexItem(ValueSet.FromObject("1", "content", new { item1 = "value1", item2 = "The agitated zebras gallop back and forth in short, panicky dashes, then skitter off into the total absolute darkness." }));
                indexer1.IndexItem(ValueSet.FromObject("2", "content", new { item1 = "value2", item2 = "The festival lasts five days and celebrates the victory of good over evil, light over darkness, and knowledge over ignorance." }));
                indexer1.IndexItem(ValueSet.FromObject("3", "content", new { item1 = "value3", item2 = "They are expected to confront the darkness and show evidence that they have done so in their papers" }));
                indexer1.IndexItem(ValueSet.FromObject("4", "content", new { item1 = "value4", item2 = "Scientists believe the lake could be home to cold-loving microbial life adapted to living in total darkness." }));
                indexer1.IndexItem(ValueSet.FromObject("5", "content", new { item1 = "value3", item2 = "Scotch scotch scotch, i love scotch" }));
                indexer1.IndexItem(ValueSet.FromObject("6", "content", new { item1 = "value4", item2 = "60% of the time, it works everytime" }));
                indexer1.IndexItem(ValueSet.FromObject("7", "content", new { SomeField = "value5", AnotherField = "another value" }));

                var searcher = indexer1.GetSearcher();

                var result = searcher.Search("darkness");

                Assert.AreEqual(4, result.TotalItemCount);
                Console.WriteLine("Search 1:");
                foreach (var r in result)
                {
                    Console.WriteLine($"Id = {r.Id}, Score = {r.Score}");
                }

                result = searcher.Search("total darkness");
                Assert.AreEqual(2, result.TotalItemCount);
                Console.WriteLine("Search 2:");
                foreach (var r in result)
                {
                    Console.WriteLine($"Id = {r.Id}, Score = {r.Score}");
                }
            }
        }

        [Test]
        public void Managed_Full_Text_With_Bool()
        {
            var analyzer = new StandardAnalyzer(Version.LUCENE_30);

            using (var luceneDir1 = new RandomIdRAMDirectory())
            using (var indexer1 = new TestIndex(luceneDir1, analyzer))
            {
                indexer1.IndexItem(ValueSet.FromObject("1", "content", new { item1 = "value1", item2 = "The agitated zebras gallop back and forth in short, panicky dashes, then skitter off into the total absolute darkness." }));
                indexer1.IndexItem(ValueSet.FromObject("2", "content", new { item1 = "value2", item2 = "The festival lasts five days and celebrates the victory of good over evil, light over darkness, and knowledge over ignorance." }));
                indexer1.IndexItem(ValueSet.FromObject("3", "content", new { item1 = "value3", item2 = "They are expected to confront the darkness and show evidence that they have done so in their papers" }));
                indexer1.IndexItem(ValueSet.FromObject("4", "content", new { item1 = "value4", item2 = "Scientists believe the lake could be home to cold-loving microbial life adapted to living in total darkness." }));
                indexer1.IndexItem(ValueSet.FromObject("5", "content", new { item1 = "value3", item2 = "Scotch scotch scotch, i love scotch" }));
                indexer1.IndexItem(ValueSet.FromObject("6", "content", new { item1 = "value4", item2 = "60% of the time, it works everytime" }));

                var searcher = indexer1.GetSearcher();

                var qry = searcher.CreateQuery().ManagedQuery("darkness").And().Field("item1", "value1");
                Console.WriteLine(qry);
                var result = qry.Execute();

                Assert.AreEqual(1, result.TotalItemCount);
                Console.WriteLine("Search 1:");
                foreach (var r in result)
                {
                    Console.WriteLine($"Id = {r.Id}, Score = {r.Score}");
                }

                qry = searcher.CreateQuery().ManagedQuery("darkness")
                    .And(query => query.Field("item1", "value1").Or().Field("item1", "value2"), BooleanOperation.Or);
                Console.WriteLine(qry);
                result = qry.Execute();

                Assert.AreEqual(2, result.TotalItemCount);
                Console.WriteLine("Search 2:");
                foreach (var r in result)
                {
                    Console.WriteLine($"Id = {r.Id}, Score = {r.Score}");
                }
            }
        }

        [Test]
        public void Managed_Range_Int()
        {
            var analyzer = new StandardAnalyzer(Version.LUCENE_30);
            using (var luceneDir = new RandomIdRAMDirectory())
            using (var indexer = new TestIndex(
                new FieldDefinitionCollection(new FieldDefinition("parentID", FieldDefinitionTypes.Integer)),
                luceneDir, analyzer))
            {


                indexer.IndexItems(new[]
                {
                    ValueSet.FromObject(123.ToString(), "content",
                        new
                        {
                            parentID = 121,
                            bodyText = "lorem ipsum",
                            nodeTypeAlias = "CWS_Home"
                        }),
                    ValueSet.FromObject(2.ToString(), "content",
                        new
                        {
                            parentID = 123,
                            bodyText = "lorem ipsum",
                            nodeTypeAlias = "CWS_Test"
                        }),
                    ValueSet.FromObject(3.ToString(), "content",
                        new
                        {
                            parentID = 124,
                            bodyText = "lorem ipsum",
                            nodeTypeAlias = "CWS_Page"
                        })
                });

                var searcher = indexer.GetSearcher();

                var numberSortedCriteria = searcher.CreateQuery()
                    .RangeQuery<int>(new[] { "parentID" }, 122, 124);

                var numberSortedResult = numberSortedCriteria.Execute();

                Assert.AreEqual(2, numberSortedResult.TotalItemCount);
            }
        }

        [Test]
        public void Legacy_ParentId()
        {
            var analyzer = new StandardAnalyzer(Version.LUCENE_30);
            using (var luceneDir = new RandomIdRAMDirectory())
            using (var indexer = new TestIndex(
                new FieldDefinitionCollection(new FieldDefinition("parentID", FieldDefinitionTypes.Integer)),
                luceneDir, analyzer))
            {


                indexer.IndexItems(new[]
                {
                    ValueSet.FromObject(123.ToString(), "content",
                        new
                        {
                            nodeName = "my name 1",
                            bodyText = "lorem ipsum",
                            nodeTypeAlias = "CWS_Home"
                        }),
                    ValueSet.FromObject(2.ToString(), "content",
                        new
                        {
                            parentID = 123,
                            bodyText = "lorem ipsum",
                            nodeTypeAlias = "CWS_Test"
                        }),
                    ValueSet.FromObject(3.ToString(), "content",
                        new
                        {
                            parentID = 123,
                            bodyText = "lorem ipsum",
                            nodeTypeAlias = "CWS_Page"
                        })
                });

                var searcher = indexer.GetSearcher();

                var numberSortedCriteria = searcher.CreateQuery()
                    .Field("parentID", 123)
                    .OrderBy(new SortableField("sortOrder", SortType.Int));

                var numberSortedResult = numberSortedCriteria.Execute();

                Assert.AreEqual(2, numberSortedResult.TotalItemCount);
            }


        }

        [Test]
        public void Grouped_Or_Examiness()
        {
            var analyzer = new StandardAnalyzer(Version.LUCENE_30);
            using (var luceneDir = new RandomIdRAMDirectory())
            using (var indexer = new TestIndex(luceneDir, analyzer))
            {


                indexer.IndexItems(new[]
                {
                    ValueSet.FromObject(1.ToString(), "content",
                        new
                        {
                            nodeName = "my name 1",
                            bodyText = "lorem ipsum",
                            nodeTypeAlias = "CWS_Home"
                        }),
                    ValueSet.FromObject(2.ToString(), "content",
                        new
                        {
                            nodeName = "About us",
                            bodyText = "lorem ipsum",
                            nodeTypeAlias = "CWS_Test"
                        }),
                    ValueSet.FromObject(3.ToString(), "content",
                        new
                        {
                            nodeName = "my name 3",
                            bodyText = "lorem ipsum",
                            nodeTypeAlias = "CWS_Page"
                        })
                });

                var searcher = indexer.GetSearcher();

                //paths contain punctuation, we'll escape it and ensure an exact match
                var criteria = searcher.CreateQuery("content");

                //get all node type aliases starting with CWS_Home OR and all nodees starting with "About"
                var filter = criteria.GroupedOr(
                    new[] { "nodeTypeAlias", "nodeName" },
                    new[] { "CWS\\_Home".Boost(10), "About".MultipleCharacterWildcard() });

                Console.WriteLine(filter);

                var results = filter.Execute();
                Assert.AreEqual(2, results.TotalItemCount);
            }
        }

        [Test]
        public void Grouped_Or_Query_Output()
        {
            var analyzer = new StandardAnalyzer(Version.LUCENE_30);
            using (var luceneDir = new RandomIdRAMDirectory())
            using (var indexer = new TestIndex(luceneDir, analyzer))

            {
                var searcher = indexer.GetSearcher();

                Console.WriteLine("GROUPED OR - SINGLE FIELD, MULTI VAL");
                var criteria = (LuceneSearchQuery)searcher.CreateQuery();
                criteria.Field("__NodeTypeAlias", "myDocumentTypeAlias");
                criteria.GroupedOr(new[] { "id" }.ToList(), new[] { "1", "2", "3" });
                Console.WriteLine(criteria.Query);
                Assert.AreEqual("+__NodeTypeAlias:mydocumenttypealias +(id:1 id:2 id:3)", criteria.Query.ToString());

                Console.WriteLine("GROUPED OR - MULTI FIELD, MULTI VAL");
                criteria = (LuceneSearchQuery)searcher.CreateQuery();
                criteria.Field("__NodeTypeAlias", "myDocumentTypeAlias");
                criteria.GroupedOr(new[] { "id", "parentID" }.ToList(), new[] { "1", "2", "3" });
                Console.WriteLine(criteria.Query);
                Assert.AreEqual("+__NodeTypeAlias:mydocumenttypealias +(id:1 id:2 id:3 parentID:1 parentID:2 parentID:3)", criteria.Query.ToString());

                Console.WriteLine("GROUPED OR - MULTI FIELD, EQUAL MULTI VAL");
                criteria = (LuceneSearchQuery)searcher.CreateQuery();
                criteria.Field("__NodeTypeAlias", "myDocumentTypeAlias");
                criteria.GroupedOr(new[] { "id", "parentID", "blahID" }.ToList(), new[] { "1", "2", "3" });
                Console.WriteLine(criteria.Query);
                Assert.AreEqual("+__NodeTypeAlias:mydocumenttypealias +(id:1 id:2 id:3 parentID:1 parentID:2 parentID:3 blahID:1 blahID:2 blahID:3)", criteria.Query.ToString());

                Console.WriteLine("GROUPED OR - MULTI FIELD, SINGLE VAL");
                criteria = (LuceneSearchQuery)searcher.CreateQuery();
                criteria.Field("__NodeTypeAlias", "myDocumentTypeAlias");
                criteria.GroupedOr(new[] { "id", "parentID" }.ToList(), new[] { "1" });
                Console.WriteLine(criteria.Query);
                Assert.AreEqual("+__NodeTypeAlias:mydocumenttypealias +(id:1 parentID:1)", criteria.Query.ToString());

                Console.WriteLine("GROUPED OR - SINGLE FIELD, SINGLE VAL");
                criteria = (LuceneSearchQuery)searcher.CreateQuery();
                criteria.Field("__NodeTypeAlias", "myDocumentTypeAlias");
                criteria.GroupedOr(new[] { "id" }.ToList(), new[] { "1" });
                Console.WriteLine(criteria.Query);
                Assert.AreEqual("+__NodeTypeAlias:mydocumenttypealias +(id:1)", criteria.Query.ToString());

            }


        }

        [Test]
        public void Grouped_And_Query_Output()
        {
            var analyzer = new StandardAnalyzer(Version.LUCENE_30);
            using (var luceneDir = new RandomIdRAMDirectory())
            using (var indexer = new TestIndex(luceneDir, analyzer))

            {
                var searcher = indexer.GetSearcher();
                //new LuceneSearcher("testSearcher", luceneDir, analyzer);

                Console.WriteLine("GROUPED AND - SINGLE FIELD, MULTI VAL");
                var criteria = (LuceneSearchQuery)searcher.CreateQuery();
                criteria.Field("__NodeTypeAlias", "myDocumentTypeAlias");
                criteria.GroupedAnd(new[] { "id" }.ToList(), new[] { "1", "2", "3" });
                Console.WriteLine(criteria.Query);
                //We used to assert this, but it must be allowed to do an add on the same field multiple times
                //Assert.AreEqual("+__NodeTypeAlias:mydocumenttypealias +(+id:1)", criteria.Query.ToString());
                Assert.AreEqual("+__NodeTypeAlias:mydocumenttypealias +(+id:1 +id:2 +id:3)", criteria.Query.ToString());

                Console.WriteLine("GROUPED AND - MULTI FIELD, EQUAL MULTI VAL");
                criteria = (LuceneSearchQuery)searcher.CreateQuery();
                criteria.Field("__NodeTypeAlias", "myDocumentTypeAlias");
                criteria.GroupedAnd(new[] { "id", "parentID", "blahID" }.ToList(), new[] { "1", "2", "3" });
                Console.WriteLine(criteria.Query);
                //The field/value array lengths are equal so we will match the key/value pairs
                Assert.AreEqual("+__NodeTypeAlias:mydocumenttypealias +(+id:1 +parentID:2 +blahID:3)", criteria.Query.ToString());

                Console.WriteLine("GROUPED AND - MULTI FIELD, MULTI VAL");
                criteria = (LuceneSearchQuery)searcher.CreateQuery();
                criteria.Field("__NodeTypeAlias", "myDocumentTypeAlias");
                criteria.GroupedAnd(new[] { "id", "parentID" }.ToList(), new[] { "1", "2", "3" });
                Console.WriteLine(criteria.Query);
                //There are more than one field and there are more values than fields, in this case we align the key/value pairs
                Assert.AreEqual("+__NodeTypeAlias:mydocumenttypealias +(+id:1 +parentID:2)", criteria.Query.ToString());

                Console.WriteLine("GROUPED AND - MULTI FIELD, SINGLE VAL");
                criteria = (LuceneSearchQuery)searcher.CreateQuery();
                criteria.Field("__NodeTypeAlias", "myDocumentTypeAlias");
                criteria.GroupedAnd(new[] { "id", "parentID" }.ToList(), new[] { "1" });
                Console.WriteLine(criteria.Query);
                Assert.AreEqual("+__NodeTypeAlias:mydocumenttypealias +(+id:1 +parentID:1)", criteria.Query.ToString());

                Console.WriteLine("GROUPED AND - SINGLE FIELD, SINGLE VAL");
                criteria = (LuceneSearchQuery)searcher.CreateQuery();
                criteria.Field("__NodeTypeAlias", "myDocumentTypeAlias");
                criteria.GroupedAnd(new[] { "id" }.ToList(), new[] { "1" });
                Console.WriteLine(criteria.Query);
                Assert.AreEqual("+__NodeTypeAlias:mydocumenttypealias +(+id:1)", criteria.Query.ToString());
            }
        }

        /// <summary>
        /// CANNOT BE A MUST WITH NOT i.e. +(-id:1 -id:2 -id:3)  --> That will not work with the "+"
        /// </summary>
        [Test]
        public void Grouped_Not_Query_Output()
        {
            var analyzer = new StandardAnalyzer(Version.LUCENE_30);
            using (var luceneDir = new RandomIdRAMDirectory())
            using (var indexer = new TestIndex(luceneDir, analyzer))

            {
                var searcher = indexer.GetSearcher();

                Console.WriteLine("GROUPED NOT - SINGLE FIELD, MULTI VAL");
                var criteria = (LuceneSearchQuery)searcher.CreateQuery();
                criteria.Field("__NodeTypeAlias", "myDocumentTypeAlias");
                criteria.GroupedNot(new[] { "id" }.ToList(), new[] { "1", "2", "3" });
                Console.WriteLine(criteria.Query);
                Assert.AreEqual("+__NodeTypeAlias:mydocumenttypealias -id:1 -id:2 -id:3", criteria.Query.ToString());

                Console.WriteLine("GROUPED NOT - MULTI FIELD, MULTI VAL");
                criteria = (LuceneSearchQuery)searcher.CreateQuery();
                criteria.Field("__NodeTypeAlias", "myDocumentTypeAlias");
                criteria.GroupedNot(new[] { "id", "parentID" }.ToList(), new[] { "1", "2", "3" });
                Console.WriteLine(criteria.Query);
                Assert.AreEqual("+__NodeTypeAlias:mydocumenttypealias -id:1 -id:2 -id:3 -parentID:1 -parentID:2 -parentID:3", criteria.Query.ToString());

                Console.WriteLine("GROUPED NOT - MULTI FIELD, EQUAL MULTI VAL");
                criteria = (LuceneSearchQuery)searcher.CreateQuery();
                criteria.Field("__NodeTypeAlias", "myDocumentTypeAlias");
                criteria.GroupedNot(new[] { "id", "parentID", "blahID" }.ToList(), new[] { "1", "2", "3" });
                Console.WriteLine(criteria.Query);
                Assert.AreEqual("+__NodeTypeAlias:mydocumenttypealias -id:1 -id:2 -id:3 -parentID:1 -parentID:2 -parentID:3 -blahID:1 -blahID:2 -blahID:3", criteria.Query.ToString());

                Console.WriteLine("GROUPED NOT - MULTI FIELD, SINGLE VAL");
                criteria = (LuceneSearchQuery)searcher.CreateQuery();
                criteria.Field("__NodeTypeAlias", "myDocumentTypeAlias");
                criteria.GroupedNot(new[] { "id", "parentID" }.ToList(), new[] { "1" });
                Console.WriteLine(criteria.Query);
                Assert.AreEqual("+__NodeTypeAlias:mydocumenttypealias -id:1 -parentID:1", criteria.Query.ToString());

                Console.WriteLine("GROUPED NOT - SINGLE FIELD, SINGLE VAL");
                criteria = (LuceneSearchQuery)searcher.CreateQuery();
                criteria.Field("__NodeTypeAlias", "myDocumentTypeAlias");
                criteria.GroupedNot(new[] { "id" }.ToList(), new[] { "1" });
                Console.WriteLine(criteria.Query);
                Assert.AreEqual("+__NodeTypeAlias:mydocumenttypealias -id:1", criteria.Query.ToString());
            }
        }

        [Test]
        public void Grouped_Not_Single_Field_Single_Value()
        {
            var analyzer = new StandardAnalyzer(Version.LUCENE_30);
            using (var luceneDir = new RandomIdRAMDirectory())
            using (var indexer = new TestIndex(
                luceneDir, analyzer))
            {

                indexer.IndexItems(new[] {
                    ValueSet.FromObject(1.ToString(), "content",
                        new { nodeName = "my name 1", bodyText = "lorem ficus", headerText = "header 1", umbracoNaviHide = "1" }),
                    ValueSet.FromObject(2.ToString(), "content",
                        new { nodeName = "my name 2", bodyText = "lorem ficus", headerText = "header 2", umbracoNaviHide = "0" })
                    });

                var searcher = indexer.GetSearcher();

                var query = (LuceneSearchQuery)searcher.CreateQuery("content");
                query.GroupedNot(new[] { "umbracoNaviHide" }, 1.ToString());
                Console.WriteLine(query.Query);
                var results = query.Execute();
                Assert.AreEqual(1, results.TotalItemCount);
            }
        }

        [Test]
        public void Grouped_Not_Multi_Field_Single_Value()
        {
            var analyzer = new StandardAnalyzer(Version.LUCENE_30);
            using (var luceneDir = new RandomIdRAMDirectory())
            using (var indexer = new TestIndex(
                luceneDir, analyzer))
            {

                indexer.IndexItems(new[] {
                    ValueSet.FromObject(1.ToString(), "content",
                        new { nodeName = "my name 1", bodyText = "lorem ficus", show = "1", umbracoNaviHide = "1" }),
                    ValueSet.FromObject(2.ToString(), "content",
                        new { nodeName = "my name 2", bodyText = "lorem ficus", show = "2", umbracoNaviHide = "0" }),
                    ValueSet.FromObject(3.ToString(), "content",
                        new { nodeName = "my name 3", bodyText = "lorem ficus", show = "1", umbracoNaviHide = "0" }),
                    ValueSet.FromObject(4.ToString(), "content",
                        new { nodeName = "my name 4", bodyText = "lorem ficus", show = "0", umbracoNaviHide = "1" })
                });

                var searcher = indexer.GetSearcher();

                var query = searcher.CreateQuery("content").GroupedNot(new[] { "umbracoNaviHide", "show" }, 1.ToString());
                Console.WriteLine(query);
                var results = query.Execute();
                Assert.AreEqual(1, results.TotalItemCount);
            }
        }

        [Test]
        public void Grouped_Or_With_Not()
        {
            var analyzer = new StandardAnalyzer(Version.LUCENE_30);
            using (var luceneDir = new RandomIdRAMDirectory())
            using (var indexer = new TestIndex(

                //TODO: Making this a number makes the query fail - i wonder how to make it work correctly?
                // It's because the searching is NOT using a managed search
                //new[] { new FieldDefinition("umbracoNaviHide", FieldDefinitionTypes.Integer) }, 

                luceneDir, analyzer))
            {


                indexer.IndexItems(new[] {
                    ValueSet.FromObject(1.ToString(), "content",
                        new { nodeName = "my name 1", bodyText = "lorem ipsum", headerText = "header 1", umbracoNaviHide = "1" }),
                    ValueSet.FromObject(2.ToString(), "content",
                        new { nodeName = "my name 2", bodyText = "lorem ipsum", headerText = "header 2", umbracoNaviHide = "0" })
                    });

                var searcher = indexer.GetSearcher();

                //paths contain punctuation, we'll escape it and ensure an exact match
                var criteria = searcher.CreateQuery("content");
                var filter = criteria.GroupedOr(new[] { "nodeName", "bodyText", "headerText" }, "ipsum").Not().Field("umbracoNaviHide", "1");
                var results = filter.Execute();
                Assert.AreEqual(1, results.TotalItemCount);
            }
        }

        [Test]
        public void Match_By_Path()
        {
            var analyzer = new StandardAnalyzer(Version.LUCENE_30);

            using (var luceneDir = new RandomIdRAMDirectory())
            using (var indexer = new TestIndex(
                new FieldDefinitionCollection(new FieldDefinition("__Path", "raw")),
                luceneDir, analyzer))
            {


                indexer.IndexItems(new[] {
                    new ValueSet(1.ToString(), "content",
                        new Dictionary<string, object>
                        {
                            {"nodeName", "my name 1"},
                            {"bodyText", "lorem ipsum"},
                            {"__Path", "-1,123,456,789"}
                        }),
                    new ValueSet(2.ToString(), "content",
                        new Dictionary<string, object>
                        {
                            {"nodeName", "my name 2"},
                            {"bodyText", "lorem ipsum"},
                            {"__Path", "-1,123,456,987"}
                        })
                    });



                var searcher = indexer.GetSearcher();

                //paths contain punctuation, we'll escape it and ensure an exact match
                var criteria = searcher.CreateQuery("content");
                var filter = criteria.Field("__Path", "-1,123,456,789");
                var results1 = filter.Execute();
                Assert.AreEqual(0, results1.TotalItemCount);

                //now escape it
                var exactcriteria = searcher.CreateQuery("content");
                var exactfilter = exactcriteria.Field("__Path", "-1,123,456,789".Escape());
                var results2 = exactfilter.Execute();
                Assert.AreEqual(1, results2.TotalItemCount);

                //now try wildcards
                var wildcardcriteria = searcher.CreateQuery("content");
                var wildcardfilter = wildcardcriteria.Field("__Path", "-1,123,456,".MultipleCharacterWildcard());
                var results3 = wildcardfilter.Execute();
                Assert.AreEqual(2, results3.TotalItemCount);
                //not found
                wildcardcriteria = searcher.CreateQuery("content");
                wildcardfilter = wildcardcriteria.Field("__Path", "-1,123,457,".MultipleCharacterWildcard());
                results3 = wildcardfilter.Execute();
                Assert.AreEqual(0, results3.TotalItemCount);
            }


        }

        [Test]
        public void Find_By_ParentId()
        {
            var analyzer = new StandardAnalyzer(Version.LUCENE_30);
            using (var luceneDir = new RandomIdRAMDirectory())
            using (var indexer = new TestIndex(
                new FieldDefinitionCollection(new FieldDefinition("parentID", FieldDefinitionTypes.Integer)),
                luceneDir, analyzer))
            {
                indexer.IndexItems(new[] {
                    ValueSet.FromObject(1.ToString(), "content",
                        new { nodeName = "my name 1", bodyText = "lorem ipsum", parentID = "1235" }),
                    ValueSet.FromObject(2.ToString(), "content",
                        new { nodeName = "my name 2", bodyText = "lorem ipsum", parentID = "1139" }),
                    ValueSet.FromObject(3.ToString(), "content",
                        new { nodeName = "my name 3", bodyText = "lorem ipsum", parentID = "1139" })
                    });

                var searcher = indexer.GetSearcher();

                var criteria = searcher.CreateQuery("content");
                var filter = criteria.Field("parentID", 1139);

                var results = filter.Execute();

                Assert.AreEqual(2, results.TotalItemCount);
            }
        }

        [Test]
        public void Find_By_ParentId_Native_Query()
        {
            var analyzer = new StandardAnalyzer(Version.LUCENE_30);
            using (var luceneDir = new RandomIdRAMDirectory())
            using (var indexer = new TestIndex(
                new FieldDefinitionCollection(new FieldDefinition("parentID", FieldDefinitionTypes.Integer)),
                luceneDir, analyzer))
            {
                indexer.IndexItems(new[] {
                    ValueSet.FromObject(1.ToString(), "content",
                        new { nodeName = "my name 1", bodyText = "lorem ipsum", parentID = "1235" }),
                    ValueSet.FromObject(2.ToString(), "content",
                        new { nodeName = "my name 2", bodyText = "lorem ipsum", parentID = "1139" }),
                    ValueSet.FromObject(3.ToString(), "content",
                        new { nodeName = "my name 3", bodyText = "lorem ipsum", parentID = "1139" })
                    });

                var searcher = indexer.GetSearcher();

                var criteria = searcher.CreateQuery("content");

                //NOTE: This will not work :/ 
                // It seems that this answer is along the lines of why: https://stackoverflow.com/questions/45516870/apache-lucene-6-queryparser-range-query-is-not-working-with-intpoint
                // because the field is numeric, this range query will generate a TermRangeQuery which isn't compatible with numerics and what is annoying
                // is the query parser docs uses a numerical figure as examples: https://lucene.apache.org/core/2_9_4/queryparsersyntax.html#Range%20Searches
                // BUT looking closely, those numeric figures are actually dates stored in a specific way that this will work.
                var filter = criteria.NativeQuery("parentID:[1139 TO 1139]");

                //This thread says we could potentially make this work by overriding the query parser: https://stackoverflow.com/questions/5026185/how-do-i-make-the-queryparser-in-lucene-handle-numeric-ranges

                //We can use a Lucene query directly instead:
                //((LuceneSearchQuery)criteria).LuceneQuery(NumericRangeQuery)

                var results = filter.Execute();

                Assert.AreEqual(2, results.TotalItemCount);
            }
        }

        [Test]
        public void Find_By_NodeTypeAlias()
        {
            var analyzer = new StandardAnalyzer(Version.LUCENE_30);
            using (var luceneDir = new RandomIdRAMDirectory())
            using (var indexer = new TestIndex(
                new FieldDefinitionCollection(new FieldDefinition("nodeTypeAlias", "raw")),
                luceneDir, analyzer))
            {


                indexer.IndexItems(new[] {
                    new ValueSet(1.ToString(), "content",
                        new Dictionary<string, object>
                        {
                            {"nodeName", "my name 1"},
                            {"nodeTypeAlias", "CWS_Home"}
                            //{UmbracoContentIndexer.NodeTypeAliasFieldName, "CWS_Home"}
                        }),
                    new ValueSet(2.ToString(), "content",
                        new Dictionary<string, object>
                        {
                            {"nodeName", "my name 2"},
                            {"nodeTypeAlias", "CWS_Home"}
                            //{UmbracoContentIndexer.NodeTypeAliasFieldName, "CWS_Home"}
                        }),
                    new ValueSet(3.ToString(), "content",
                        new Dictionary<string, object>
                        {
                            {"nodeName", "my name 3"},
                            {"nodeTypeAlias", "CWS_Page"}
                            //{UmbracoContentIndexer.NodeTypeAliasFieldName, "CWS_Page"}
                        })
                    });



                var searcher = indexer.GetSearcher();

                var criteria = searcher.CreateQuery("content");
                var filter = criteria.Field("nodeTypeAlias", "CWS_Home".Escape());

                var results = filter.Execute();


                Assert.AreEqual(2, results.TotalItemCount);
            }
        }

        [Test]
        public void Search_With_Stop_Words()
        {
            var analyzer = new StandardAnalyzer(Version.LUCENE_30);
            using (var luceneDir = new RandomIdRAMDirectory())
            using (var indexer = new TestIndex(luceneDir, analyzer))


            {
                indexer.IndexItems(new[] {
                    ValueSet.FromObject(1.ToString(), "content",
                        new { nodeName = "into 1", bodyText = "It was one thing to bring Carmen into it, but Jonathan was another story." }),
                    ValueSet.FromObject(2.ToString(), "content",
                        new { nodeName = "my name 2", bodyText = "Hands shoved backwards into his back pockets, he took slow deliberate steps, as if he had something on his mind." }),
                    ValueSet.FromObject(3.ToString(), "content",
                        new { nodeName = "my name 3", bodyText = "Slowly carrying the full cups into the living room, she handed one to Alex." })
                    });

                var searcher = indexer.GetSearcher();

                var criteria = searcher.CreateQuery();

                // TODO: This isn't testing correctly because the search parser is actually removing stop words to generate the search so we actually
                // end up with an empty search and then by fluke this test passes.

                var filter = criteria.Field("bodyText", "into")
                    .Or().Field("nodeName", "into");

                Console.WriteLine(filter);

                var results = filter.Execute();

                Assert.AreEqual(0, results.TotalItemCount);
            }
        }

        [Test]
        public void Search_Native_Query()
        {
            var analyzer = new StandardAnalyzer(Version.LUCENE_30);
            using (var luceneDir = new RandomIdRAMDirectory())
            using (var indexer = new TestIndex(luceneDir, analyzer))


            {


                indexer.IndexItems(new[] {
                    new ValueSet(1.ToString(), "content",
                        new Dictionary<string, object>
                        {
                            {"nodeName", "my name 1"},
                            {"nodeTypeAlias", "CWS_Home"}
                            //{UmbracoContentIndexer.NodeTypeAliasFieldName, "CWS_Home"}
                        }),
                    new ValueSet(2.ToString(), "content",
                        new Dictionary<string, object>
                        {
                            {"nodeName", "my name 2"},
                            {"nodeTypeAlias", "CWS_Home"}
                            //{UmbracoContentIndexer.NodeTypeAliasFieldName, "CWS_Home"}
                        }),
                    new ValueSet(3.ToString(), "content",
                        new Dictionary<string, object>
                        {
                            {"nodeName", "my name 3"},
                            {"nodeTypeAlias", "CWS_Page"}
                            //{UmbracoContentIndexer.NodeTypeAliasFieldName, "CWS_Page"}
                        })
                    });

                var searcher = indexer.GetSearcher();

                var criteria = searcher.CreateQuery("content");

                var results = criteria.NativeQuery("nodeTypeAlias:CWS_Home").Execute();

                Assert.AreEqual(2, results.TotalItemCount);
            }

        }


        [Test]
        public void Find_Only_Image_Media()
        {
            var analyzer = new StandardAnalyzer(Version.LUCENE_30);
            using (var luceneDir = new RandomIdRAMDirectory())
            using (var indexer = new TestIndex(luceneDir, analyzer))


            {


                indexer.IndexItems(new[] {
                    ValueSet.FromObject(1.ToString(), "media",
                        new { nodeName = "my name 1", bodyText = "lorem ipsum", nodeTypeAlias = "image" }),
                    ValueSet.FromObject(2.ToString(), "media",
                        new { nodeName = "my name 2", bodyText = "lorem ipsum", nodeTypeAlias = "image" }),
                    ValueSet.FromObject(3.ToString(), "media",
                        new { nodeName = "my name 3", bodyText = "lorem ipsum", nodeTypeAlias = "file" })
                    });

                var searcher = indexer.GetSearcher();

                var criteria = searcher.CreateQuery("media");
                var filter = criteria.Field("nodeTypeAlias", "image");

                var results = filter.Execute();

                Assert.AreEqual(2, results.TotalItemCount);
            }
        }

        [Test]
        public void Find_Both_Media_And_Content()
        {
            var analyzer = new StandardAnalyzer(Version.LUCENE_30);
            using (var luceneDir = new RandomIdRAMDirectory())
            using (var indexer = new TestIndex(luceneDir, analyzer))


            {


                indexer.IndexItems(new[] {
                    ValueSet.FromObject(1.ToString(), "media",
                        new { nodeName = "my name 1", bodyText = "lorem ipsum", nodeTypeAlias = "image" }),
                    ValueSet.FromObject(2.ToString(), "media",
                        new { nodeName = "my name 2", bodyText = "lorem ipsum", nodeTypeAlias = "image" }),
                    ValueSet.FromObject(3.ToString(), "content",
                        new { nodeName = "my name 3", bodyText = "lorem ipsum", nodeTypeAlias = "file" }),
                    ValueSet.FromObject(4.ToString(), "other",
                        new { nodeName = "my name 4", bodyText = "lorem ipsum", nodeTypeAlias = "file" })
                    });

                var searcher = indexer.GetSearcher();

                var criteria = searcher.CreateQuery(defaultOperation: BooleanOperation.Or);
                var filter = criteria
                    .Field(LuceneIndex.CategoryFieldName, "media")
                    .Or()
                    .Field(LuceneIndex.CategoryFieldName, "content");

                var results = filter.Execute();

                Assert.AreEqual(3, results.TotalItemCount);
            }
        }

        [Test]
        public void Sort_Result_By_Number_Field()
        {
            var analyzer = new StandardAnalyzer(Version.LUCENE_30);
            using (var luceneDir = new RandomIdRAMDirectory())
            using (var indexer = new TestIndex(
                //Ensure it's set to a number, otherwise it's not sortable
                new FieldDefinitionCollection(new FieldDefinition("sortOrder", FieldDefinitionTypes.Integer), new FieldDefinition("parentID", FieldDefinitionTypes.Integer)),
                luceneDir, analyzer))


            {


                indexer.IndexItems(new[] {
                    ValueSet.FromObject(1.ToString(), "content",
                        new { nodeName = "my name 1", sortOrder = "3", parentID = "1143" }),
                    ValueSet.FromObject(2.ToString(), "content",
                        new { nodeName = "my name 2", sortOrder = "1", parentID = "1143" }),
                    ValueSet.FromObject(3.ToString(), "content",
                        new { nodeName = "my name 3", sortOrder = "2", parentID = "1143" }),
                    ValueSet.FromObject(4.ToString(), "content",
                        new { nodeName = "my name 4", bodyText = "lorem ipsum", parentID = "2222" })
                    });

                var searcher = indexer.GetSearcher();

                var sc = searcher.CreateQuery("content");
                var sc1 = sc.Field("parentID", 1143).OrderBy(new SortableField("sortOrder", SortType.Int));

                var results1 = sc1.Execute().ToArray();

                Assert.AreEqual(3, results1.Length);

                var currSort = 0;
                for (var i = 0; i < results1.Length; i++)
                {
                    Assert.GreaterOrEqual(int.Parse(results1[i].Values["sortOrder"]), currSort);
                    currSort = int.Parse(results1[i].Values["sortOrder"]);
                }
            }
        }

        [Test]
        public void Sort_Result_By_Date_Field()
        {
            var analyzer = new StandardAnalyzer(Version.LUCENE_30);
            using (var luceneDir = new RandomIdRAMDirectory())
            using (var indexer = new TestIndex(
                //Ensure it's set to a date, otherwise it's not sortable
                new FieldDefinitionCollection(new FieldDefinition("updateDate", FieldDefinitionTypes.DateTime), new FieldDefinition("parentID", FieldDefinitionTypes.Integer)),
                luceneDir, analyzer))
            {


                var now = DateTime.Now;

                indexer.IndexItems(new[] {
                    ValueSet.FromObject(1.ToString(), "content",
                        new { nodeName = "my name 1", updateDate = now.AddDays(2).ToString("yyyy-MM-dd"), parentID = "1143" }),
                    ValueSet.FromObject(2.ToString(), "content",
                        new { nodeName = "my name 2", updateDate = now.ToString("yyyy-MM-dd"), parentID = 1143 }),
                    ValueSet.FromObject(3.ToString(), "content",
                        new { nodeName = "my name 3", updateDate = now.AddDays(1).ToString("yyyy-MM-dd"), parentID = 1143 }),
                    ValueSet.FromObject(4.ToString(), "content",
                        new { nodeName = "my name 4", updateDate = now, parentID = "2222" })
                    });

                var searcher = indexer.GetSearcher();

                var sc = searcher.CreateQuery("content");
                //note: dates internally are stored as Long, see DateTimeType
                var sc1 = sc.Field("parentID", 1143).OrderBy(new SortableField("updateDate", SortType.Long));

                var results1 = sc1.Execute().ToArray();

                Assert.AreEqual(3, results1.Length);

                double currSort = 0;
                for (var i = 0; i < results1.Length; i++)
                {
                    Assert.GreaterOrEqual(double.Parse(results1[i].Values["updateDate"]), currSort);
                    currSort = double.Parse(results1[i].Values["updateDate"]);
                }
            }
        }

        [Test]
        public void Sort_Result_By_Single_Field()
        {
            var analyzer = new StandardAnalyzer(Version.LUCENE_30);
            using (var luceneDir = new RandomIdRAMDirectory())
            using (var indexer = new TestIndex(
                //Ensure it's set to a fulltextsortable, otherwise it's not sortable
                new FieldDefinitionCollection(new FieldDefinition("nodeName", FieldDefinitionTypes.FullTextSortable)),
                luceneDir, analyzer))


            {



                indexer.IndexItems(new[] {
                    ValueSet.FromObject(1.ToString(), "content",
                        new { nodeName = "my name 1", writerName = "administrator", parentID = "1143" }),
                    ValueSet.FromObject(2.ToString(), "content",
                        new { nodeName = "my name 2", writerName = "administrator", parentID = "1143" }),
                    ValueSet.FromObject(3.ToString(), "content",
                        new { nodeName = "my name 3", writerName = "administrator", parentID = "1143" }),
                    ValueSet.FromObject(4.ToString(), "content",
                        new { nodeName = "my name 4", writerName = "writer", parentID = "2222" })
                    });


                var searcher = indexer.GetSearcher();

                var sc = searcher.CreateQuery("content");
                var sc1 = sc.Field("writerName", "administrator")
                    .OrderBy(new SortableField("nodeName", SortType.String));

                sc = searcher.CreateQuery("content");
                var sc2 = sc.Field("writerName", "administrator")
                    .OrderByDescending(new SortableField("nodeName", SortType.String));

                var results1 = sc1.Execute();
                var results2 = sc2.Execute();

                Assert.AreNotEqual(results1.First().Id, results2.First().Id);
            }


        }

        [Test]
        public void Standard_Results_Sorted_By_Score()
        {
            var analyzer = new StandardAnalyzer(Version.LUCENE_30);
            using (var luceneDir = new RandomIdRAMDirectory())
            using (var indexer = new TestIndex(luceneDir, analyzer))


            {



                indexer.IndexItems(new[] {
                    ValueSet.FromObject(1.ToString(), "content",
                        new { nodeName = "umbraco", headerText = "world", bodyText = "blah" }),
                    ValueSet.FromObject(2.ToString(), "content",
                        new { nodeName = "umbraco", headerText = "umbraco", bodyText = "blah" }),
                    ValueSet.FromObject(3.ToString(), "content",
                        new { nodeName = "umbraco", headerText = "umbraco", bodyText = "umbraco" }),
                    ValueSet.FromObject(4.ToString(), "content",
                        new { nodeName = "hello", headerText = "world", bodyText = "blah" })
                    });

                var searcher = indexer.GetSearcher();

                var sc = searcher.CreateQuery("content", BooleanOperation.Or);
                var sc1 = sc.Field("nodeName", "umbraco").Or().Field("headerText", "umbraco").Or().Field("bodyText", "umbraco");

                var results = sc1.Execute();

                //Assert
                for (int i = 0; i < results.TotalItemCount - 1; i++)
                {
                    var curr = results.ElementAt(i);
                    var next = results.ElementAtOrDefault(i + 1);

                    if (next == null)
                        break;

                    Assert.IsTrue(curr.Score >= next.Score, string.Format("Result at index {0} must have a higher score than result at index {1}", i, i + 1));
                }
            }

        }

        [Test]
        public void Skip_Results_Returns_Different_Results()
        {
            var analyzer = new StandardAnalyzer(Version.LUCENE_30);
            using (var luceneDir = new RandomIdRAMDirectory())
            using (var indexer = new TestIndex(luceneDir, analyzer))


            {


                indexer.IndexItems(new[] {
                    ValueSet.FromObject(1.ToString(), "content",
                        new { nodeName = "umbraco", headerText = "world", writerName = "administrator" }),
                    ValueSet.FromObject(2.ToString(), "content",
                        new { nodeName = "umbraco", headerText = "umbraco", writerName = "administrator" }),
                    ValueSet.FromObject(3.ToString(), "content",
                        new { nodeName = "umbraco", headerText = "umbraco", writerName = "administrator" }),
                    ValueSet.FromObject(4.ToString(), "content",
                        new { nodeName = "hello", headerText = "world", writerName = "blah" })
                    });

                var searcher = indexer.GetSearcher();

                //Arrange
                var sc = searcher.CreateQuery("content").Field("writerName", "administrator");

                //Act
                var results = sc.Execute();

                //Assert
                Assert.AreNotEqual(results.First(), results.Skip(2).First(), "Third result should be different");
            }


        }

        [Test]
        public void Escaping_Includes_All_Words()
        {
            var analyzer = new StandardAnalyzer(Version.LUCENE_30);
            using (var luceneDir = new RandomIdRAMDirectory())
            using (var indexer = new TestIndex(luceneDir, analyzer))


            {



                indexer.IndexItems(new[] {
                    ValueSet.FromObject(1.ToString(), "content",
                        new { nodeName = "codegarden09", headerText = "world", writerName = "administrator" }),
                    ValueSet.FromObject(2.ToString(), "content",
                        new { nodeName = "codegarden 09", headerText = "umbraco", writerName = "administrator" }),
                    ValueSet.FromObject(3.ToString(), "content",
                        new { nodeName = "codegarden  09", headerText = "umbraco", writerName = "administrator" }),
                    ValueSet.FromObject(4.ToString(), "content",
                        new { nodeName = "codegarden 090", headerText = "world", writerName = "blah" })
                    });

                var searcher = indexer.GetSearcher();

                //Arrange
                var sc = searcher.CreateQuery("content").Field("nodeName", "codegarden 09".Escape());

                //Act
                var results = sc.Execute();

                //Assert
                //NOTE: The result is 2 because the double space is removed with the analyzer
                Assert.AreEqual(2, results.TotalItemCount);
            }


        }

        [Test]
        public void Grouped_And_Examiness()
        {
            var analyzer = new StandardAnalyzer(Version.LUCENE_30);
            using (var luceneDir = new RandomIdRAMDirectory())
            using (var indexer = new TestIndex(luceneDir, analyzer))


            {


                indexer.IndexItems(new[] {
                    ValueSet.FromObject(1.ToString(), "content",
                        new { nodeName = "Aloha", nodeTypeAlias = "CWS_Hello" }),
                    ValueSet.FromObject(2.ToString(), "content",
                        new { nodeName = "Helo", nodeTypeAlias = "CWS_World" }),
                    ValueSet.FromObject(3.ToString(), "content",
                        new { nodeName = "Another node", nodeTypeAlias = "SomethingElse" }),
                    ValueSet.FromObject(4.ToString(), "content",
                        new { nodeName = "Always consider this", nodeTypeAlias = "CWS_World" })
                    });

                var searcher = indexer.GetSearcher();

                //Arrange
                var criteria = searcher.CreateQuery("content");

                //get all node type aliases starting with CWS and all nodees starting with "A"
                var filter = criteria.GroupedAnd(
                    new[] { "nodeTypeAlias", "nodeName" },
                    new[] { "CWS".MultipleCharacterWildcard(), "A".MultipleCharacterWildcard() });


                //Act
                var results = filter.Execute();

                //Assert
                Assert.AreEqual(2, results.TotalItemCount);
            }
        }

        [Test]
        public void Examiness_Proximity()
        {
            var analyzer = new StandardAnalyzer(Version.LUCENE_30);
            using (var luceneDir = new RandomIdRAMDirectory())
            using (var indexer = new TestIndex(luceneDir, analyzer))


            {


                indexer.IndexItems(new[] {
                    ValueSet.FromObject(1.ToString(), "content",
                        new { nodeName = "Aloha", metaKeywords = "Warren is likely to be creative" }),
                    ValueSet.FromObject(2.ToString(), "content",
                        new { nodeName = "Helo", metaKeywords = "Creative is Warren's middle name" }),
                    ValueSet.FromObject(3.ToString(), "content",
                        new { nodeName = "Another node", metaKeywords = "If Warren were creative... well, he actually is" }),
                    ValueSet.FromObject(4.ToString(), "content",
                        new { nodeName = "Always consider this", metaKeywords = "Warren is a very talented individual and quite creative" })
                    });

                var searcher = indexer.GetSearcher();

                //Arrange
                var criteria = searcher.CreateQuery("content");

                //get all nodes that contain the words warren and creative within 5 words of each other
                var filter = criteria.Field("metaKeywords", "Warren creative".Proximity(5));

                //Act
                var results = filter.Execute();

                //Assert
                Assert.AreEqual(3, results.TotalItemCount);
            }


        }

        /// <summary>
        /// test range query with a Float structure
        /// </summary>
        [Test]
        public void Float_Range_SimpleIndexSet()
        {

            var analyzer = new StandardAnalyzer(Version.LUCENE_30);
            using (var luceneDir = new RandomIdRAMDirectory())
            using (var indexer = new TestIndex(
                //Ensure it's set to a float
                new FieldDefinitionCollection(new FieldDefinition("SomeFloat", FieldDefinitionTypes.Float)),
                luceneDir, analyzer))


            {


                indexer.IndexItems(new[] {
                    ValueSet.FromObject(1.ToString(), "content",
                        new { nodeName = "Aloha", SomeFloat = 1 }),
                    ValueSet.FromObject(2.ToString(), "content",
                        new { nodeName = "Helo", SomeFloat = 123 }),
                    ValueSet.FromObject(3.ToString(), "content",
                        new { nodeName = "Another node", SomeFloat = 12 }),
                    ValueSet.FromObject(4.ToString(), "content",
                        new { nodeName = "Always consider this", SomeFloat = 25 })
                    });

                var searcher = indexer.GetSearcher();

                //all numbers should be between 0 and 100 based on the data source
                var criteria1 = searcher.CreateQuery();
                var filter1 = criteria1.RangeQuery<float>(new[] { "SomeFloat" }, 0f, 100f, true, true);

                var criteria2 = searcher.CreateQuery();
                var filter2 = criteria2.RangeQuery<float>(new[] { "SomeFloat" }, 101f, 200f, true, true);

                //Act
                var results1 = filter1.Execute();
                var results2 = filter2.Execute();

                //Assert
                Assert.AreEqual(3, results1.TotalItemCount);
                Assert.AreEqual(1, results2.TotalItemCount);
            }


        }

        /// <summary>
        /// test range query with a Number structure
        /// </summary>
        [Test]
        public void Number_Range_SimpleIndexSet()
        {
            var analyzer = new StandardAnalyzer(Version.LUCENE_30);
            using (var luceneDir = new RandomIdRAMDirectory())
            using (var indexer = new TestIndex(
                //Ensure it's set to a float
                new FieldDefinitionCollection(new FieldDefinition("SomeNumber", FieldDefinitionTypes.Integer)),
                luceneDir, analyzer))


            {


                indexer.IndexItems(new[] {
                    ValueSet.FromObject(1.ToString(), "content",
                        new { nodeName = "Aloha", SomeNumber = 1 }),
                    ValueSet.FromObject(2.ToString(), "content",
                        new { nodeName = "Helo", SomeNumber = 123 }),
                    ValueSet.FromObject(3.ToString(), "content",
                        new { nodeName = "Another node", SomeNumber = 12 }),
                    ValueSet.FromObject(4.ToString(), "content",
                        new { nodeName = "Always consider this", SomeNumber = 25 })
                    });

                var searcher = indexer.GetSearcher();

                //all numbers should be between 0 and 100 based on the data source
                var criteria1 = searcher.CreateQuery();
                var filter1 = criteria1.RangeQuery<int>(new[] { "SomeNumber" }, 0, 100, true, true);

                var criteria2 = searcher.CreateQuery();
                var filter2 = criteria2.RangeQuery<int>(new[] { "SomeNumber" }, 101, 200, true, true);

                //Act
                var results1 = filter1.Execute();
                var results2 = filter2.Execute();

                //Assert
                Assert.AreEqual(3, results1.TotalItemCount);
                Assert.AreEqual(1, results2.TotalItemCount);
            }
        }

        /// <summary>
        /// test range query with a Number structure
        /// </summary>
        [Test]
        public void Double_Range_SimpleIndexSet()
        {
            var analyzer = new StandardAnalyzer(Version.LUCENE_30);
            using (var luceneDir = new RandomIdRAMDirectory())
            using (var indexer = new TestIndex(
                //Ensure it's set to a float
                new FieldDefinitionCollection(new FieldDefinition("SomeDouble", FieldDefinitionTypes.Double)),
                luceneDir, analyzer))


            {


                indexer.IndexItems(new[] {
                    ValueSet.FromObject(1.ToString(), "content",
                        new { nodeName = "Aloha", SomeDouble = 1d }),
                    ValueSet.FromObject(2.ToString(), "content",
                        new { nodeName = "Helo", SomeDouble = 123d }),
                    ValueSet.FromObject(3.ToString(), "content",
                        new { nodeName = "Another node", SomeDouble = 12d }),
                    ValueSet.FromObject(4.ToString(), "content",
                        new { nodeName = "Always consider this", SomeDouble = 25d })
                    });

                var searcher = indexer.GetSearcher();

                //all numbers should be between 0 and 100 based on the data source
                var criteria1 = searcher.CreateQuery();
                var filter1 = criteria1.RangeQuery<double>(new[] { "SomeDouble" }, 0d, 100d, true, true);

                var criteria2 = searcher.CreateQuery();
                var filter2 = criteria2.RangeQuery<double>(new[] { "SomeDouble" }, 101d, 200d, true, true);

                //Act
                var results1 = filter1.Execute();
                var results2 = filter2.Execute();

                //Assert
                Assert.AreEqual(3, results1.TotalItemCount);
                Assert.AreEqual(1, results2.TotalItemCount);
            }
        }

        /// <summary>
        /// test range query with a Double structure
        /// </summary>
        [Test]
        public void Long_Range_SimpleIndexSet()
        {
            var analyzer = new StandardAnalyzer(Version.LUCENE_30);
            using (var luceneDir = new RandomIdRAMDirectory())
            using (var indexer = new TestIndex(
                //Ensure it's set to a float
                new FieldDefinitionCollection(new FieldDefinition("SomeLong", "long")),
                luceneDir, analyzer))


            {


                indexer.IndexItems(new[] {
                    ValueSet.FromObject(1.ToString(), "content",
                        new { nodeName = "Aloha", SomeLong = 1L }),
                    ValueSet.FromObject(2.ToString(), "content",
                        new { nodeName = "Helo", SomeLong = 123L }),
                    ValueSet.FromObject(3.ToString(), "content",
                        new { nodeName = "Another node", SomeLong = 12L }),
                    ValueSet.FromObject(4.ToString(), "content",
                        new { nodeName = "Always consider this", SomeLong = 25L })
                    });

                var searcher = indexer.GetSearcher();

                //all numbers should be between 0 and 100 based on the data source
                var criteria1 = searcher.CreateQuery();
                var filter1 = criteria1.RangeQuery<long>(new[] { "SomeLong" }, 0L, 100L, true, true);

                var criteria2 = searcher.CreateQuery();
                var filter2 = criteria2.RangeQuery<long>(new[] { "SomeLong" }, 101L, 200L, true, true);

                //Act
                var results1 = filter1.Execute();
                var results2 = filter2.Execute();

                //Assert
                Assert.AreEqual(3, results1.TotalItemCount);
                Assert.AreEqual(1, results2.TotalItemCount);
            }
        }



        /// <summary>
        /// Test range query with a DateTime structure
        /// </summary>
        [Test]
        public void Date_Range_SimpleIndexSet()
        {
            var reIndexDateTime = DateTime.Now;

            var analyzer = new StandardAnalyzer(Version.LUCENE_30);
            using (var luceneDir = new RandomIdRAMDirectory())
            using (var indexer = new TestIndex(

                new FieldDefinitionCollection(new FieldDefinition("DateCreated", "datetime")),
                luceneDir, analyzer))
            {


                indexer.IndexItems(new[] {
                    ValueSet.FromObject(1.ToString(), "content",
                        new { DateCreated = reIndexDateTime }),
                    ValueSet.FromObject(2.ToString(), "content",
                        new { DateCreated = reIndexDateTime }),
                    ValueSet.FromObject(3.ToString(), "content",
                        new { DateCreated = reIndexDateTime.AddMonths(-10) }),
                    ValueSet.FromObject(4.ToString(), "content",
                        new { DateCreated = reIndexDateTime })
                    });

                var searcher = indexer.GetSearcher();

                var criteria = searcher.CreateQuery();
                var filter = criteria.RangeQuery<DateTime>(new[] { "DateCreated" }, reIndexDateTime, DateTime.Now, true, true);

                var criteria2 = searcher.CreateQuery();
                var filter2 = criteria2.RangeQuery<DateTime>(new[] { "DateCreated" }, reIndexDateTime.AddDays(-1), reIndexDateTime.AddSeconds(-1), true, true);

                ////Act
                var results = filter.Execute();
                var results2 = filter2.Execute();

                ////Assert
                Assert.IsTrue(results.TotalItemCount > 0);
                Assert.IsTrue(results2.TotalItemCount == 0);
            }


        }

        [Test]
        public void Fuzzy_Search()
        {
            var analyzer = new StandardAnalyzer(Version.LUCENE_30);
            using (var luceneDir = new RandomIdRAMDirectory())
            using (var indexer = new TestIndex(luceneDir, analyzer))


            {


                indexer.IndexItems(new[] {
                    ValueSet.FromObject(1.ToString(), "content",
                        new { Content = "I'm thinking here" }),
                    ValueSet.FromObject(2.ToString(), "content",
                        new { Content = "I'm a thinker" }),
                    ValueSet.FromObject(3.ToString(), "content",
                        new { Content = "I am pretty thoughtful" }),
                    ValueSet.FromObject(4.ToString(), "content",
                        new { Content = "I thought you were cool" })
                    });

                var searcher = indexer.GetSearcher();

                var criteria = searcher.CreateQuery();
                var filter = criteria.Field("Content", "think".Fuzzy(0.1F));

                var criteria2 = searcher.CreateQuery();
                var filter2 = criteria2.Field("Content", "thought".Fuzzy());

                ////Act
                var results = filter.Execute();
                var results2 = filter2.Execute();

                ////Assert
                Assert.AreEqual(2, results.TotalItemCount);
                Assert.AreEqual(2, results2.TotalItemCount);

            }


        }


        [Test]
        public void Max_Count()
        {
            var analyzer = new StandardAnalyzer(Version.LUCENE_30);
            using (var luceneDir = new RandomIdRAMDirectory())
            using (var indexer = new TestIndex(luceneDir, analyzer))


            {


                indexer.IndexItems(new[] {
                    ValueSet.FromObject(1.ToString(), "content",
                        new { Content = "hello world" }),
                    ValueSet.FromObject(2.ToString(), "content",
                        new { Content = "hello worlds" }),
                    ValueSet.FromObject(3.ToString(), "content",
                        new { Content = "hello you cruel world" }),
                    ValueSet.FromObject(4.ToString(), "content",
                        new { Content = "hi there, hello world" })
                });

                var searcher = indexer.GetSearcher();

                var criteria = searcher.CreateQuery();
                var filter = criteria.Field("Content", "hello");

                //Act
                var results = filter.Execute(3);

                //Assert

                Assert.AreEqual(3, results.Count());

                //NOTE: These are the total matched! The actual results are limited
                Assert.AreEqual(4, results.TotalItemCount);

            }

        }


        [Test]
        public void Inner_Or_Query()
        {
            var analyzer = new StandardAnalyzer(Version.LUCENE_30);
            using (var luceneDir = new RandomIdRAMDirectory())
            using (var indexer = new TestIndex(luceneDir, analyzer))


            {


                indexer.IndexItems(new[] {
                    ValueSet.FromObject(1.ToString(), "content",
                        new { Content = "hello world", Type = "type1" }),
                    ValueSet.FromObject(2.ToString(), "content",
                        new { Content = "hello something or other", Type = "type1" }),
                    ValueSet.FromObject(3.ToString(), "content",
                        new { Content = "hello you cruel world", Type = "type2" }),
                    ValueSet.FromObject(4.ToString(), "content",
                        new { Content = "hi there, hello world", Type = "type2" })
                    });

                var searcher = indexer.GetSearcher();

                var criteria = searcher.CreateQuery();

                //Query = 
                //  +Type:type1 +(Content:world Content:something)

                var filter = criteria.Field("Type", "type1")
                    .And(query => query.Field("Content", "world").Or().Field("Content", "something"), BooleanOperation.Or);

                //Act
                var results = filter.Execute();

                //Assert
                Assert.AreEqual(2, results.TotalItemCount);
            }
        }

        [Test]
        public void Inner_And_Query()
        {
            var analyzer = new StandardAnalyzer(Version.LUCENE_30);
            using (var luceneDir = new RandomIdRAMDirectory())
            using (var indexer = new TestIndex(luceneDir, analyzer))


            {


                indexer.IndexItems(new[] {
                    ValueSet.FromObject(1.ToString(), "content",
                        new { Content = "hello world", Type = "type1" }),
                    ValueSet.FromObject(2.ToString(), "content",
                        new { Content = "hello something or other", Type = "type1" }),
                    ValueSet.FromObject(3.ToString(), "content",
                        new { Content = "hello something or world", Type = "type1" }),
                    ValueSet.FromObject(4.ToString(), "content",
                        new { Content = "hello you cruel world", Type = "type2" }),
                    ValueSet.FromObject(5.ToString(), "content",
                        new { Content = "hi there, hello world", Type = "type2" })
                    });

                var searcher = indexer.GetSearcher();

                var criteria = searcher.CreateQuery();

                //Query = 
                //  +Type:type1 +(+Content:world +Content:hello)

                var filter = criteria.Field("Type", "type1")
                    .And(query => query.Field("Content", "world").And().Field("Content", "hello"));

                //Act
                var results = filter.Execute();

                //Assert
                Assert.AreEqual(2, results.TotalItemCount);
            }
        }

        [Test]
        public void Inner_Not_Query()
        {
            var analyzer = new StandardAnalyzer(Version.LUCENE_30);
            using (var luceneDir = new RandomIdRAMDirectory())
            using (var indexer = new TestIndex(luceneDir, analyzer))


            {


                indexer.IndexItems(new[] {
                    ValueSet.FromObject(1.ToString(), "content",
                        new { Content = "hello world", Type = "type1" }),
                    ValueSet.FromObject(2.ToString(), "content",
                        new { Content = "hello something or other", Type = "type1" }),
                    ValueSet.FromObject(3.ToString(), "content",
                        new { Content = "hello something or world", Type = "type1" }),
                    ValueSet.FromObject(4.ToString(), "content",
                        new { Content = "hello you cruel world", Type = "type2" }),
                    ValueSet.FromObject(5.ToString(), "content",
                        new { Content = "hi there, hello world", Type = "type2" })
                    });

                var searcher = indexer.GetSearcher();

                var criteria = searcher.CreateQuery();

                //Query = 
                //  +Type:type1 +(+Content:world -Content:something)

                var filter = criteria.Field("Type", "type1")
                    .And(query => query.Field("Content", "world").Not().Field("Content", "something"));

                //Act
                var results = filter.Execute();

                //Assert
                Assert.AreEqual(1, results.TotalItemCount);
            }
        }

        [Test]
        public void Complex_Or_Group_Nested_Query()
        {
            var analyzer = new StandardAnalyzer(Version.LUCENE_30);
            using (var luceneDir = new RandomIdRAMDirectory())
            using (var indexer = new TestIndex(luceneDir, analyzer))
            {
                indexer.IndexItems(new[] {
                    ValueSet.FromObject(1.ToString(), "content",
                        new { Content = "hello world", Type = "type1" }),
                    ValueSet.FromObject(2.ToString(), "content",
                        new { Content = "hello something or other", Type = "type1" }),
                    ValueSet.FromObject(3.ToString(), "content",
                        new { Content = "hello you guys", Type = "type1" }),
                    ValueSet.FromObject(4.ToString(), "content",
                        new { Content = "hello you cruel world", Type = "type2" }),
                    ValueSet.FromObject(5.ToString(), "content",
                        new { Content = "hi there, hello world", Type = "type2" })
                    });

                var searcher = indexer.GetSearcher();

                var criteria = searcher.CreateQuery(defaultOperation: BooleanOperation.Or);

                //Query = 
                //  (+Type:type1 +(Content:world Content:something)) (+Type:type2 +(+Content:world +Content:cruel))

                var filter = criteria
                    .Group(group => group.Field("Type", "type1")
                        .And(query => query.Field("Content", "world").Or().Field("Content", "something"), BooleanOperation.Or),
                        // required so that the type1 query is required
                        BooleanOperation.And)
                    .Or()
                    .Group(group => group.Field("Type", "type2")
                        .And(query => query.Field("Content", "world").And().Field("Content", "cruel")),
                        // required so that the type2 query is required
                        BooleanOperation.And);

                Console.WriteLine(filter);

                //Act
                var results = filter.Execute();

                //Assert
                foreach (var r in results)
                {
                    Console.WriteLine($"Result Id: {r.Id}");
                }
                Assert.AreEqual(3, results.TotalItemCount);
            }
        }


        [Test]
        public void Custom_Lucene_Query_With_Native()
        {
            var analyzer = new StandardAnalyzer(Version.LUCENE_30);
            using (var luceneDir = new RandomIdRAMDirectory())
            using (var indexer = new TestIndex(luceneDir, analyzer))
            {
                var searcher = indexer.GetSearcher();
                var criteria = (LuceneSearchQuery)searcher.CreateQuery();

                //combine a custom lucene query with raw lucene query
                var op = criteria.NativeQuery("hello:world").And();

                criteria.LuceneQuery(NumericRangeQuery.NewLongRange("numTest", 4, 5, true, true));

                Console.WriteLine(criteria.Query);
                Assert.AreEqual("+hello:world +numTest:[4 TO 5]", criteria.Query.ToString());
            }
        }

        [Test]
        public void Category()
        {
            var analyzer = new StandardAnalyzer(Version.LUCENE_30);
            using (var luceneDir = new RandomIdRAMDirectory())
            using (var indexer = new TestIndex(luceneDir, analyzer))
            {
                indexer.IndexItems(new[] {
                    ValueSet.FromObject(1.ToString(), "content",
                        new { Content = "hello world", Type = "type1" }),
                    ValueSet.FromObject(2.ToString(), "content",
                        new { Content = "hello something or other", Type = "type1" }),
                    ValueSet.FromObject(3.ToString(), "content",
                        new { Content = "hello you guys", Type = "type1" }),
                    ValueSet.FromObject(4.ToString(), "media",
                        new { Content = "hello you cruel world", Type = "type2" }),
                    ValueSet.FromObject(5.ToString(), "media",
                        new { Content = "hi there, hello world", Type = "type2" })
                    });

                var searcher = indexer.GetSearcher();

                var query = searcher.CreateQuery("content").ManagedQuery("hello");
                Console.WriteLine(query);

                var results = query.Execute();

                //Assert
                Assert.AreEqual(3, results.TotalItemCount);
            }
        }

        //[Test]
        //public void Wildcard_Results_Sorted_By_Score()
        //{
        //    //Arrange
        //    var sc = _searcher.CreateCriteria("content", SearchCriteria.BooleanOperation.Or);

        //    //set the rewrite method before adding queries
        //    var lsc = (LuceneSearchCriteria)sc;
        //    lsc.QueryParser.MultiTermRewriteMethod = MultiTermQuery.SCORING_BOOLEAN_QUERY_REWRITE;

        //    sc = sc.NodeName("umbrac".MultipleCharacterWildcard())
        //        .Or().Field("headerText", "umbrac".MultipleCharacterWildcard())
        //        .Or().Field("bodyText", "umbrac".MultipleCharacterWildcard()).Compile();

        //    //Act
        //    var results = _searcher.Search(sc);

        //    Assert.Greater(results.TotalItemCount, 0);

        //    //Assert
        //    for (int i = 0; i < results.TotalItemCount - 1; i++)
        //    {
        //        var curr = results.ElementAt(i);
        //        var next = results.ElementAtOrDefault(i + 1);

        //        if (next == null)
        //            break;

        //        Assert.IsTrue(curr.Score > next.Score, $"Result at index {i} must have a higher score than result at index {i + 1}");
        //    }
        //}

        //[Test]
        //public void Wildcard_Results_Sorted_By_Score_TooManyClauses_Exception()
        //{
        //    //this will throw during rewriting because 'lo*' matches too many things but with the work around in place this shouldn't throw
        //    // but it will use a constant score rewrite
        //    BooleanQuery.MaxClauseCount =3;

        //    try
        //    {
        //        //Arrange
        //        var sc = _searcher.CreateCriteria("content", SearchCriteria.BooleanOperation.Or);

        //        //set the rewrite method before adding queries
        //        var lsc = (LuceneSearchCriteria)sc;
        //        lsc.QueryParser.MultiTermRewriteMethod = MultiTermQuery.SCORING_BOOLEAN_QUERY_REWRITE;

        //        sc = sc.NodeName("lo".MultipleCharacterWildcard())
        //            .Or().Field("headerText", "lo".MultipleCharacterWildcard())
        //            .Or().Field("bodyText", "lo".MultipleCharacterWildcard()).Compile();

        //        //Act

        //        Assert.Throws<BooleanQuery.TooManyClauses>(() => _searcher.Search(sc));

        //    }
        //    finally
        //    {
        //        //reset
        //        BooleanQuery.MaxClauseCount = 1024;
        //    }      
        //}
        [Test]
        public void Select_Field()
        {
            var analyzer = new StandardAnalyzer(Version.LUCENE_30);
            using (var luceneDir = new RandomIdRAMDirectory())
            using (var indexer = new TestIndex(luceneDir, analyzer))

            {
                indexer.IndexItems(new[] {
                    new ValueSet(1.ToString(), "content",
                        new Dictionary<string, object>
                        {
                            {"id","1" },
                            {"nodeName", "my name 1"},
                            {"bodyText", "lorem ipsum"},
                            {"__Path", "-1,123,456,789"}
                        }),
                    new ValueSet(2.ToString(), "content",
                        new Dictionary<string, object>
                        {
                            {"id","2" },
                            {"nodeName", "my name 2"},
                            {"bodyText", "lorem ipsum"},
                            {"__Path", "-1,123,456,987"}
                        })
                    });

                var searcher = indexer.GetSearcher();
                var sc = searcher.CreateQuery("content");
                var sc1 = sc.Field("nodeName", "my name 1")
                .And().SelectField("__Path");

                var results = sc1.Execute();
                var expectedLoadedFields = new string[] { "__Path"};
                var keys = results.First().Values.Keys.ToArray();
                Assert.True(keys.All(x => expectedLoadedFields.Contains(x)));
                Assert.True(expectedLoadedFields.All(x => keys.Contains(x)));
            }
               
            
        }
        [Test]
        public void Select_FirstField()
        {
            var analyzer = new StandardAnalyzer(Version.LUCENE_30);
            using (var luceneDir = new RandomIdRAMDirectory())
            using (var indexer = new TestIndex(luceneDir, analyzer))

            {
                indexer.IndexItems(new[] {
                    new ValueSet(1.ToString(), "content",
                        new Dictionary<string, object>
                        {
                            {"id","1" },
                            {"nodeName", "my name 1"},
                            {"bodyText", "lorem ipsum"},
                            {"__Path", "-1,123,456,789"}
                        }),
                    new ValueSet(2.ToString(), "content",
                        new Dictionary<string, object>
                        {
                            {"id","2" },
                            {"nodeName", "my name 2"},
                            {"bodyText", "lorem ipsum"},
                            {"__Path", "-1,123,456,987"}
                        })
                    });

                var searcher = indexer.GetSearcher();
                var sc = searcher.CreateQuery("content");
                var sc1 = sc.Field("nodeName", "my name 1")
                .And().SelectFirstFieldOnly();

                var results = sc1.Execute();
                var expectedLoadedFields = new string[] {  "__NodeId" };
                var keys = results.First().Values.Keys.ToArray();
                Assert.True(keys.All(x => expectedLoadedFields.Contains(x)));
                Assert.True(expectedLoadedFields.All(x => keys.Contains(x)));
            }
        }

        [Test]
        public void Select_Fields()
        {
            var analyzer = new StandardAnalyzer(Version.LUCENE_30);
            using (var luceneDir = new RandomIdRAMDirectory())
            using (var indexer = new TestIndex(luceneDir, analyzer))

            {
                indexer.IndexItems(new[] {
                    new ValueSet(1.ToString(), "content",
                        new Dictionary<string, object>
                        {
                            {"id","1" },
                            {"nodeName", "my name 1"},
                            {"bodyText", "lorem ipsum"},
                            {"__Path", "-1,123,456,789"}
                        }),
                    new ValueSet(2.ToString(), "content",
                        new Dictionary<string, object>
                        {
                            {"id","2" },
                            {"nodeName", "my name 2"},
                            {"bodyText", "lorem ipsum"},
                            {"__Path", "-1,123,456,987"}
                        })
                    });

                var searcher = indexer.GetSearcher();
                var sc = searcher.CreateQuery("content");
                var sc1 = sc.Field("nodeName", "my name 1")
                .And().SelectFields("nodeName","bodyText", "id", "__NodeId");

                var results = sc1.Execute();
                var expectedLoadedFields = new string[] { "nodeName", "bodyText","id","__NodeId" };
                var keys = results.First().Values.Keys.ToArray();
                Assert.True(keys.All(x => expectedLoadedFields.Contains(x)));
                Assert.True(expectedLoadedFields.All(x => keys.Contains(x)));
            }

        }

        [Test]
        public void Select_Fields_HashSet()
        {
            var analyzer = new StandardAnalyzer(Version.LUCENE_30);
            using (var luceneDir = new RandomIdRAMDirectory())
            using (var indexer = new TestIndex(luceneDir, analyzer))

            {
                indexer.IndexItems(new[] {
                    new ValueSet(1.ToString(), "content",
                        new Dictionary<string, object>
                        {
                            {"id","1" },
                            {"nodeName", "my name 1"},
                            {"bodyText", "lorem ipsum"},
                            {"__Path", "-1,123,456,789"}
                        }),
                    new ValueSet(2.ToString(), "content",
                        new Dictionary<string, object>
                        {
                            {"id","2" },
                            {"nodeName", "my name 2"},
                            {"bodyText", "lorem ipsum"},
                            {"__Path", "-1,123,456,987"}
                        })
                    });

                var searcher = indexer.GetSearcher();
                var sc = searcher.CreateQuery("content");
                var sc1 = sc.Field("nodeName", "my name 1")
                .And().SelectFields(new HashSet<string>(new string[]{ "nodeName", "bodyText" }));

                var results = sc1.Execute();
                var expectedLoadedFields = new string[] { "nodeName", "bodyText" };
                var keys = results.First().Values.Keys.ToArray();
                Assert.True(keys.All(x => expectedLoadedFields.Contains(x)));
                Assert.True(expectedLoadedFields.All(x => keys.Contains(x)));
            }
        }

        [Test]
        public void Lucene_Document_Skip_Results_Returns_Different_Results()
        {
            var analyzer = new StandardAnalyzer(Version.LUCENE_30);
            using (var luceneDir = new RandomIdRAMDirectory())
            using (var indexer = new TestIndex(luceneDir, analyzer))


            {


<<<<<<< HEAD
                indexer.IndexItems(new[] {
                    ValueSet.FromObject(1.ToString(), "content",
                        new { nodeName = "umbraco", headerText = "world", writerName = "administrator" }),
                    ValueSet.FromObject(2.ToString(), "content",
                        new { nodeName = "umbraco", headerText = "umbraco", writerName = "administrator" }),
                    ValueSet.FromObject(3.ToString(), "content",
                        new { nodeName = "umbraco", headerText = "umbraco", writerName = "administrator" }),
                    ValueSet.FromObject(4.ToString(), "content",
                        new { nodeName = "hello", headerText = "world", writerName = "blah" })
                    });

                var searcher = indexer.GetSearcher();

                //Arrange
                var sc = searcher.CreateQuery("content").Field("writerName", "administrator");

                //Act
                var results = sc.Execute();
                var first = results.First();
                var third = results.Skip(2).First();
                Assert.AreNotEqual(first, third, "Third result should be different");
                var resultsLuceneSkip = sc.ExecuteWithSkip(2);
                //Assert
                Assert.IsTrue(resultsLuceneSkip.Count() == 1,"More results fetched than expected");
                Assert.AreEqual(resultsLuceneSkip.First(), third, "Third result should be same as Execute().Skip(2).First()");
            }


        }
=======
        [Test]
        public void Select_Field()
        {
            var analyzer = new StandardAnalyzer(Version.LUCENE_30);
            using (var luceneDir = new RandomIdRAMDirectory())
            using (var indexer = new TestIndex(luceneDir, analyzer))

            {
                indexer.IndexItems(new[] {
                    new ValueSet(1.ToString(), "content",
                        new Dictionary<string, object>
                        {
                            {"id","1" },
                            {"nodeName", "my name 1"},
                            {"bodyText", "lorem ipsum"},
                            {"__Path", "-1,123,456,789"}
                        }),
                    new ValueSet(2.ToString(), "content",
                        new Dictionary<string, object>
                        {
                            {"id","2" },
                            {"nodeName", "my name 2"},
                            {"bodyText", "lorem ipsum"},
                            {"__Path", "-1,123,456,987"}
                        })
                    });

                var searcher = indexer.GetSearcher();
                var sc = searcher.CreateQuery("content");
                var sc1 = sc.Field("nodeName", "my name 1").SelectField("__Path");

                var results = sc1.Execute();
                var expectedLoadedFields = new string[] { "__Path"};
                var keys = results.First().Values.Keys.ToArray();
                Assert.True(keys.All(x => expectedLoadedFields.Contains(x)));
                Assert.True(expectedLoadedFields.All(x => keys.Contains(x)));
            }
        }


        [Test]
        public void Select_FirstField()
        {
            var analyzer = new StandardAnalyzer(Version.LUCENE_30);
            using (var luceneDir = new RandomIdRAMDirectory())
            using (var indexer = new TestIndex(luceneDir, analyzer))

            {
                indexer.IndexItems(new[] {
                    new ValueSet(1.ToString(), "content",
                        new Dictionary<string, object>
                        {
                            {"id","1" },
                            {"nodeName", "my name 1"},
                            {"bodyText", "lorem ipsum"},
                            {"__Path", "-1,123,456,789"}
                        }),
                    new ValueSet(2.ToString(), "content",
                        new Dictionary<string, object>
                        {
                            {"id","2" },
                            {"nodeName", "my name 2"},
                            {"bodyText", "lorem ipsum"},
                            {"__Path", "-1,123,456,987"}
                        })
                    });

                var searcher = indexer.GetSearcher();
                var sc = searcher.CreateQuery("content");
                var sc1 = sc.Field("nodeName", "my name 1").SelectFirstFieldOnly();

                var results = sc1.Execute();
                var expectedLoadedFields = new string[] {  "__NodeId" };
                var keys = results.First().Values.Keys.ToArray();
                Assert.True(keys.All(x => expectedLoadedFields.Contains(x)));
                Assert.True(expectedLoadedFields.All(x => keys.Contains(x)));
            }
        }

        [Test]
        public void Select_Fields()
        {
            var analyzer = new StandardAnalyzer(Version.LUCENE_30);
            using (var luceneDir = new RandomIdRAMDirectory())
            using (var indexer = new TestIndex(luceneDir, analyzer))

            {
                indexer.IndexItems(new[] {
                    new ValueSet(1.ToString(), "content",
                        new Dictionary<string, object>
                        {
                            {"id","1" },
                            {"nodeName", "my name 1"},
                            {"bodyText", "lorem ipsum"},
                            {"__Path", "-1,123,456,789"}
                        }),
                    new ValueSet(2.ToString(), "content",
                        new Dictionary<string, object>
                        {
                            {"id","2" },
                            {"nodeName", "my name 2"},
                            {"bodyText", "lorem ipsum"},
                            {"__Path", "-1,123,456,987"}
                        })
                    });

                var searcher = indexer.GetSearcher();
                var sc = searcher.CreateQuery("content");
                var sc1 = sc.Field("nodeName", "my name 1").SelectFields("nodeName","bodyText", "id", "__NodeId");

                var results = sc1.Execute();
                var expectedLoadedFields = new string[] { "nodeName", "bodyText","id","__NodeId" };
                var keys = results.First().Values.Keys.ToArray();
                Assert.True(keys.All(x => expectedLoadedFields.Contains(x)));
                Assert.True(expectedLoadedFields.All(x => keys.Contains(x)));
            }

        }

        [Test]
        public void Select_Fields_HashSet()
        {
            var analyzer = new StandardAnalyzer(Version.LUCENE_30);
            using (var luceneDir = new RandomIdRAMDirectory())
            using (var indexer = new TestIndex(luceneDir, analyzer))

            {
                indexer.IndexItems(new[] {
                    new ValueSet(1.ToString(), "content",
                        new Dictionary<string, object>
                        {
                            {"id","1" },
                            {"nodeName", "my name 1"},
                            {"bodyText", "lorem ipsum"},
                            {"__Path", "-1,123,456,789"}
                        }),
                    new ValueSet(2.ToString(), "content",
                        new Dictionary<string, object>
                        {
                            {"id","2" },
                            {"nodeName", "my name 2"},
                            {"bodyText", "lorem ipsum"},
                            {"__Path", "-1,123,456,987"}
                        })
                    });

                var searcher = indexer.GetSearcher();
                var sc = searcher.CreateQuery("content");
                var sc1 = sc.Field("nodeName", "my name 1").SelectFields(new HashSet<string>(new string[]{ "nodeName", "bodyText" }));

                var results = sc1.Execute();
                var expectedLoadedFields = new string[] { "nodeName", "bodyText" };
                var keys = results.First().Values.Keys.ToArray();
                Assert.True(keys.All(x => expectedLoadedFields.Contains(x)));
                Assert.True(expectedLoadedFields.All(x => keys.Contains(x)));
            }
        }

        [Test]
        public void Select_Fields_Native_Query()
        {
            var analyzer = new StandardAnalyzer(Version.LUCENE_30);
            using (var luceneDir = new RandomIdRAMDirectory())
            using (var indexer = new TestIndex(luceneDir, analyzer))

            {
                indexer.IndexItems(new[] {
                    new ValueSet(1.ToString(), "content",
                        new Dictionary<string, object>
                        {
                            {"id","1" },
                            {"nodeName", "my name 1"},
                            {"bodyText", "lorem ipsum"},
                            {"__Path", "-1,123,456,789"}
                        }),
                    new ValueSet(2.ToString(), "content",
                        new Dictionary<string, object>
                        {
                            {"id","2" },
                            {"nodeName", "my name 2"},
                            {"bodyText", "lorem ipsum"},
                            {"__Path", "-1,123,456,987"}
                        })
                    });

                var searcher = indexer.GetSearcher();
                var sc = searcher.CreateQuery().NativeQuery("nodeName:'my name 1'");
                var sc1 = sc.SelectFields("bodyText", "id", "__NodeId");

                var results = sc1.Execute();
                var expectedLoadedFields = new string[] { "bodyText", "id", "__NodeId" };
                var keys = results.First().Values.Keys.ToArray();
                Assert.True(keys.All(x => expectedLoadedFields.Contains(x)));
                Assert.True(expectedLoadedFields.All(x => keys.Contains(x)));
            }

        }

>>>>>>> db6ad8af
    }
}<|MERGE_RESOLUTION|>--- conflicted
+++ resolved
@@ -1873,6 +1873,8 @@
         //        BooleanQuery.MaxClauseCount = 1024;
         //    }      
         //}
+
+
         [Test]
         public void Select_Field()
         {
@@ -1902,8 +1904,7 @@
 
                 var searcher = indexer.GetSearcher();
                 var sc = searcher.CreateQuery("content");
-                var sc1 = sc.Field("nodeName", "my name 1")
-                .And().SelectField("__Path");
+                var sc1 = sc.Field("nodeName", "my name 1").SelectField("__Path");
 
                 var results = sc1.Execute();
                 var expectedLoadedFields = new string[] { "__Path"};
@@ -1911,9 +1912,9 @@
                 Assert.True(keys.All(x => expectedLoadedFields.Contains(x)));
                 Assert.True(expectedLoadedFields.All(x => keys.Contains(x)));
             }
-               
-            
-        }
+        }
+
+
         [Test]
         public void Select_FirstField()
         {
@@ -1943,8 +1944,7 @@
 
                 var searcher = indexer.GetSearcher();
                 var sc = searcher.CreateQuery("content");
-                var sc1 = sc.Field("nodeName", "my name 1")
-                .And().SelectFirstFieldOnly();
+                var sc1 = sc.Field("nodeName", "my name 1").SelectFirstFieldOnly();
 
                 var results = sc1.Execute();
                 var expectedLoadedFields = new string[] {  "__NodeId" };
@@ -1983,8 +1983,7 @@
 
                 var searcher = indexer.GetSearcher();
                 var sc = searcher.CreateQuery("content");
-                var sc1 = sc.Field("nodeName", "my name 1")
-                .And().SelectFields("nodeName","bodyText", "id", "__NodeId");
+                var sc1 = sc.Field("nodeName", "my name 1").SelectFields("nodeName","bodyText", "id", "__NodeId");
 
                 var results = sc1.Execute();
                 var expectedLoadedFields = new string[] { "nodeName", "bodyText","id","__NodeId" };
@@ -2024,8 +2023,7 @@
 
                 var searcher = indexer.GetSearcher();
                 var sc = searcher.CreateQuery("content");
-                var sc1 = sc.Field("nodeName", "my name 1")
-                .And().SelectFields(new HashSet<string>(new string[]{ "nodeName", "bodyText" }));
+                var sc1 = sc.Field("nodeName", "my name 1").SelectFields(new HashSet<string>(new string[]{ "nodeName", "bodyText" }));
 
                 var results = sc1.Execute();
                 var expectedLoadedFields = new string[] { "nodeName", "bodyText" };
@@ -2036,6 +2034,46 @@
         }
 
         [Test]
+        public void Select_Fields_Native_Query()
+        {
+            var analyzer = new StandardAnalyzer(Version.LUCENE_30);
+            using (var luceneDir = new RandomIdRAMDirectory())
+            using (var indexer = new TestIndex(luceneDir, analyzer))
+
+            {
+                indexer.IndexItems(new[] {
+                    new ValueSet(1.ToString(), "content",
+                        new Dictionary<string, object>
+                        {
+                            {"id","1" },
+                            {"nodeName", "my name 1"},
+                            {"bodyText", "lorem ipsum"},
+                            {"__Path", "-1,123,456,789"}
+                        }),
+                    new ValueSet(2.ToString(), "content",
+                        new Dictionary<string, object>
+                        {
+                            {"id","2" },
+                            {"nodeName", "my name 2"},
+                            {"bodyText", "lorem ipsum"},
+                            {"__Path", "-1,123,456,987"}
+                        })
+                    });
+
+                var searcher = indexer.GetSearcher();
+                var sc = searcher.CreateQuery().NativeQuery("nodeName:'my name 1'");
+                var sc1 = sc.SelectFields("bodyText", "id", "__NodeId");
+
+                var results = sc1.Execute();
+                var expectedLoadedFields = new string[] { "bodyText", "id", "__NodeId" };
+                var keys = results.First().Values.Keys.ToArray();
+                Assert.True(keys.All(x => expectedLoadedFields.Contains(x)));
+                Assert.True(expectedLoadedFields.All(x => keys.Contains(x)));
+            }
+
+        }
+
+        [Test]
         public void Lucene_Document_Skip_Results_Returns_Different_Results()
         {
             var analyzer = new StandardAnalyzer(Version.LUCENE_30);
@@ -2046,7 +2084,6 @@
             {
 
 
-<<<<<<< HEAD
                 indexer.IndexItems(new[] {
                     ValueSet.FromObject(1.ToString(), "content",
                         new { nodeName = "umbraco", headerText = "world", writerName = "administrator" }),
@@ -2076,205 +2113,5 @@
 
 
         }
-=======
-        [Test]
-        public void Select_Field()
-        {
-            var analyzer = new StandardAnalyzer(Version.LUCENE_30);
-            using (var luceneDir = new RandomIdRAMDirectory())
-            using (var indexer = new TestIndex(luceneDir, analyzer))
-
-            {
-                indexer.IndexItems(new[] {
-                    new ValueSet(1.ToString(), "content",
-                        new Dictionary<string, object>
-                        {
-                            {"id","1" },
-                            {"nodeName", "my name 1"},
-                            {"bodyText", "lorem ipsum"},
-                            {"__Path", "-1,123,456,789"}
-                        }),
-                    new ValueSet(2.ToString(), "content",
-                        new Dictionary<string, object>
-                        {
-                            {"id","2" },
-                            {"nodeName", "my name 2"},
-                            {"bodyText", "lorem ipsum"},
-                            {"__Path", "-1,123,456,987"}
-                        })
-                    });
-
-                var searcher = indexer.GetSearcher();
-                var sc = searcher.CreateQuery("content");
-                var sc1 = sc.Field("nodeName", "my name 1").SelectField("__Path");
-
-                var results = sc1.Execute();
-                var expectedLoadedFields = new string[] { "__Path"};
-                var keys = results.First().Values.Keys.ToArray();
-                Assert.True(keys.All(x => expectedLoadedFields.Contains(x)));
-                Assert.True(expectedLoadedFields.All(x => keys.Contains(x)));
-            }
-        }
-
-
-        [Test]
-        public void Select_FirstField()
-        {
-            var analyzer = new StandardAnalyzer(Version.LUCENE_30);
-            using (var luceneDir = new RandomIdRAMDirectory())
-            using (var indexer = new TestIndex(luceneDir, analyzer))
-
-            {
-                indexer.IndexItems(new[] {
-                    new ValueSet(1.ToString(), "content",
-                        new Dictionary<string, object>
-                        {
-                            {"id","1" },
-                            {"nodeName", "my name 1"},
-                            {"bodyText", "lorem ipsum"},
-                            {"__Path", "-1,123,456,789"}
-                        }),
-                    new ValueSet(2.ToString(), "content",
-                        new Dictionary<string, object>
-                        {
-                            {"id","2" },
-                            {"nodeName", "my name 2"},
-                            {"bodyText", "lorem ipsum"},
-                            {"__Path", "-1,123,456,987"}
-                        })
-                    });
-
-                var searcher = indexer.GetSearcher();
-                var sc = searcher.CreateQuery("content");
-                var sc1 = sc.Field("nodeName", "my name 1").SelectFirstFieldOnly();
-
-                var results = sc1.Execute();
-                var expectedLoadedFields = new string[] {  "__NodeId" };
-                var keys = results.First().Values.Keys.ToArray();
-                Assert.True(keys.All(x => expectedLoadedFields.Contains(x)));
-                Assert.True(expectedLoadedFields.All(x => keys.Contains(x)));
-            }
-        }
-
-        [Test]
-        public void Select_Fields()
-        {
-            var analyzer = new StandardAnalyzer(Version.LUCENE_30);
-            using (var luceneDir = new RandomIdRAMDirectory())
-            using (var indexer = new TestIndex(luceneDir, analyzer))
-
-            {
-                indexer.IndexItems(new[] {
-                    new ValueSet(1.ToString(), "content",
-                        new Dictionary<string, object>
-                        {
-                            {"id","1" },
-                            {"nodeName", "my name 1"},
-                            {"bodyText", "lorem ipsum"},
-                            {"__Path", "-1,123,456,789"}
-                        }),
-                    new ValueSet(2.ToString(), "content",
-                        new Dictionary<string, object>
-                        {
-                            {"id","2" },
-                            {"nodeName", "my name 2"},
-                            {"bodyText", "lorem ipsum"},
-                            {"__Path", "-1,123,456,987"}
-                        })
-                    });
-
-                var searcher = indexer.GetSearcher();
-                var sc = searcher.CreateQuery("content");
-                var sc1 = sc.Field("nodeName", "my name 1").SelectFields("nodeName","bodyText", "id", "__NodeId");
-
-                var results = sc1.Execute();
-                var expectedLoadedFields = new string[] { "nodeName", "bodyText","id","__NodeId" };
-                var keys = results.First().Values.Keys.ToArray();
-                Assert.True(keys.All(x => expectedLoadedFields.Contains(x)));
-                Assert.True(expectedLoadedFields.All(x => keys.Contains(x)));
-            }
-
-        }
-
-        [Test]
-        public void Select_Fields_HashSet()
-        {
-            var analyzer = new StandardAnalyzer(Version.LUCENE_30);
-            using (var luceneDir = new RandomIdRAMDirectory())
-            using (var indexer = new TestIndex(luceneDir, analyzer))
-
-            {
-                indexer.IndexItems(new[] {
-                    new ValueSet(1.ToString(), "content",
-                        new Dictionary<string, object>
-                        {
-                            {"id","1" },
-                            {"nodeName", "my name 1"},
-                            {"bodyText", "lorem ipsum"},
-                            {"__Path", "-1,123,456,789"}
-                        }),
-                    new ValueSet(2.ToString(), "content",
-                        new Dictionary<string, object>
-                        {
-                            {"id","2" },
-                            {"nodeName", "my name 2"},
-                            {"bodyText", "lorem ipsum"},
-                            {"__Path", "-1,123,456,987"}
-                        })
-                    });
-
-                var searcher = indexer.GetSearcher();
-                var sc = searcher.CreateQuery("content");
-                var sc1 = sc.Field("nodeName", "my name 1").SelectFields(new HashSet<string>(new string[]{ "nodeName", "bodyText" }));
-
-                var results = sc1.Execute();
-                var expectedLoadedFields = new string[] { "nodeName", "bodyText" };
-                var keys = results.First().Values.Keys.ToArray();
-                Assert.True(keys.All(x => expectedLoadedFields.Contains(x)));
-                Assert.True(expectedLoadedFields.All(x => keys.Contains(x)));
-            }
-        }
-
-        [Test]
-        public void Select_Fields_Native_Query()
-        {
-            var analyzer = new StandardAnalyzer(Version.LUCENE_30);
-            using (var luceneDir = new RandomIdRAMDirectory())
-            using (var indexer = new TestIndex(luceneDir, analyzer))
-
-            {
-                indexer.IndexItems(new[] {
-                    new ValueSet(1.ToString(), "content",
-                        new Dictionary<string, object>
-                        {
-                            {"id","1" },
-                            {"nodeName", "my name 1"},
-                            {"bodyText", "lorem ipsum"},
-                            {"__Path", "-1,123,456,789"}
-                        }),
-                    new ValueSet(2.ToString(), "content",
-                        new Dictionary<string, object>
-                        {
-                            {"id","2" },
-                            {"nodeName", "my name 2"},
-                            {"bodyText", "lorem ipsum"},
-                            {"__Path", "-1,123,456,987"}
-                        })
-                    });
-
-                var searcher = indexer.GetSearcher();
-                var sc = searcher.CreateQuery().NativeQuery("nodeName:'my name 1'");
-                var sc1 = sc.SelectFields("bodyText", "id", "__NodeId");
-
-                var results = sc1.Execute();
-                var expectedLoadedFields = new string[] { "bodyText", "id", "__NodeId" };
-                var keys = results.First().Values.Keys.ToArray();
-                Assert.True(keys.All(x => expectedLoadedFields.Contains(x)));
-                Assert.True(expectedLoadedFields.All(x => keys.Contains(x)));
-            }
-
-        }
-
->>>>>>> db6ad8af
     }
 }