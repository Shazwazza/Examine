--- conflicted
+++ resolved
@@ -337,7 +337,6 @@
         }
 
         [Test]
-<<<<<<< HEAD
         public void Grouped_And_Query_Output()
         {
             var analyzer = new StandardAnalyzer(Version.LUCENE_30);
@@ -355,13 +354,16 @@
                 criteria.Field("__NodeTypeAlias", "myDocumentTypeAlias");
                 criteria.GroupedAnd(new[] { "id" }.ToList(), new[] { "1", "2", "3" });
                 Console.WriteLine(criteria.Query);
-                Assert.AreEqual("+__NodeTypeAlias:mydocumenttypealias +(+id:1)", criteria.Query.ToString());
+            //We used to assert this, but it must be allowed to do an add on the same field multiple times
+            //Assert.AreEqual("+__NodeTypeAlias:mydocumenttypealias +(+id:1)", criteria.Query.ToString());
+            Assert.AreEqual("+__NodeTypeAlias:mydocumenttypealias +(+id:1 +id:2 +id:3)", criteria.Query.ToString());
 
                 Console.WriteLine("GROUPED AND - MULTI FIELD, EQUAL MULTI VAL");
                 criteria = (LuceneSearchQuery)searcher.CreateQuery();
                 criteria.Field("__NodeTypeAlias", "myDocumentTypeAlias");
                 criteria.GroupedAnd(new[] { "id", "parentID", "blahID" }.ToList(), new[] { "1", "2", "3" });
                 Console.WriteLine(criteria.Query);
+            //The field/value array lengths are equal so we will match the key/value pairs
                 Assert.AreEqual("+__NodeTypeAlias:mydocumenttypealias +(+id:1 +parentID:2 +blahID:3)", criteria.Query.ToString());
 
                 Console.WriteLine("GROUPED AND - MULTI FIELD, MULTI VAL");
@@ -369,6 +371,7 @@
                 criteria.Field("__NodeTypeAlias", "myDocumentTypeAlias");
                 criteria.GroupedAnd(new[] { "id", "parentID" }.ToList(), new[] { "1", "2", "3" });
                 Console.WriteLine(criteria.Query);
+            //There are more than one field and there are more values than fields, in this case we align the key/value pairs
                 Assert.AreEqual("+__NodeTypeAlias:mydocumenttypealias +(+id:1 +parentID:2)", criteria.Query.ToString());
 
                 Console.WriteLine("GROUPED AND - MULTI FIELD, SINGLE VAL");
@@ -385,51 +388,6 @@
                 Console.WriteLine(criteria.Query);
                 Assert.AreEqual("+__NodeTypeAlias:mydocumenttypealias +(+id:1)", criteria.Query.ToString());
             }
-=======
-        public void FluentApi_Grouped_And_Query_Output()
-        {
-            //This block used to test that Grouped AND would not include several of the same field because
-            //that doesn't make sense for things like Ids, however that restriction doesn't apply to all field types, 
-            //see: https://github.com/Shazwazza/Examine/issues/91
-            Console.WriteLine("GROUPED AND - SINGLE FIELD, MULTI VAL");
-            var criteria = (LuceneSearchCriteria)_searcher.CreateSearchCriteria("content");
-            criteria.NodeTypeAlias("myDocumentTypeAlias");
-            criteria.GroupedAnd(new[] { "id" }.ToList(), new[] { "1", "2", "3" });
-            Console.WriteLine(criteria.Query);
-            //We used to assert this, but it must be allowed to do an add on the same field multiple times
-            //Assert.AreEqual("+__NodeTypeAlias:mydocumenttypealias +(+id:1)", criteria.Query.ToString());
-            Assert.AreEqual("+__NodeTypeAlias:mydocumenttypealias +(+id:1 +id:2 +id:3)", criteria.Query.ToString());
-
-            Console.WriteLine("GROUPED AND - MULTI FIELD, EQUAL MULTI VAL");
-            criteria = (LuceneSearchCriteria)_searcher.CreateSearchCriteria("content");
-            criteria.NodeTypeAlias("myDocumentTypeAlias");
-            criteria.GroupedAnd(new[] { "id", "parentID", "blahID" }.ToList(), new[] { "1", "2", "3" });
-            Console.WriteLine(criteria.Query);
-            //The field/value array lengths are equal so we will match the key/value pairs
-            Assert.AreEqual("+__NodeTypeAlias:mydocumenttypealias +(+id:1 +parentID:2 +blahID:3)", criteria.Query.ToString());            
-
-            Console.WriteLine("GROUPED AND - MULTI FIELD, MULTI VAL");
-            criteria = (LuceneSearchCriteria)_searcher.CreateSearchCriteria("content");
-            criteria.NodeTypeAlias("myDocumentTypeAlias");
-            criteria.GroupedAnd(new[] { "id", "parentID" }.ToList(), new[] { "1", "2", "3" });
-            Console.WriteLine(criteria.Query);
-            //There are more than one field and there are more values than fields, in this case we align the key/value pairs
-            Assert.AreEqual("+__NodeTypeAlias:mydocumenttypealias +(+id:1 +parentID:2)", criteria.Query.ToString());
-
-            Console.WriteLine("GROUPED AND - MULTI FIELD, SINGLE VAL");
-            criteria = (LuceneSearchCriteria)_searcher.CreateSearchCriteria("content");
-            criteria.NodeTypeAlias("myDocumentTypeAlias");
-            criteria.GroupedAnd(new[] { "id", "parentID" }.ToList(), new[] { "1" });
-            Console.WriteLine(criteria.Query);
-            Assert.AreEqual("+__NodeTypeAlias:mydocumenttypealias +(+id:1 +parentID:1)", criteria.Query.ToString());
-
-            Console.WriteLine("GROUPED AND - SINGLE FIELD, SINGLE VAL");
-            criteria = (LuceneSearchCriteria)_searcher.CreateSearchCriteria("content");
-            criteria.NodeTypeAlias("myDocumentTypeAlias");
-            criteria.GroupedAnd(new[] { "id" }.ToList(), new[] { "1" });
-            Console.WriteLine(criteria.Query);
-            Assert.AreEqual("+__NodeTypeAlias:mydocumenttypealias +(+id:1)", criteria.Query.ToString());
->>>>>>> c56edf38
         }
 
         /// <summary>
@@ -1607,6 +1565,9 @@
                 new FieldDefinitionCollection(new FieldDefinition("DateCreated", "datetime")),
                 luceneDir, analyzer))
             
+            //since we're passing in the same number of fields as values, the result will be the aligned key/value pairs
+            Console.WriteLine(criteria.Query);
+            Assert.AreEqual("+(+nodeTypeAlias:cws* +nodeName:a*)", criteria.Query.ToString());
 
             {
                 
@@ -1645,7 +1606,6 @@
         [Test]
         public void Fuzzy_Search()
         {
-<<<<<<< HEAD
             var analyzer = new StandardAnalyzer(Version.LUCENE_30);
             using (var luceneDir = new RandomIdRAMDirectory())
             using (var indexer = new TestIndex(luceneDir, analyzer))
@@ -1684,25 +1644,6 @@
             }
 
 
-=======
-            //Arrange
-            var criteria = (LuceneSearchCriteria)_searcher.CreateSearchCriteria("content");
-
-            //get all node type aliases starting with CWS and all nodees starting with "A"
-            var filter = criteria.GroupedAnd(
-                new string[] { "nodeTypeAlias", "nodeName" },
-                new IExamineValue[] { "CWS".MultipleCharacterWildcard(), "A".MultipleCharacterWildcard() });
-
-            //since we're passing in the same number of fields as values, the result will be the aligned key/value pairs
-            Console.WriteLine(criteria.Query);
-            Assert.AreEqual("+(+nodeTypeAlias:cws* +nodeName:a*)", criteria.Query.ToString());
-
-            //Act
-            var results = _searcher.Search(filter.Compile());
-
-            //Assert
-            Assert.IsTrue(results.TotalItemCount > 0);
->>>>>>> c56edf38
         }
 
 
@@ -1864,7 +1805,6 @@
                 var filter = criteria.Field("Type", "type1")
                     .And(query => query.Field("Content", "world").Not().Field("Content", "something"));
 
-<<<<<<< HEAD
                 //Act
                 var results = filter.Execute();
 
@@ -1875,10 +1815,6 @@
 
         [Test]
         public void Complex_Or_Group_Nested_Query()
-=======
-        [OneTimeSetUp]
-        public void TestSetup()
->>>>>>> c56edf38
         {
             var analyzer = new StandardAnalyzer(Version.LUCENE_30);
             using (var luceneDir = new RandomIdRAMDirectory())
@@ -1923,14 +1859,6 @@
             }
         }
 
-<<<<<<< HEAD
-=======
-        [OneTimeTearDown]
-        public void TestTearDown()
-		{
-			_luceneDir.Dispose();	
-		}
->>>>>>> c56edf38
 
         //[Test]
         //public void Custom_Lucene_Query_With_Raw()
