--- conflicted
+++ resolved
@@ -11,11 +11,7 @@
     </SccProvider>
   </PropertyGroup>
   <PropertyGroup>
-<<<<<<< HEAD
-    <TargetFrameworks>net6.0</TargetFrameworks>
-=======
     <TargetFrameworks>net6.0;</TargetFrameworks>
->>>>>>> 74d7d7f6
     <IsPackable>false</IsPackable>
     <GenerateAssemblyInfo>false</GenerateAssemblyInfo>
   </PropertyGroup>
