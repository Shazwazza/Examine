--- conflicted
+++ resolved
@@ -144,13 +144,8 @@
     </Compile>
     <Compile Include="AzureDirectoryTests\IntegrationTests.cs" />
     <Compile Include="Extensions\SpatialSearch.cs" />
-<<<<<<< HEAD
-    <Compile Include="AzureDirectory\ReadOnlyTest.cs" />
-    <Compile Include="Search\LuceneSearchResultsReaderTrackerTests.cs" />
-=======
     <Compile Include="Search\LuceneSearchResultsReaderTrackerTests.cs" />
     <Compile Include="AzureDirectoryTests\ReadOnlyTest.cs" />
->>>>>>> c4f94832
     <Compile Include="OrderedDictionaryTests.cs" />
     <Compile Include="RandomIdRAMDirectory.cs" />
     <Compile Include="DataServices\TestContentService.cs" />
