﻿<?xml version="1.0" encoding="utf-8"?>
<Project ToolsVersion="12.0" DefaultTargets="Build" xmlns="http://schemas.microsoft.com/developer/msbuild/2003">
  <Import Project="..\packages\NUnit3TestAdapter.3.13.0\build\net35\NUnit3TestAdapter.props" Condition="Exists('..\packages\NUnit3TestAdapter.3.13.0\build\net35\NUnit3TestAdapter.props')" />
  <Import Project="..\packages\NUnit.3.11.0\build\NUnit.props" Condition="Exists('..\packages\NUnit.3.11.0\build\NUnit.props')" />
  <PropertyGroup>
    <Configuration Condition=" '$(Configuration)' == '' ">Debug</Configuration>
    <Platform Condition=" '$(Platform)' == '' ">AnyCPU</Platform>
    <ProductVersion>
    </ProductVersion>
    <SchemaVersion>2.0</SchemaVersion>
    <ProjectGuid>{558ADE63-EAE0-4ABA-B236-D7707F25B676}</ProjectGuid>
    <OutputType>Library</OutputType>
    <AppDesignerFolder>Properties</AppDesignerFolder>
    <RootNamespace>Examine.Test</RootNamespace>
    <AssemblyName>Examine.Test</AssemblyName>
    <TargetFrameworkVersion>v4.6.1</TargetFrameworkVersion>
    <FileAlignment>512</FileAlignment>
    <ProjectTypeGuids>{3AC096D0-A1C2-E12C-1390-A8335801FDAB};{FAE04EC0-301F-11D3-BF4B-00C04F79EFBC}</ProjectTypeGuids>
    <SccProjectName>
    </SccProjectName>
    <SccLocalPath>
    </SccLocalPath>
    <SccAuxPath>
    </SccAuxPath>
    <SccProvider>
    </SccProvider>
    <SolutionDir Condition="$(SolutionDir) == '' Or $(SolutionDir) == '*Undefined*'">..\..\</SolutionDir>
    <TargetFrameworkProfile />
    <NuGetPackageImportStamp>
    </NuGetPackageImportStamp>
  </PropertyGroup>
  <PropertyGroup Condition=" '$(Configuration)|$(Platform)' == 'Debug|AnyCPU' ">
    <DebugSymbols>true</DebugSymbols>
    <DebugType>full</DebugType>
    <Optimize>false</Optimize>
    <OutputPath>bin\Debug\</OutputPath>
    <DefineConstants>DEBUG;TRACE</DefineConstants>
    <ErrorReport>prompt</ErrorReport>
    <WarningLevel>4</WarningLevel>
    <CodeAnalysisRuleSet>SecurityRules.ruleset</CodeAnalysisRuleSet>
    <Prefer32Bit>false</Prefer32Bit>
  </PropertyGroup>
  <PropertyGroup Condition=" '$(Configuration)|$(Platform)' == 'Release|AnyCPU' ">
    <DebugType>pdbonly</DebugType>
    <Optimize>true</Optimize>
    <OutputPath>bin\Release\</OutputPath>
    <DefineConstants>TRACE</DefineConstants>
    <ErrorReport>prompt</ErrorReport>
    <WarningLevel>4</WarningLevel>
    <Prefer32Bit>false</Prefer32Bit>
  </PropertyGroup>
  <ItemGroup>
    <Reference Include="Azure.Core, Version=1.6.0.0, Culture=neutral, PublicKeyToken=92742159e12e44c8, processorArchitecture=MSIL">
      <HintPath>..\packages\Azure.Core.1.6.0\lib\net461\Azure.Core.dll</HintPath>
    </Reference>
    <Reference Include="Azure.Storage.Blobs, Version=12.7.0.0, Culture=neutral, PublicKeyToken=92742159e12e44c8, processorArchitecture=MSIL">
      <HintPath>..\packages\Azure.Storage.Blobs.12.7.0\lib\netstandard2.0\Azure.Storage.Blobs.dll</HintPath>
    </Reference>
    <Reference Include="Azure.Storage.Common, Version=12.6.0.0, Culture=neutral, PublicKeyToken=92742159e12e44c8, processorArchitecture=MSIL">
      <HintPath>..\packages\Azure.Storage.Common.12.6.0\lib\netstandard2.0\Azure.Storage.Common.dll</HintPath>
    </Reference>
    <Reference Include="ICSharpCode.SharpZipLib, Version=0.86.0.518, Culture=neutral, PublicKeyToken=1b03e6acf1164f73, processorArchitecture=MSIL">
      <HintPath>..\packages\SharpZipLib.0.86.0\lib\20\ICSharpCode.SharpZipLib.dll</HintPath>
    </Reference>
    <Reference Include="Lucene.Net, Version=3.0.3.0, Culture=neutral, PublicKeyToken=85089178b9ac3181, processorArchitecture=MSIL">
      <HintPath>..\packages\Lucene.Net.3.0.3\lib\NET40\Lucene.Net.dll</HintPath>
    </Reference>
    <Reference Include="Lucene.Net.Contrib.Spatial, Version=3.0.3.0, Culture=neutral, PublicKeyToken=85089178b9ac3181, processorArchitecture=MSIL">
      <HintPath>..\packages\Lucene.Net.Contrib.Spatial.3.0.3\lib\net40\Lucene.Net.Contrib.Spatial.dll</HintPath>
    </Reference>
    <Reference Include="Microsoft.Azure.KeyVault.Core, Version=1.0.0.0, Culture=neutral, PublicKeyToken=31bf3856ad364e35, processorArchitecture=MSIL">
      <HintPath>..\packages\Microsoft.Azure.KeyVault.Core.1.0.0\lib\net40\Microsoft.Azure.KeyVault.Core.dll</HintPath>
    </Reference>
    <Reference Include="Microsoft.Azure.Storage.Blob, Version=11.2.2.0, Culture=neutral, PublicKeyToken=31bf3856ad364e35, processorArchitecture=MSIL">
      <HintPath>..\packages\Microsoft.Azure.Storage.Blob.11.2.2\lib\net452\Microsoft.Azure.Storage.Blob.dll</HintPath>
    </Reference>
    <Reference Include="Microsoft.Azure.Storage.Common, Version=11.2.2.0, Culture=neutral, PublicKeyToken=31bf3856ad364e35, processorArchitecture=MSIL">
      <HintPath>..\packages\Microsoft.Azure.Storage.Common.11.2.2\lib\net452\Microsoft.Azure.Storage.Common.dll</HintPath>
    </Reference>
    <Reference Include="Microsoft.Bcl.AsyncInterfaces, Version=1.0.0.0, Culture=neutral, PublicKeyToken=cc7b13ffcd2ddd51, processorArchitecture=MSIL">
      <HintPath>..\packages\Microsoft.Bcl.AsyncInterfaces.1.1.1\lib\net461\Microsoft.Bcl.AsyncInterfaces.dll</HintPath>
    </Reference>
    <Reference Include="Newtonsoft.Json, Version=10.0.0.0, Culture=neutral, PublicKeyToken=30ad4fe6b2a6aeed, processorArchitecture=MSIL">
      <HintPath>..\packages\Newtonsoft.Json.10.0.2\lib\net45\Newtonsoft.Json.dll</HintPath>
    </Reference>
    <Reference Include="nunit.framework, Version=3.11.0.0, Culture=neutral, PublicKeyToken=2638cd05610744eb, processorArchitecture=MSIL">
      <HintPath>..\packages\NUnit.3.11.0\lib\net45\nunit.framework.dll</HintPath>
    </Reference>
    <Reference Include="Spatial4n.Core, Version=0.3.0.0, Culture=neutral, PublicKeyToken=9f9456e1ca16d45e, processorArchitecture=MSIL">
      <HintPath>..\packages\Spatial4n.Core.0.3\lib\net40\Spatial4n.Core.dll</HintPath>
    </Reference>
    <Reference Include="System" />
    <Reference Include="System.Buffers, Version=4.0.3.0, Culture=neutral, PublicKeyToken=cc7b13ffcd2ddd51, processorArchitecture=MSIL">
      <HintPath>..\packages\System.Buffers.4.5.0\lib\netstandard2.0\System.Buffers.dll</HintPath>
    </Reference>
    <Reference Include="System.ComponentModel.Annotations, Version=4.2.1.0, Culture=neutral, PublicKeyToken=b03f5f7f11d50a3a, processorArchitecture=MSIL">
      <HintPath>..\packages\System.ComponentModel.Annotations.4.7.0\lib\net461\System.ComponentModel.Annotations.dll</HintPath>
    </Reference>
    <Reference Include="System.ComponentModel.DataAnnotations" />
    <Reference Include="System.configuration" />
    <Reference Include="System.Core">
      <RequiredTargetFramework>3.5</RequiredTargetFramework>
    </Reference>
    <Reference Include="System.Data" />
    <Reference Include="System.Data.DataSetExtensions" />
    <Reference Include="System.Diagnostics.DiagnosticSource, Version=4.0.4.0, Culture=neutral, PublicKeyToken=cc7b13ffcd2ddd51, processorArchitecture=MSIL">
      <HintPath>..\packages\System.Diagnostics.DiagnosticSource.4.6.0\lib\net46\System.Diagnostics.DiagnosticSource.dll</HintPath>
    </Reference>
    <Reference Include="System.Memory, Version=4.0.1.1, Culture=neutral, PublicKeyToken=cc7b13ffcd2ddd51, processorArchitecture=MSIL">
      <HintPath>..\packages\System.Memory.4.5.3\lib\netstandard2.0\System.Memory.dll</HintPath>
    </Reference>
    <Reference Include="System.Numerics" />
    <Reference Include="System.Numerics.Vectors, Version=4.1.4.0, Culture=neutral, PublicKeyToken=b03f5f7f11d50a3a, processorArchitecture=MSIL">
      <HintPath>..\packages\System.Numerics.Vectors.4.5.0\lib\net46\System.Numerics.Vectors.dll</HintPath>
    </Reference>
    <Reference Include="System.Runtime.CompilerServices.Unsafe, Version=4.0.6.0, Culture=neutral, PublicKeyToken=b03f5f7f11d50a3a, processorArchitecture=MSIL">
      <HintPath>..\packages\System.Runtime.CompilerServices.Unsafe.4.7.1\lib\net461\System.Runtime.CompilerServices.Unsafe.dll</HintPath>
    </Reference>
    <Reference Include="System.Text.Encodings.Web, Version=4.0.4.0, Culture=neutral, PublicKeyToken=cc7b13ffcd2ddd51, processorArchitecture=MSIL">
      <HintPath>..\packages\System.Text.Encodings.Web.4.6.0\lib\netstandard2.0\System.Text.Encodings.Web.dll</HintPath>
    </Reference>
    <Reference Include="System.Text.Json, Version=4.0.0.0, Culture=neutral, PublicKeyToken=cc7b13ffcd2ddd51, processorArchitecture=MSIL">
      <HintPath>..\packages\System.Text.Json.4.6.0\lib\net461\System.Text.Json.dll</HintPath>
    </Reference>
    <Reference Include="System.Threading.Tasks.Extensions, Version=4.2.0.1, Culture=neutral, PublicKeyToken=cc7b13ffcd2ddd51, processorArchitecture=MSIL">
      <HintPath>..\packages\System.Threading.Tasks.Extensions.4.5.4\lib\net461\System.Threading.Tasks.Extensions.dll</HintPath>
    </Reference>
    <Reference Include="System.ValueTuple, Version=4.0.3.0, Culture=neutral, PublicKeyToken=cc7b13ffcd2ddd51, processorArchitecture=MSIL">
      <HintPath>..\packages\System.ValueTuple.4.5.0\lib\net461\System.ValueTuple.dll</HintPath>
    </Reference>
    <Reference Include="System.Web" />
    <Reference Include="System.Web.Abstractions" />
    <Reference Include="System.XML" />
    <Reference Include="System.Xml.Linq" />
  </ItemGroup>
  <ItemGroup>
    <CodeAnalysisDependentAssemblyPaths Condition=" '$(VS100COMNTOOLS)' != '' " Include="$(VS100COMNTOOLS)..\IDE\PrivateAssemblies">
      <Visible>False</Visible>
    </CodeAnalysisDependentAssemblyPaths>
  </ItemGroup>
  <ItemGroup>
    <Compile Include="..\SolutionInfo.cs">
      <Link>Properties\SolutionInfo.cs</Link>
    </Compile>
    <Compile Include="AzureDirectoryTests\IntegrationTests.cs" />
    <Compile Include="Extensions\SpatialSearch.cs" />
<<<<<<< HEAD
    <Compile Include="AzureDirectoryTests\ReadOnlyTest.cs" />
=======
    <Compile Include="AzureDirectory\ReadOnlyTest.cs" />
    <Compile Include="Search\LuceneSearchResultsReaderTrackerTests.cs" />
>>>>>>> 191afeef
    <Compile Include="OrderedDictionaryTests.cs" />
    <Compile Include="RandomIdRAMDirectory.cs" />
    <Compile Include="DataServices\TestContentService.cs" />
    <Compile Include="Search\DataTypeTests.cs" />
    <Compile Include="Search\FluentApiTests.cs" />
    <Compile Include="IndexInitializer.cs" />
    <Compile Include="Index\LuceneIndexTests.cs" />
    <Compile Include="Properties\AssemblyInfo.cs" />
    <Compile Include="Search\HighlightResultsTest.cs" />
    <Compile Include="Search\MultiIndexSearch.cs" />
    <Compile Include="Search\StringTests.cs" />
    <Compile Include="SimpleDataProviderTest.cs" />
    <Compile Include="TestHelper.cs" />
    <Compile Include="TestIndex.cs" />
    <Compile Include="UmbracoExamine\IndexTypes.cs" />
  </ItemGroup>
  <ItemGroup>
    <None Include="App.config">
      <SubType>Designer</SubType>
    </None>
    <Content Include="App_Data\StringTheory.pdf">
      <CopyToOutputDirectory>Always</CopyToOutputDirectory>
    </Content>
    <None Include="App_Data\PDFStandards.PDF">
      <CopyToOutputDirectory>Always</CopyToOutputDirectory>
    </None>
    <None Include="App_Data\TemplateIndex\segments_2">
      <CopyToOutputDirectory>Always</CopyToOutputDirectory>
    </None>
    <None Include="App_Data\TemplateIndex\_0.cfs">
      <CopyToOutputDirectory>Always</CopyToOutputDirectory>
    </None>
    <None Include="App_Data\umbraco.config">
      <CopyToOutputDirectory>Always</CopyToOutputDirectory>
      <SubType>Designer</SubType>
    </None>
    <None Include="App_Data\TemplateIndex\segments.gen">
      <CopyToOutputDirectory>Always</CopyToOutputDirectory>
    </None>
    <Content Include="App_Data\VS2010CSharp.pdf">
      <CopyToOutputDirectory>Always</CopyToOutputDirectory>
    </Content>
    <None Include="App_Data\UmbracoContour.pdf">
      <CopyToOutputDirectory>Always</CopyToOutputDirectory>
    </None>
    <None Include="packages.config" />
  </ItemGroup>
  <ItemGroup>
    <ProjectReference Include="..\Examine.AzureDirectory\Examine.AzureDirectory.csproj">
      <Project>{c3880b59-8b08-4990-b3fa-0a8db9476319}</Project>
      <Name>Examine.AzureDirectory</Name>
    </ProjectReference>
    <ProjectReference Include="..\Examine\Examine.csproj">
      <Project>{DA5E35C3-89BA-4A2E-A559-32CF7B23CBFF}</Project>
      <Name>Examine</Name>
    </ProjectReference>
  </ItemGroup>
  <ItemGroup>
    <Content Include="App_Data\media.xml">
      <CopyToOutputDirectory>Always</CopyToOutputDirectory>
    </Content>
  </ItemGroup>
  <Import Project="$(MSBuildBinPath)\Microsoft.CSharp.targets" />
  <Target Name="EnsureNuGetPackageBuildImports" BeforeTargets="PrepareForBuild">
    <PropertyGroup>
      <ErrorText>This project references NuGet package(s) that are missing on this computer. Use NuGet Package Restore to download them.  For more information, see http://go.microsoft.com/fwlink/?LinkID=322105. The missing file is {0}.</ErrorText>
    </PropertyGroup>
    <Error Condition="!Exists('..\packages\NUnit.3.11.0\build\NUnit.props')" Text="$([System.String]::Format('$(ErrorText)', '..\packages\NUnit.3.11.0\build\NUnit.props'))" />
    <Error Condition="!Exists('..\packages\NUnit3TestAdapter.3.13.0\build\net35\NUnit3TestAdapter.props')" Text="$([System.String]::Format('$(ErrorText)', '..\packages\NUnit3TestAdapter.3.13.0\build\net35\NUnit3TestAdapter.props'))" />
  </Target>
  <!-- To modify your build process, add your task inside one of the targets below and uncomment it. 
       Other similar extension points exist, see Microsoft.Common.targets.
  <Target Name="BeforeBuild">
  </Target>
  <Target Name="AfterBuild">
  </Target>
  -->
</Project><|MERGE_RESOLUTION|>--- conflicted
+++ resolved
@@ -144,12 +144,8 @@
     </Compile>
     <Compile Include="AzureDirectoryTests\IntegrationTests.cs" />
     <Compile Include="Extensions\SpatialSearch.cs" />
-<<<<<<< HEAD
-    <Compile Include="AzureDirectoryTests\ReadOnlyTest.cs" />
-=======
     <Compile Include="AzureDirectory\ReadOnlyTest.cs" />
     <Compile Include="Search\LuceneSearchResultsReaderTrackerTests.cs" />
->>>>>>> 191afeef
     <Compile Include="OrderedDictionaryTests.cs" />
     <Compile Include="RandomIdRAMDirectory.cs" />
     <Compile Include="DataServices\TestContentService.cs" />
