--- conflicted
+++ resolved
@@ -39,11 +39,7 @@
                 Mock.Of<IOptionsMonitor<LuceneDirectoryIndexOptions>>(x => x.Get(TestIndex.TestIndexName) == new LuceneDirectoryIndexOptions
                 {
                     FieldDefinitions = fieldDefinitions,
-<<<<<<< HEAD
-                    DirectoryFactory = new GenericDirectoryFactory(_ => d, null),
-=======
                     DirectoryFactory = new GenericDirectoryFactory(_ => d, true),
->>>>>>> 7ab37467
                     Analyzer = analyzer,
                     IndexDeletionPolicy = indexDeletionPolicy,
                     IndexValueTypesFactory = indexValueTypesFactory,
