using NUnit.Framework;
using Lucene.Net.Index;
using Microsoft.Extensions.Logging;
using Lucene.Net.Analysis;
using Directory = Lucene.Net.Store.Directory;
using Microsoft.Extensions.Options;
using Examine.Lucene;
using Moq;
using Examine.Lucene.Directories;
using System.Collections.Generic;
using Lucene.Net.Facet;

namespace Examine.Test
{
    public abstract class ExamineBaseTest
    {
        [SetUp]
        public virtual void Setup()
        {
            var loggerFactory = LoggerFactory.Create(builder => builder.AddConsole().SetMinimumLevel(LogLevel.Debug));
            loggerFactory.CreateLogger(typeof(ExamineBaseTest)).LogDebug("Initializing test");
        }

<<<<<<< HEAD
        [TearDown]
        public virtual void TearDown() => _loggerFactory.Dispose();

        public TestIndex GetTestIndex(Directory d, Analyzer analyzer, FieldDefinitionCollection fieldDefinitions = null, IndexDeletionPolicy indexDeletionPolicy = null, IReadOnlyDictionary<string, IFieldValueTypeFactory> indexValueTypesFactory = null, SuggesterDefinitionCollection suggesterDefinitions = null)
            => new TestIndex(
                _loggerFactory,
=======
        public TestIndex GetTestIndex(Directory d, Analyzer analyzer, FieldDefinitionCollection fieldDefinitions = null, IndexDeletionPolicy indexDeletionPolicy = null, IReadOnlyDictionary<string, IFieldValueTypeFactory> indexValueTypesFactory = null, FacetsConfig facetsConfig = null)
        {
            var loggerFactory = LoggerFactory.Create(builder => builder.AddConsole().SetMinimumLevel(LogLevel.Debug));
            return new TestIndex(
                loggerFactory,
>>>>>>> 925f33c2
                Mock.Of<IOptionsMonitor<LuceneDirectoryIndexOptions>>(x => x.Get(TestIndex.TestIndexName) == new LuceneDirectoryIndexOptions
                {
                    FieldDefinitions = fieldDefinitions,
                    DirectoryFactory = new GenericDirectoryFactory(_ => d, null),
                    Analyzer = analyzer,
                    IndexDeletionPolicy = indexDeletionPolicy,
                    IndexValueTypesFactory = indexValueTypesFactory,
<<<<<<< HEAD
                    SuggesterDefinitions = suggesterDefinitions
=======
                    FacetsConfig = facetsConfig ?? new FacetsConfig()
>>>>>>> 925f33c2
                }));
        }

        public TestIndex GetTestIndex(IndexWriter writer)
        {
            var loggerFactory = LoggerFactory.Create(builder => builder.AddConsole().SetMinimumLevel(LogLevel.Debug));
            return new TestIndex(
                loggerFactory,
                Mock.Of<IOptionsMonitor<LuceneIndexOptions>>(x => x.Get(TestIndex.TestIndexName) == new LuceneIndexOptions()),
                writer);
        }

        public TestIndex GetTaxonomyTestIndex(Directory d, Directory taxonomyDirectory, Analyzer analyzer, FieldDefinitionCollection fieldDefinitions = null, IndexDeletionPolicy indexDeletionPolicy = null, IReadOnlyDictionary<string, IFieldValueTypeFactory> indexValueTypesFactory = null, FacetsConfig? facetsConfig = null)
        {
            var loggerFactory = LoggerFactory.Create(builder => builder.AddConsole().SetMinimumLevel(LogLevel.Debug));
            return new TestIndex(
                loggerFactory,
                Mock.Of<IOptionsMonitor<LuceneDirectoryIndexOptions>>(x => x.Get(TestIndex.TestIndexName) == new LuceneDirectoryIndexOptions
                {
                    FieldDefinitions = fieldDefinitions,
                    DirectoryFactory = new GenericDirectoryFactory(_ => d, _ => taxonomyDirectory),
                    Analyzer = analyzer,
                    IndexDeletionPolicy = indexDeletionPolicy,
                    IndexValueTypesFactory = indexValueTypesFactory,
                    FacetsConfig = facetsConfig ?? new FacetsConfig(),
                    UseTaxonomyIndex = true
                }));
        }

    }
}<|MERGE_RESOLUTION|>--- conflicted
+++ resolved
@@ -21,20 +21,13 @@
             loggerFactory.CreateLogger(typeof(ExamineBaseTest)).LogDebug("Initializing test");
         }
 
-<<<<<<< HEAD
         [TearDown]
         public virtual void TearDown() => _loggerFactory.Dispose();
-
-        public TestIndex GetTestIndex(Directory d, Analyzer analyzer, FieldDefinitionCollection fieldDefinitions = null, IndexDeletionPolicy indexDeletionPolicy = null, IReadOnlyDictionary<string, IFieldValueTypeFactory> indexValueTypesFactory = null, SuggesterDefinitionCollection suggesterDefinitions = null)
-            => new TestIndex(
-                _loggerFactory,
-=======
-        public TestIndex GetTestIndex(Directory d, Analyzer analyzer, FieldDefinitionCollection fieldDefinitions = null, IndexDeletionPolicy indexDeletionPolicy = null, IReadOnlyDictionary<string, IFieldValueTypeFactory> indexValueTypesFactory = null, FacetsConfig facetsConfig = null)
+        public TestIndex GetTestIndex(Directory d, Analyzer analyzer, FieldDefinitionCollection fieldDefinitions = null, IndexDeletionPolicy indexDeletionPolicy = null, IReadOnlyDictionary<string, IFieldValueTypeFactory> indexValueTypesFactory = null, FacetsConfig facetsConfig = null,SuggesterDefinitionCollection suggesterDefinitions = null)
         {
             var loggerFactory = LoggerFactory.Create(builder => builder.AddConsole().SetMinimumLevel(LogLevel.Debug));
             return new TestIndex(
                 loggerFactory,
->>>>>>> 925f33c2
                 Mock.Of<IOptionsMonitor<LuceneDirectoryIndexOptions>>(x => x.Get(TestIndex.TestIndexName) == new LuceneDirectoryIndexOptions
                 {
                     FieldDefinitions = fieldDefinitions,
@@ -42,11 +35,8 @@
                     Analyzer = analyzer,
                     IndexDeletionPolicy = indexDeletionPolicy,
                     IndexValueTypesFactory = indexValueTypesFactory,
-<<<<<<< HEAD
+                    FacetsConfig = facetsConfig ?? new FacetsConfig(),
                     SuggesterDefinitions = suggesterDefinitions
-=======
-                    FacetsConfig = facetsConfig ?? new FacetsConfig()
->>>>>>> 925f33c2
                 }));
         }
 
