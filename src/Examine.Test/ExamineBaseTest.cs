--- conflicted
+++ resolved
@@ -14,27 +14,11 @@
 {
     public abstract class ExamineBaseTest
     {
-<<<<<<< HEAD
-        [SetUp]
-        public virtual void Setup()
-        {
-            var loggerFactory = LoggerFactory.Create(builder => builder.AddConsole().SetMinimumLevel(LogLevel.Debug));
-            loggerFactory.CreateLogger(typeof(ExamineBaseTest)).LogDebug("Initializing test");
-        }
-
-        public TestIndex GetTestIndex(Directory d, Analyzer analyzer, FieldDefinitionCollection fieldDefinitions = null, IndexDeletionPolicy indexDeletionPolicy = null, IReadOnlyDictionary<string, IFieldValueTypeFactory> indexValueTypesFactory = null, FacetsConfig facetsConfig = null)
-        {
-            var loggerFactory = LoggerFactory.Create(builder => builder.AddConsole().SetMinimumLevel(LogLevel.Debug));
-            return new TestIndex(
-                loggerFactory,
-=======
-        protected ILoggerFactory LoggerFactory { get; private set; }
+        protected ILoggerFactory LoggerFactory  =>  CreateLoggerFactory();
 
         [SetUp]
         public virtual void Setup()
         {
-            LoggerFactory = CreateLoggerFactory();
-            LoggerFactory.CreateLogger(typeof(ExamineBaseTest)).LogDebug("Initializing test");
         }
 
         [TearDown]
@@ -48,10 +32,10 @@
             IReadOnlyDictionary<string, IFieldValueTypeFactory> indexValueTypesFactory = null,
             double nrtTargetMaxStaleSec = 60,
             double nrtTargetMinStaleSec = 1,
-            bool nrtEnabled = true)
+            bool nrtEnabled = true,
+            FacetsConfig facetsConfig = null)
             => new TestIndex(
                 LoggerFactory,
->>>>>>> 295c45da
                 Mock.Of<IOptionsMonitor<LuceneDirectoryIndexOptions>>(x => x.Get(TestIndex.TestIndexName) == new LuceneDirectoryIndexOptions
                 {
                     FieldDefinitions = fieldDefinitions,
@@ -59,44 +43,12 @@
                     Analyzer = analyzer,
                     IndexDeletionPolicy = indexDeletionPolicy,
                     IndexValueTypesFactory = indexValueTypesFactory,
-<<<<<<< HEAD
-                    FacetsConfig = facetsConfig ?? new FacetsConfig()
-=======
                     NrtTargetMaxStaleSec = nrtTargetMaxStaleSec,
                     NrtTargetMinStaleSec = nrtTargetMinStaleSec,
-                    NrtEnabled = nrtEnabled
->>>>>>> 295c45da
+                    NrtEnabled = nrtEnabled,
+                    FacetsConfig = facetsConfig ?? new FacetsConfig()
                 }));
-        }
 
-<<<<<<< HEAD
-        public TestIndex GetTestIndex(IndexWriter writer)
-        {
-            var loggerFactory = LoggerFactory.Create(builder => builder.AddConsole().SetMinimumLevel(LogLevel.Debug));
-            return new TestIndex(
-                loggerFactory,
-                Mock.Of<IOptionsMonitor<LuceneIndexOptions>>(x => x.Get(TestIndex.TestIndexName) == new LuceneIndexOptions()),
-                writer);
-        }
-
-        public TestIndex GetTaxonomyTestIndex(Directory d, Directory taxonomyDirectory, Analyzer analyzer, FieldDefinitionCollection fieldDefinitions = null, IndexDeletionPolicy indexDeletionPolicy = null, IReadOnlyDictionary<string, IFieldValueTypeFactory> indexValueTypesFactory = null, FacetsConfig facetsConfig = null)
-        {
-            var loggerFactory = LoggerFactory.Create(builder => builder.AddConsole().SetMinimumLevel(LogLevel.Debug));
-            return new TestIndex(
-                loggerFactory,
-                Mock.Of<IOptionsMonitor<LuceneDirectoryIndexOptions>>(x => x.Get(TestIndex.TestIndexName) == new LuceneDirectoryIndexOptions
-                {
-                    FieldDefinitions = fieldDefinitions,
-                    DirectoryFactory = new GenericDirectoryFactory(_ => d, _ => taxonomyDirectory),
-                    Analyzer = analyzer,
-                    IndexDeletionPolicy = indexDeletionPolicy,
-                    IndexValueTypesFactory = indexValueTypesFactory,
-                    FacetsConfig = facetsConfig ?? new FacetsConfig(),
-                    UseTaxonomyIndex = true
-                }));
-        }
-
-=======
         public TestIndex GetTestIndex(
             IndexWriter writer,
             double nrtTargetMaxStaleSec = 60,
@@ -112,6 +64,24 @@
 
         protected virtual ILoggerFactory CreateLoggerFactory()
             => Microsoft.Extensions.Logging.LoggerFactory.Create(builder => builder.AddConsole().SetMinimumLevel(LogLevel.Debug));
->>>>>>> 295c45da
+
+
+        public TestIndex GetTaxonomyTestIndex(Directory d, Directory taxonomyDirectory, Analyzer analyzer, FieldDefinitionCollection fieldDefinitions = null, IndexDeletionPolicy indexDeletionPolicy = null, IReadOnlyDictionary<string, IFieldValueTypeFactory> indexValueTypesFactory = null, FacetsConfig facetsConfig = null)
+        {
+            var loggerFactory = CreateLoggerFactory();
+            return new TestIndex(
+                loggerFactory,
+                Mock.Of<IOptionsMonitor<LuceneDirectoryIndexOptions>>(x => x.Get(TestIndex.TestIndexName) == new LuceneDirectoryIndexOptions
+                {
+                    FieldDefinitions = fieldDefinitions,
+                    DirectoryFactory = new GenericDirectoryFactory(_ => d, _ => taxonomyDirectory),
+                    Analyzer = analyzer,
+                    IndexDeletionPolicy = indexDeletionPolicy,
+                    IndexValueTypesFactory = indexValueTypesFactory,
+                    FacetsConfig = facetsConfig ?? new FacetsConfig(),
+                    UseTaxonomyIndex = true
+                }));
+        }
+
     }
 }