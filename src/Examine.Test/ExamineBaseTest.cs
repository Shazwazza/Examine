--- conflicted
+++ resolved
@@ -8,11 +8,8 @@
 using Moq;
 using Examine.Lucene.Directories;
 using System.Collections.Generic;
-<<<<<<< HEAD
+using Lucene.Net.Facet;
 using Examine.Lucene.Search;
-=======
-using Lucene.Net.Facet;
->>>>>>> b1dad2f0
 
 namespace Examine.Test
 {
@@ -25,21 +22,11 @@
             loggerFactory.CreateLogger(typeof(ExamineBaseTest)).LogDebug("Initializing test");
         }
 
-<<<<<<< HEAD
-        [TearDown]
-        public virtual void TearDown() => _loggerFactory.Dispose();
-
-
-        public TestIndex GetTestIndex(Directory d, Analyzer analyzer, FieldDefinitionCollection fieldDefinitions = null, IndexDeletionPolicy indexDeletionPolicy = null, IReadOnlyDictionary<string, IFieldValueTypeFactory> indexValueTypesFactory = null, SimilarityDefinitionCollection similarityDefinitions = null)
-            => new TestIndex(
-                _loggerFactory,
-=======
-        public TestIndex GetTestIndex(Directory d, Analyzer analyzer, FieldDefinitionCollection fieldDefinitions = null, IndexDeletionPolicy indexDeletionPolicy = null, IReadOnlyDictionary<string, IFieldValueTypeFactory> indexValueTypesFactory = null, FacetsConfig facetsConfig = null)
+        public TestIndex GetTestIndex(Directory d, Analyzer analyzer, FieldDefinitionCollection fieldDefinitions = null, IndexDeletionPolicy indexDeletionPolicy = null, IReadOnlyDictionary<string, IFieldValueTypeFactory> indexValueTypesFactory = null, FacetsConfig facetsConfig = null, SimilarityDefinitionCollection similarityDefinitions = null)
         {
             var loggerFactory = LoggerFactory.Create(builder => builder.AddConsole().SetMinimumLevel(LogLevel.Debug));
             return new TestIndex(
                 loggerFactory,
->>>>>>> b1dad2f0
                 Mock.Of<IOptionsMonitor<LuceneDirectoryIndexOptions>>(x => x.Get(TestIndex.TestIndexName) == new LuceneDirectoryIndexOptions
                 {
                     FieldDefinitions = fieldDefinitions,
@@ -47,11 +34,8 @@
                     Analyzer = analyzer,
                     IndexDeletionPolicy = indexDeletionPolicy,
                     IndexValueTypesFactory = indexValueTypesFactory,
-<<<<<<< HEAD
+                    FacetsConfig = facetsConfig ?? new FacetsConfig(),
                     SimilarityDefinitions = similarityDefinitions ?? new SimilarityDefinitionCollection().AddExamineLuceneSimilarities()
-=======
-                    FacetsConfig = facetsConfig ?? new FacetsConfig()
->>>>>>> b1dad2f0
                 }));
         }
 
@@ -64,7 +48,7 @@
                 writer);
         }
 
-        public TestIndex GetTaxonomyTestIndex(Directory d, Directory taxonomyDirectory, Analyzer analyzer, FieldDefinitionCollection fieldDefinitions = null, IndexDeletionPolicy indexDeletionPolicy = null, IReadOnlyDictionary<string, IFieldValueTypeFactory> indexValueTypesFactory = null, FacetsConfig? facetsConfig = null)
+        public TestIndex GetTaxonomyTestIndex(Directory d, Directory taxonomyDirectory, Analyzer analyzer, FieldDefinitionCollection fieldDefinitions = null, IndexDeletionPolicy indexDeletionPolicy = null, IReadOnlyDictionary<string, IFieldValueTypeFactory> indexValueTypesFactory = null, FacetsConfig? facetsConfig = null, SimilarityDefinitionCollection similarityDefinitions = null)
         {
             var loggerFactory = LoggerFactory.Create(builder => builder.AddConsole().SetMinimumLevel(LogLevel.Debug));
             return new TestIndex(
