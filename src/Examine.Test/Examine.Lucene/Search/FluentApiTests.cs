--- conflicted
+++ resolved
@@ -20,12 +20,8 @@
 namespace Examine.Test.Examine.Lucene.Search
 {
     [TestFixture]
-<<<<<<< HEAD
-    public partial class FluentApiTests : ExamineBaseTest
-=======
     [Parallelizable(ParallelScope.All)]
     public class FluentApiTests : ExamineBaseTest
->>>>>>> d54bd4c5
     {
         public enum FacetTestType
         {
