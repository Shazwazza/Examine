--- conflicted
+++ resolved
@@ -2990,17 +2990,10 @@
                         var curr = results.ElementAt(i);
                         var next = results.ElementAtOrDefault(i + 1);
 
-<<<<<<< HEAD
                         if (next == null)
                         {
                             break;
                         }
-=======
-                    if (next == null)
-                    {
-                        break;
-                    }
->>>>>>> 7ab37467
 
                         Assert.IsTrue(curr.Score >= next.Score, string.Format("Result at index {0} must have a higher score than result at index {1}", i, i + 1));
                     }
@@ -4692,6 +4685,7 @@
             }
         }
 
+        // TODO: Redo this with the updated code Paging_With_Skip_Take from v3
         [TestCase(FacetTestType.TaxonomyFacets)]
         [TestCase(FacetTestType.SortedSetFacets)]
         [TestCase(FacetTestType.NoFacets)]
@@ -4716,30 +4710,29 @@
                 analyzer,
                 fieldDefinitionCollection))
             {
-                var valueSets = new List<ValueSet>();
-                for (var i = 0; i < 15000; i++)
-                {
-                    valueSets.Add(
-                        ValueSet.FromObject(i.ToString(), "content",
-                            new { nodeName = "umbraco", headerText = "world", writerName = "administrator" }));
-                }
-
-                indexer.IndexItems(valueSets);
-
-                var searcher = indexer.Searcher;
+                indexer.IndexItems(new[] {
+                    ValueSet.FromObject(1.ToString(), "content",
+                        new { nodeName = "umbraco", headerText = "world", writerName = "administrator" }),
+                    ValueSet.FromObject(2.ToString(), "content",
+                        new { nodeName = "umbraco", headerText = "umbraco", writerName = "administrator" }),
+                    ValueSet.FromObject(3.ToString(), "content",
+                        new { nodeName = "umbraco", headerText = "umbraco", writerName = "administrator" }),
+                    ValueSet.FromObject(4.ToString(), "content",
+                        new { nodeName = "hello", headerText = "world", writerName = "blah" }),
+                    ValueSet.FromObject(5.ToString(), "content",
+                        new { nodeName = "umbraco", headerText = "umbraco", writerName = "administrator" }),
+                    ValueSet.FromObject(6.ToString(), "content",
+                        new { nodeName = "umbraco", headerText = "umbraco", writerName = "administrator" })
+                    });
+
+                var searcher = indexer.Searcher;
+
+                //Arrange
+
                 var sc = searcher.CreateQuery("content").Field("writerName", "administrator");
-
-                // Search with normal Skip/Take:
                 int pageIndex = 0;
-                int pageSize = 100;
-                int pagedCount = 0;
-                while (true)
-                {
-                    var results = sc
-                        .Execute(QueryOptions.SkipTake(pageIndex * pageSize, pageSize))
-                        .ToList();
-
-<<<<<<< HEAD
+                int pageSize = 2;
+
                 //Act
                 if (HasFacets(withFacets))
                 {
@@ -4806,96 +4799,6 @@
                         .ToList();
                     Assert.AreEqual(0, results.Count);
                 }
-=======
-                    if (results.Count == 0)
-                    {
-                        break;
-                    }
-                    Assert.AreEqual(pageSize, results.Count);
-                    pageIndex++;
-                    pagedCount++;
-                }
-
-                // This will not proceed further than 100 paged count because the limit for paged data sets is 10K.
-                Assert.AreEqual(100, pagedCount);
-
-                // Search with increased max skiptake data set size:
-                pageIndex = 0;
-                pageSize = 100;
-                pagedCount = 0;
-                while (true)
-                {
-                    var results = sc
-                        .Execute(new LuceneQueryOptions(pageIndex * pageSize, pageSize, skipTakeMaxResults: 15000))
-                        .ToList();
-
-                    if (results.Count == 0)
-                    {
-                        break;
-                    }
-                    Assert.AreEqual(pageSize, results.Count);
-                    pageIndex++;
-                    pagedCount++;
-                }
-
-                // This will succeed because we've increased the limit of max skiptake dataset size.
-                Assert.AreEqual(150, pagedCount);
-
-                // Search with auto calculated maxdoc:
-                pageIndex = 0;
-                pageSize = 100;
-                pagedCount = 0;
-                while (true)
-                {
-                    var results = sc
-                        .Execute(new LuceneQueryOptions(pageIndex * pageSize, pageSize, autoCalculateSkipTakeMaxResults: true))
-                        .ToList();
-
-                    if (results.Count == 0)
-                    {
-                        break;
-                    }
-                    Assert.AreEqual(pageSize, results.Count);
-                    pageIndex++;
-                    pagedCount++;
-                }
-
-                // This will succeed because we've auto calculated the limit of max skiptake dataset size.
-                Assert.AreEqual(150, pagedCount);
-
-                // Now, page with SearchAfter:
-                pageIndex = 0;
-                pageSize = 100;
-                pagedCount = 0;
-                SearchAfterOptions searchAfter = null;
-                while (true)
-                {
-                    var luceneResults = sc.ExecuteWithLucene(
-                        new LuceneQueryOptions(pageIndex * pageSize, pageSize, searchAfter));
-
-                    if (luceneResults.SearchAfter is not null)
-                    {
-                        searchAfter = new SearchAfterOptions(
-                            luceneResults.SearchAfter.DocumentId,
-                            luceneResults.SearchAfter.DocumentScore,
-                            luceneResults.SearchAfter.Fields,
-                            luceneResults.SearchAfter.ShardIndex.Value);
-                    }
-
-                    var results = luceneResults.ToList();
-
-                    if (results.Count == 0)
-                    {
-                        break;
-                    }
-
-                    Assert.AreEqual(pageSize, results.Count);
-                    pageIndex++;
-                    pagedCount++;
-                }
-
-                Assert.AreEqual(150, pagedCount);
->>>>>>> 7ab37467
             }
         }
 
