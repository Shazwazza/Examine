﻿using System;
using System.Collections.Concurrent;
using System.Collections.Generic;
using System.Globalization;
using System.IO;
using System.Linq;
using System.Reflection;
using System.Text;
using System.Threading.Tasks;
using System.Xml.Linq;
using Lucene.Net.Analysis.Standard;
using Lucene.Net.Documents;
using Lucene.Net.Store;
using NUnit.Framework;
using Lucene.Net.Search;
using Lucene.Net.Index;
using System.Diagnostics;
using Examine.LuceneEngine;
using Examine.LuceneEngine.Providers;
using System.Threading;
using Examine.LuceneEngine.Indexing;
using Examine.LuceneEngine.Search;
using Examine.Search;
using Examine.Test.DataServices;
using Examine.Test.UmbracoExamine;


namespace Examine.Test.Index
{

    /// <summary>
    /// Tests the standard indexing capabilities
    /// </summary>
    [TestFixture]
    public class LuceneIndexTests
    {
        [Test]
        public void Rebuild_Index()
        {
            using (var d = new RandomIdRAMDirectory())
            using (var indexer = new TestIndex(d, new StandardAnalyzer(Util.Version)))
            {
                indexer.CreateIndex();
                indexer.IndexItems(indexer.AllData());

                var indexWriter = indexer.GetIndexWriter();
                var reader = indexWriter.GetReader(true);
                Assert.AreEqual(100, reader.NumDocs);
            }
        }


        [Test]
        public void Index_Exists()
        {
            using (var luceneDir = new RandomIdRAMDirectory())
            using (var indexer = new TestIndex(luceneDir, new StandardAnalyzer(Util.Version)))
            {
                indexer.EnsureIndex(true);
                Assert.IsTrue(indexer.IndexExists());
            }
        }

        [Test]
        public void Can_Add_One_Document()
        {
            using (var luceneDir = new RandomIdRAMDirectory())
            using (var indexer = new TestIndex(luceneDir, new StandardAnalyzer(Util.Version)))
            {


                indexer.IndexItem(new ValueSet(1.ToString(), "content",
                    new Dictionary<string, IEnumerable<object>>
                    {
                        {"item1", new List<object>(new[] {"value1"})},
                        {"item2", new List<object>(new[] {"value2"})}
                    }));

                var indexWriter = indexer.GetIndexWriter();
                var reader = indexWriter.GetReader(true);
                Assert.AreEqual(1, reader.NumDocs);
            }
        }

        [Test]
        public void Can_Add_Same_Document_Twice_Without_Duplication()
        {
            using (var luceneDir = new RandomIdRAMDirectory())
            using (var indexer = new TestIndex(luceneDir, new StandardAnalyzer(Util.Version)))
            {


                var value = new ValueSet(1.ToString(), "content",
                    new Dictionary<string, IEnumerable<object>>
                    {
                        {"item1", new List<object>(new[] {"value1"})},
                        {"item2", new List<object>(new[] {"value2"})}
                    });

                indexer.IndexItem(value);
                indexer.IndexItem(value);

                var indexWriter = indexer.GetIndexWriter();
                var reader = indexWriter.GetReader(true);
                Assert.AreEqual(1, reader.NumDocs);
            }
        }

        [Test]
        public void Can_Add_Multiple_Docs()
        {
            using (var luceneDir = new RandomIdRAMDirectory())
            using (var indexer = new TestIndex(luceneDir, new StandardAnalyzer(Util.Version)))
            {


                for (var i = 0; i < 10; i++)
                {
                    indexer.IndexItem(new ValueSet(i.ToString(), "content",
                        new Dictionary<string, IEnumerable<object>>
                        {
                            {"item1", new List<object>(new[] {"value1"})},
                            {"item2", new List<object>(new[] {"value2"})}
                        }));
                }

                var indexWriter = indexer.GetIndexWriter();
                var reader = indexWriter.GetReader(true);
                Assert.AreEqual(10, reader.NumDocs);
            }
        }

        [Test]
        public void Can_Delete()
        {
            using (var luceneDir = new RandomIdRAMDirectory())
            using (var indexer = new TestIndex(luceneDir, new StandardAnalyzer(Util.Version)))
            {


                for (var i = 0; i < 10; i++)
                {
                    indexer.IndexItem(new ValueSet(i.ToString(), "content",
                        new Dictionary<string, IEnumerable<object>>
                        {
                            {"item1", new List<object>(new[] {"value1"})},
                            {"item2", new List<object>(new[] {"value2"})}
                        }));
                }
                indexer.DeleteFromIndex("9");

                var indexWriter = indexer.GetIndexWriter();
                var reader = indexWriter.GetReader(true);
                Assert.AreEqual(9, reader.NumDocs);
            }
        }


        [Test]
        public void Can_Add_Doc_With_Fields()
        {
            using (var luceneDir = new RandomIdRAMDirectory())
            using (var indexer = new TestIndex(luceneDir, new StandardAnalyzer(Util.Version)))
            {


                indexer.IndexItem(new ValueSet(1.ToString(), "content", "test",
                    new Dictionary<string, IEnumerable<object>>
                    {
                        {"item1", new List<object>(new[] {"value1"})},
                        {"item2", new List<object>(new[] {"value2"})}
                    }));


                using (var s = (LuceneSearcher)indexer.GetSearcher())
                {
                    var luceneSearcher = s.GetLuceneSearcher();
                    var fields = luceneSearcher.Doc(0).Fields.ToArray();;
                    Assert.IsNotNull(fields.SingleOrDefault(x => x.Name == "item1"));
                    Assert.IsNotNull(fields.SingleOrDefault(x => x.Name == "item2"));
                    Assert.IsNotNull(fields.SingleOrDefault(x => x.Name == ExamineFieldNames.ItemTypeFieldName));
                    Assert.IsNotNull(fields.SingleOrDefault(x => x.Name == ExamineFieldNames.ItemIdFieldName));
                    Assert.IsNotNull(fields.SingleOrDefault(x => x.Name == ExamineFieldNames.CategoryFieldName));
                    Assert.AreEqual("value1", fields.Single(x => x.Name == "item1").GetStringValue());
                    Assert.AreEqual("value2", fields.Single(x => x.Name == "item2").GetStringValue());
                    Assert.AreEqual("test", fields.Single(x => x.Name == ExamineFieldNames.ItemTypeFieldName).GetStringValue());
                    Assert.AreEqual("1", fields.Single(x => x.Name == ExamineFieldNames.ItemIdFieldName).GetStringValue());
                    Assert.AreEqual("content", fields.Single(x => x.Name == ExamineFieldNames.CategoryFieldName).GetStringValue());

                }
            }
        }

        [Test]
        public void Can_Add_Doc_With_Easy_Fields()
        {
            using (var luceneDir = new RandomIdRAMDirectory())
            using (var indexer = new TestIndex(luceneDir, new StandardAnalyzer(Util.Version)))
            {


                indexer.IndexItem(ValueSet.FromObject(1.ToString(), "content",
                    new { item1 = "value1", item2 = "value2" }));

                using (var s = (LuceneSearcher)indexer.GetSearcher())
                {
                    var luceneSearcher = s.GetLuceneSearcher();
                    var fields = luceneSearcher.Doc(0).Fields.ToArray();
                    Assert.IsNotNull(fields.SingleOrDefault(x => x.Name == "item1"));
                    Assert.IsNotNull(fields.SingleOrDefault(x => x.Name == "item2"));
                    Assert.AreEqual("value1", fields.Single(x => x.Name == "item1").GetStringValue());
                    Assert.AreEqual("value2", fields.Single(x => x.Name == "item2").GetStringValue());
                }
            }
        }

        [Test]
        public void Can_Have_Multiple_Values_In_Fields()
        {
            using (var luceneDir = new RandomIdRAMDirectory())
            using (var indexer = new TestIndex(luceneDir, new StandardAnalyzer(Util.Version)))
            {


                indexer.IndexItem(new ValueSet(1.ToString(), "content",
                    new Dictionary<string, IEnumerable<object>>
                    {
                        {
                            "item1", new List<object> {"subval1", "subval2"}
                        },
                        {
                            "item2", new List<object> {"subval1", "subval2", "subval3"}
                        }
                    }));

                using (var s = (LuceneSearcher)indexer.GetSearcher())
                {
                    var luceneSearcher = s.GetLuceneSearcher();
                    var fields = luceneSearcher.Doc(0).Fields.ToArray();;
                    Assert.AreEqual(2, fields.Count(x => x.Name == "item1"));
                    Assert.AreEqual(3, fields.Count(x => x.Name == "item2"));

                    Assert.AreEqual("subval1", fields.Where(x => x.Name == "item1").ElementAt(0).GetStringValue());
                    Assert.AreEqual("subval2", fields.Where(x => x.Name == "item1").ElementAt(1).GetStringValue());

                    Assert.AreEqual("subval1", fields.Where(x => x.Name == "item2").ElementAt(0).GetStringValue());
                    Assert.AreEqual("subval2", fields.Where(x => x.Name == "item2").ElementAt(1).GetStringValue());
                    Assert.AreEqual("subval3", fields.Where(x => x.Name == "item2").ElementAt(2).GetStringValue());
                }
            }
        }

        [Test]
        public void Can_Update_Document()
        {
            using (var luceneDir = new RandomIdRAMDirectory())
            using (var indexer = new TestIndex(luceneDir, new StandardAnalyzer(Util.Version)))
            {


                indexer.IndexItem(ValueSet.FromObject(1.ToString(), "content",
                    new { item1 = "value1", item2 = "value2" }));

                indexer.IndexItem(ValueSet.FromObject(1.ToString(), "content",
                    new { item1 = "value3", item2 = "value4" }));

                using (var s = (LuceneSearcher)indexer.GetSearcher())
                {
                    var luceneSearcher = s.GetLuceneSearcher();
                    var fields = luceneSearcher.Doc(luceneSearcher.IndexReader.MaxDoc - 1).Fields.ToArray();
                    Assert.IsNotNull(fields.SingleOrDefault(x => x.Name == "item1"));
                    Assert.IsNotNull(fields.SingleOrDefault(x => x.Name == "item2"));
                    Assert.AreEqual("value3", fields.Single(x => x.Name == "item1").GetStringValue());
                    Assert.AreEqual("value4", fields.Single(x => x.Name == "item2").GetStringValue());
                }
            }
        }

        [Test]
        public void Number_Field()
        {
            using (var luceneDir = new RandomIdRAMDirectory())
            using (var indexer = new TestIndex(
                new FieldDefinitionCollection(new FieldDefinition("item2", "number")),
                luceneDir,
                new StandardAnalyzer(Util.Version)))
            {


                indexer.IndexItem(new ValueSet(1.ToString(), "content",
                    new Dictionary<string, IEnumerable<object>>
                    {
                        {"item1", new List<object>(new[] {"value1"})},
                        {"item2", new List<object>(new object[] {123456})}
                    }));

                using (var s = (LuceneSearcher)indexer.GetSearcher())
                {
                    var luceneSearcher = s.GetLuceneSearcher();
                    var fields = luceneSearcher.Doc(luceneSearcher.IndexReader.MaxDoc - 1).Fields.ToArray();

                    var valType = indexer.FieldValueTypeCollection.GetValueType("item2");
                    Assert.AreEqual(typeof(Int32Type), valType.GetType());
                    Assert.IsNotNull(fields.SingleOrDefault(x => x.Name == "item2"));
                }
            }

        }

        /// <summary>
        /// Ensures that the cancellation is successful when creating a new index while it's currently indexing
        /// </summary>
        [Test]
        public void Can_Overwrite_Index_During_Indexing_Operation()
        {
            const int ThreadCount = 1000;

            using (var d = new RandomIdRAMDirectory())
            using (var writer = new IndexWriter(d,new IndexWriterConfig(Util.Version, new CultureInvariantStandardAnalyzer(Util.Version))))
            using (var customIndexer = new TestIndex(writer))
            using (var customSearcher = (LuceneSearcher)customIndexer.GetSearcher())
            {

                var waitHandle = new ManualResetEvent(false);

                var opCompleteCount = 0;
                void OperationComplete(object sender, IndexOperationEventArgs e)
                {
                    Interlocked.Increment(ref opCompleteCount);

                    Console.WriteLine($"OperationComplete: {opCompleteCount}");

                    if (opCompleteCount == ThreadCount)
                    {
                        //signal that we are done
                        waitHandle.Set();
                    }
                }

                //add the handler for optimized since we know it will be optimized last based on the commit count
                customIndexer.IndexOperationComplete += OperationComplete;

                //remove the normal indexing error handler
                customIndexer.IndexingError -= IndexInitializer.IndexingError;

                //run in async mode
                customIndexer.RunAsync = true;

                //get a node from the data repo
                var node = _contentService.GetPublishedContentByXPath("//*[string-length(@id)>0 and number(@id)>0]")
                    .Root
                    .Elements()
                    .First();

                //get the id for th node we're re-indexing.
                var id = (int)node.Attribute("id");

                //spawn a bunch of threads to perform some reading
                var tasks = new List<Task>();

                //reindex the same node a bunch of times - then while this is running we'll overwrite below
                for (var i = 0; i < ThreadCount; i++)
                {
                    var indexer = customIndexer;
                    tasks.Add(Task.Factory.StartNew(() =>
                    {
                        //get next id and put it to the back of the list
                        int docId = i;
                        var cloned = new XElement(node);
                        Console.WriteLine("Indexing {0}", docId);
                        indexer.IndexItem(cloned.ConvertToValueSet(IndexTypes.Content));
                    }, TaskCreationOptions.LongRunning));
                }

                Thread.Sleep(100);

                //overwrite!
                customIndexer.EnsureIndex(true);

                try
                {
                    Task.WaitAll(tasks.ToArray());
                }
                catch (AggregateException e)
                {
                    var sb = new StringBuilder();
                    sb.Append(e.Message + ": ");
                    foreach (var v in e.InnerExceptions)
                    {
                        sb.Append(v.Message + "; ");
                    }
                    Assert.Fail(sb.ToString());
                }

                //reset the async mode and remove event handler
                customIndexer.IndexingError += IndexInitializer.IndexingError;
                customIndexer.RunAsync = false;

                //wait until we are done
                waitHandle.WaitOne(TimeSpan.FromMinutes(2));

                writer.WaitForMerges();

                //ensure no data since it's a new index
                var results = customSearcher.CreateQuery().Field("nodeName", (IExamineValue)new ExamineValue(Examineness.Explicit, "Home")).Execute();

                //the total times that OperationComplete event should be fired is 1000
                Assert.AreEqual(1000, opCompleteCount);

                //should be less than the total inserted because we overwrote it in the middle of processing
                Console.WriteLine("TOTAL RESULTS: " + results.TotalItemCount);
                Assert.Less(results.Count(), 1000);
            }
        }

        /// <summary>
        /// This will create a new index queue item for the same ID multiple times to ensure that the 
        /// index does not end up with duplicate entries.
        /// </summary>
        [Test]
        public void Index_Ensure_No_Duplicates_In_Async()
        {
            using (var d = new RandomIdRAMDirectory())
            using (var writer = new IndexWriter(d,new IndexWriterConfig(Util.Version, new CultureInvariantStandardAnalyzer(Util.Version))))
            using (var customIndexer = new TestIndex(writer))
            //using (var customSearcher = (LuceneSearcher)customIndexer.GetSearcher())
            {

                var waitHandle = new ManualResetEvent(false);

                void OperationComplete(object sender, IndexOperationEventArgs e)
                {
                    //signal that we are done
                    waitHandle.Set();
                }

                //add the handler for optimized since we know it will be optimized last based on the commit count
                customIndexer.IndexOperationComplete += OperationComplete;

                //remove the normal indexing error handler
                customIndexer.IndexingError -= IndexInitializer.IndexingError;

                //run in async mode
                customIndexer.RunAsync = true;

                //get a node from the data repo
                var idQueue = new ConcurrentQueue<int>(Enumerable.Range(1, 3));
                var node = _contentService.GetPublishedContentByXPath("//*[string-length(@id)>0 and number(@id)>0]")
                    .Root
                    .Elements()
                    .First();

                //reindex the same nodes a bunch of times
                for (var i = 0; i < idQueue.Count * 20; i++)
                {
                    //get next id and put it to the back of the list
                    int docId;
                    if (idQueue.TryDequeue(out docId))
                    {
                        idQueue.Enqueue(docId);

                        var cloned = new XElement(node);
                        cloned.Attribute("id").Value = docId.ToString(CultureInfo.InvariantCulture);
                        Console.WriteLine("Indexing {0}", docId);
                        customIndexer.IndexItems(new[] { cloned.ConvertToValueSet(IndexTypes.Content) });
                        Thread.Sleep(100);
                    }
                }

                //reset the async mode and remove event handler
                customIndexer.IndexingError += IndexInitializer.IndexingError;
                customIndexer.RunAsync = false;

                //wait until we are done
                waitHandle.WaitOne();

                writer.WaitForMerges();

                //ensure no duplicates

                var customSearcher = (LuceneSearcher)customIndexer.GetSearcher();
                var results = customSearcher.CreateQuery().Field("nodeName", (IExamineValue)new ExamineValue(Examineness.Explicit, "Home")).Execute();
                Assert.AreEqual(3, results.Count());
            }
        }

        //[TestCase(10000, 100700, 20, 50, 100, 50, true, Explicit = true)]
        [TestCase(500, 2000, 20, 50, 100, 50, false)]
        [TestCase(2000, 5000, 20, 50, 100, 50, true)]
        public void Index_Read_And_Write_Ensure_No_Errors_In_Async(
            int indexCount,
            int searchCount,
            int indexThreadCount,
            int searchThreadCount,
            int indexThreadWait,
            int searchThreadWait,
            bool inMemory)
        {
<<<<<<< HEAD
            // TODO: In this test can we ensure all readers are tracked and closed?
            // TODO: In the search part, we should be searching in various ways and also with skip

            DirectoryInfo temp = null;
            Lucene.Net.Store.Directory directory;
            if (inMemory)
            {
                directory = new RandomIdRAMDirectory();
            }
            else
=======
            using (var d = new RandomIdRAMDirectory())
            using (var writer = new IndexWriter(d,new IndexWriterConfig(Util.Version, new CultureInvariantStandardAnalyzer(Util.Version))))
            using (var customIndexer = new TestIndex(writer))
            using (var customSearcher = (LuceneSearcher)customIndexer.GetSearcher())
>>>>>>> e80f5d36
            {
                // try to clear out old files
                var tempBasePath = Path.Combine(Path.GetTempPath(), "ExamineTests");
                if (System.IO.Directory.Exists(tempBasePath))
                {
                    try
                    {
                        System.IO.Directory.Delete(tempBasePath, true);
                    }
                    catch
                    {
                    }
                }

                var tempPath = Path.Combine(tempBasePath, Guid.NewGuid().ToString());
                System.IO.Directory.CreateDirectory(tempPath);
                temp = new DirectoryInfo(tempPath);
                directory = new SimpleFSDirectory(temp);
            }

            try
            {
                using (var d = directory)
                using (var writer = new IndexWriter(d, new CultureInvariantStandardAnalyzer(Version.LUCENE_30), IndexWriter.MaxFieldLength.LIMITED))
                using (var customIndexer = new TestIndex(writer))
                using (var customSearcher = (LuceneSearcher)customIndexer.GetSearcher())
                {

                    var waitHandle = new ManualResetEvent(false);

                    void OperationComplete(object sender, IndexOperationEventArgs e)
                    {
                        //signal that we are done
                        waitHandle.Set();
                    }

                    //add the handler for optimized since we know it will be optimized last based on the commit count
                    customIndexer.IndexOperationComplete += OperationComplete;

                    //remove the normal indexing error handler
                    //customIndexer.IndexingError -= IndexInitializer.IndexingError;

                    //run in async mode
                    customIndexer.RunAsync = true;

                    //get all nodes
                    var nodes = _contentService.GetPublishedContentByXPath("//*[@isDoc]")
                        .Root
                        .Elements()
                        .ToList();

                    Func<int, XElement> getNode = (index) =>
                    {
                        // clone it
                        return new XElement(nodes[index]);
                    };

                    // we know there are 20 documents available, this is important for the getNode call
                    var idQueue = new ConcurrentQueue<int>(Enumerable.Range(1, 20));

                    var searchCountPerThread = Convert.ToInt32(searchCount / searchThreadCount);
                    var indexCountPerThread = Convert.ToInt32(indexCount / indexThreadCount);

                    //spawn a bunch of threads to perform some reading                              
                    var tasks = new List<Task>();

                    Action<ISearcher> doSearch = (s) =>
                    {
                        try
                        {
                            for (var counter = 0; counter < searchCountPerThread; counter++)
                            {
                                //get next id and put it to the back of the list
                                int docId;
                                if (idQueue.TryDequeue(out docId))
                                {
                                    idQueue.Enqueue(docId);
                                    var r = s.CreateQuery().Id(docId.ToString()).Execute();
                                    Console.WriteLine("searching thread: {0}, id: {1}, found: {2}", Thread.CurrentThread.ManagedThreadId, docId, r.Count());
                                    Thread.Sleep(searchThreadWait);
                                }
                            }
                        }
                        catch (Exception ex)
                        {
                            Console.WriteLine("Search ERROR!! {0}", ex);
                            throw;
                        }
                    };

                    Action<IIndex> doIndex = (ind) =>
                    {
                        try
                        {
                            //reindex a nodes a bunch of times
                            for (var i = 0; i < indexCountPerThread; i++)
                            {
                                //get next id and put it to the back of the list
                                int docId;
                                if (idQueue.TryDequeue(out docId))
                                {
                                    idQueue.Enqueue(docId);

                                    var node = getNode(docId - 1);
                                    node.Attribute("id").Value = docId.ToString(CultureInfo.InvariantCulture);
                                    Console.WriteLine("Indexing {0}", docId);
                                    ind.IndexItems(new[] { node.ConvertToValueSet(IndexTypes.Content) });
                                    Thread.Sleep(indexThreadWait);
                                }
                            }
                        }
                        catch (Exception ex)
                        {
                            Console.WriteLine("Index ERROR!! {0}", ex);
                            throw;
                        }
                    };

                    //indexing threads
                    for (var i = 0; i < indexThreadCount; i++)
                    {
                        var indexer = customIndexer;
                        tasks.Add(Task.Run(() => doIndex(indexer)));
                    }

                    //searching threads
                    for (var i = 0; i < searchThreadCount; i++)
                    {
                        var searcher = customSearcher;
                        tasks.Add(Task.Run(() => doSearch(searcher)));
                    }

                    try
                    {
                        Task.WaitAll(tasks.ToArray());
                    }
                    catch (AggregateException e)
                    {
                        var sb = new StringBuilder();
                        sb.Append(e.Message + ": ");
                        foreach (var v in e.InnerExceptions)
                        {
                            sb.Append(v.Message + "; ");
                        }
                        Assert.Fail(sb.ToString());
                    }

                    var results = customSearcher.CreateQuery().All().Execute();
                    Assert.AreEqual(20, results.Count());

                    //reset the async mode and remove event handler
                    //customIndexer.IndexingError += IndexInitializer.IndexingError;
                    //customIndexer.RunAsync = false;

                    //wait until we are done
                    waitHandle.WaitOne();

                    writer.WaitForMerges();
                    writer.Dispose(true);

                    results = customSearcher.CreateQuery().All().Execute();
                    Assert.AreEqual(20, results.Count());
                }
            }
            finally
            {
                if (temp != null)
                {
                    try
                    {
                        temp.Delete(true);
                    }
                    catch(Exception ex)
                    {
                        Console.WriteLine("Could not delete temp folder {0}", ex);
                    }
                }
            }
        }



        private readonly TestContentService _contentService = new TestContentService();

    }
}<|MERGE_RESOLUTION|>--- conflicted
+++ resolved
@@ -496,7 +496,6 @@
             int searchThreadWait,
             bool inMemory)
         {
-<<<<<<< HEAD
             // TODO: In this test can we ensure all readers are tracked and closed?
             // TODO: In the search part, we should be searching in various ways and also with skip
 
@@ -507,12 +506,6 @@
                 directory = new RandomIdRAMDirectory();
             }
             else
-=======
-            using (var d = new RandomIdRAMDirectory())
-            using (var writer = new IndexWriter(d,new IndexWriterConfig(Util.Version, new CultureInvariantStandardAnalyzer(Util.Version))))
-            using (var customIndexer = new TestIndex(writer))
-            using (var customSearcher = (LuceneSearcher)customIndexer.GetSearcher())
->>>>>>> e80f5d36
             {
                 // try to clear out old files
                 var tempBasePath = Path.Combine(Path.GetTempPath(), "ExamineTests");
