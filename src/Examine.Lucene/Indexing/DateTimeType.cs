--- conflicted
+++ resolved
@@ -24,16 +24,22 @@
         /// </summary>
         public override string SortableFieldName => FieldName;
 
-<<<<<<< HEAD
-        public DateTimeType(string fieldName, ILoggerFactory logger, DateResolution resolution, bool store = true, bool isFacetable = false, bool taxonomyIndex = false)
-=======
-        public DateTimeType(string fieldName, ILoggerFactory logger, DateResolution resolution, bool store, bool isFacetable)
->>>>>>> 226245ed
+        /// <inheritdoc/>
+        public bool IsTaxonomyFaceted => _taxonomyIndex;
+
+        public DateTimeType(string fieldName, ILoggerFactory logger, DateResolution resolution, bool store, bool isFacetable, bool taxonomyIndex)
             : base(fieldName, logger, store)
         {
             Resolution = resolution;
             _isFacetable = isFacetable;
             _taxonomyIndex = taxonomyIndex;
+        }
+
+        public DateTimeType(string fieldName, ILoggerFactory logger, DateResolution resolution, bool store = true)
+            : base(fieldName, logger, store)
+        {
+            Resolution = resolution;
+            _isFacetable = false;
         }
 
         public override void AddValue(Document doc, object value)
@@ -55,13 +61,6 @@
                 return;
             }
             base.AddValue(doc, value);
-        }
-
-        public DateTimeType(string fieldName, ILoggerFactory logger, DateResolution resolution, bool store = true)
-            : base(fieldName, logger, store)
-        {
-            Resolution = resolution;
-            _isFacetable = false;
         }
 
         protected override void AddSingleValue(Document doc, object value)
