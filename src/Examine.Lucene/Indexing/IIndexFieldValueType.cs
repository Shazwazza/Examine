using Lucene.Net.Analysis;
using Lucene.Net.Documents;
using Lucene.Net.Search;

namespace Examine.Lucene.Indexing
{
    /// <summary>
    /// Defines how a field value is stored in the index and is responsible for generating a query for the field when a managed query is used
    /// </summary>
    public interface IIndexFieldValueType
    {
        /// <summary>
        /// The field name
        /// </summary>
        string FieldName { get; }

        /// <summary>
        /// Returns the sortable field name or null if the value isn't sortable
        /// </summary>
        /// <remarks>By default it will not be sortable</remarks>
        string? SortableFieldName { get; }

        /// <summary>
        /// Should the value be stored
        /// </summary>
        bool Store { get; }

        /// <summary>
        /// Returns the index time analyzer for this field type, or null to use the default
        /// </summary>
        Analyzer? Analyzer { get; }

        /// <summary>
<<<<<<< HEAD
        /// Returns the search time analyzer for this field type, or null to use the default
        /// </summary>
        Analyzer SearchAnalyzer { get; }

        void AddValue(Document doc, object value);
        
        Query GetQuery(string query);
=======
        /// Adds a value to the document
        /// </summary>
        /// <param name="doc"></param>
        /// <param name="value"></param>
        void AddValue(Document doc, object? value);

        /// <summary>
        /// Gets a query as <see cref="Query"/>
        /// </summary>
        /// <param name="query"></param>
        /// <returns></returns>
        Query? GetQuery(string query);
>>>>>>> 925f33c2

        //IHighlighter GetHighlighter(Query query, Searcher searcher, FacetsLoader facetsLoader);

    }
}<|MERGE_RESOLUTION|>--- conflicted
+++ resolved
@@ -31,15 +31,6 @@
         Analyzer? Analyzer { get; }
 
         /// <summary>
-<<<<<<< HEAD
-        /// Returns the search time analyzer for this field type, or null to use the default
-        /// </summary>
-        Analyzer SearchAnalyzer { get; }
-
-        void AddValue(Document doc, object value);
-        
-        Query GetQuery(string query);
-=======
         /// Adds a value to the document
         /// </summary>
         /// <param name="doc"></param>
@@ -52,7 +43,10 @@
         /// <param name="query"></param>
         /// <returns></returns>
         Query? GetQuery(string query);
->>>>>>> 925f33c2
+        /// <summary>
+        /// Returns the search time analyzer for this field type, or null to use the default
+        /// </summary>
+        Analyzer SearchAnalyzer { get; }
 
         //IHighlighter GetHighlighter(Query query, Searcher searcher, FacetsLoader facetsLoader);
 
