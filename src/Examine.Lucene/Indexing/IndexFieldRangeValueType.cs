--- conflicted
+++ resolved
@@ -15,19 +15,13 @@
         {
         }
 
-<<<<<<< HEAD
 #pragma warning disable RS0026 // Do not add multiple public overloads with optional parameters
-=======
         /// <inheritdoc/>
->>>>>>> 925f33c2
         public abstract Query GetQuery(T? lower, T? upper, bool lowerInclusive = true, bool upperInclusive = true);
 #pragma warning restore RS0026 // Do not add multiple public overloads with optional parameters
 
-<<<<<<< HEAD
 #pragma warning disable RS0026 // Do not add multiple public overloads with optional parameters
-=======
         /// <inheritdoc/>
->>>>>>> 925f33c2
         public Query GetQuery(string lower, string upper, bool lowerInclusive = true, bool upperInclusive = true)
 #pragma warning restore RS0026 // Do not add multiple public overloads with optional parameters
         {
