using System;
using System.Collections.Generic;
using Examine.Lucene.Providers;
using Examine.Lucene.Search;
using Examine.Search;
using Lucene.Net.Documents;
using Lucene.Net.Facet;
using Lucene.Net.Facet.SortedSet;
using Lucene.Net.Search;
using Microsoft.Extensions.Logging;

namespace Examine.Lucene.Indexing
{
    /// <summary>
    /// Represents a Int32 <see cref="IndexFieldRangeValueType{T}" />
    /// </summary>
    public class Int32Type : IndexFieldRangeValueType<int>, IIndexFacetValueType
    {
        private readonly bool _isFacetable;
#pragma warning disable IDE0032 // Use auto property
        private readonly bool _taxonomyIndex;
#pragma warning restore IDE0032 // Use auto property

        /// <inheritdoc/>
        public Int32Type(string fieldName,bool isFacetable, bool taxonomyIndex, ILoggerFactory logger, bool store)
            : base(fieldName, logger, store)
        {
            _isFacetable = isFacetable;
            _taxonomyIndex = taxonomyIndex;
        }

        /// <inheritdoc/>
        [Obsolete("To be removed in Examine V5")]
#pragma warning disable RS0027 // API with optional parameter(s) should have the most parameters amongst its public overloads
        public Int32Type(string fieldName, ILoggerFactory logger, bool store = true)
#pragma warning restore RS0027 // API with optional parameter(s) should have the most parameters amongst its public overloads
            : base(fieldName, logger, store)
        {
            _isFacetable = false;
        }

        /// <summary>
        /// Can be sorted by the normal field name
        /// </summary>
        public override string SortableFieldName => FieldName;

        /// <inheritdoc/>
        public bool IsTaxonomyFaceted => _taxonomyIndex;

        /// <inheritdoc/>
        public override void AddValue(Document doc, object? value)
        {
            // Support setting taxonomy path
            if (_isFacetable && _taxonomyIndex && value is object[] objArr && objArr != null && objArr.Length == 2)
            {
                if (!TryConvert(objArr[0], out int parsedVal))
                {
                    return;
                }

                if (!TryConvert(objArr[1], out string[]? parsedPathVal))
                {
                    return;
                }

                doc.Add(new Int32Field(FieldName, parsedVal, Store ? Field.Store.YES : Field.Store.NO));

                doc.Add(new FacetField(FieldName, parsedPathVal));
                doc.Add(new NumericDocValuesField(FieldName, parsedVal));
                return;
            }
            base.AddValue(doc, value);
        }

        /// <inheritdoc/>
        protected override void AddSingleValue(Document doc, object value)
        {
            if (!TryConvert(value, out int parsedVal))
            {
                return;
            }

<<<<<<< HEAD
            doc.Add(new Int32Field(FieldName, parsedVal, Store ? Field.Store.YES : Field.Store.NO));
=======
            // TODO: We can use this for better scoring/sorting performance
            // https://stackoverflow.com/a/44953624/694494
            // https://lucene.apache.org/core/7_4_0/core/org/apache/lucene/document/NumericDocValuesField.html
            //var dvField = new NumericDocValuesField(_docValuesFieldName, 0);
            //dvField.SetInt32Value(parsedVal);
            //doc.Add(dvField);

            doc.Add(new Int32Field(FieldName, parsedVal, Store ? Field.Store.YES : Field.Store.NO));
        }
>>>>>>> 295c45da

            if (_isFacetable && _taxonomyIndex)
            {
                doc.Add(new FacetField(FieldName, parsedVal.ToString()));
                doc.Add(new NumericDocValuesField(FieldName, parsedVal));
            }
            else if (_isFacetable && !_taxonomyIndex)
            {
                doc.Add(new SortedSetDocValuesFacetField(FieldName, parsedVal.ToString()));
                doc.Add(new NumericDocValuesField(FieldName, parsedVal));
            }
        }

        /// <inheritdoc/>
        public override Query? GetQuery(string query) => !TryConvert(query, out int parsedVal) ? null : GetQuery(parsedVal, parsedVal);

        /// <inheritdoc/>
        public override Query GetQuery(int? lower, int? upper, bool lowerInclusive = true, bool upperInclusive = true)
        {
            return NumericRangeQuery.NewInt32Range(FieldName,
                lower,
                upper, lowerInclusive, upperInclusive);
        }

        /// <inheritdoc/>
        public virtual IEnumerable<KeyValuePair<string, IFacetResult>> ExtractFacets(IFacetExtractionContext facetExtractionContext, IFacetField field)
            => field.ExtractFacets(facetExtractionContext);
    }
}<|MERGE_RESOLUTION|>--- conflicted
+++ resolved
@@ -80,9 +80,7 @@
                 return;
             }
 
-<<<<<<< HEAD
-            doc.Add(new Int32Field(FieldName, parsedVal, Store ? Field.Store.YES : Field.Store.NO));
-=======
+
             // TODO: We can use this for better scoring/sorting performance
             // https://stackoverflow.com/a/44953624/694494
             // https://lucene.apache.org/core/7_4_0/core/org/apache/lucene/document/NumericDocValuesField.html
@@ -91,9 +89,7 @@
             //doc.Add(dvField);
 
             doc.Add(new Int32Field(FieldName, parsedVal, Store ? Field.Store.YES : Field.Store.NO));
-        }
->>>>>>> 295c45da
-
+             
             if (_isFacetable && _taxonomyIndex)
             {
                 doc.Add(new FacetField(FieldName, parsedVal.ToString()));
@@ -105,9 +101,11 @@
                 doc.Add(new NumericDocValuesField(FieldName, parsedVal));
             }
         }
-
         /// <inheritdoc/>
-        public override Query? GetQuery(string query) => !TryConvert(query, out int parsedVal) ? null : GetQuery(parsedVal, parsedVal);
+        public override Query GetQuery(string query)
+        {
+            return !TryConvert(query, out int parsedVal) ? null : GetQuery(parsedVal, parsedVal);
+        }
 
         /// <inheritdoc/>
         public override Query GetQuery(int? lower, int? upper, bool lowerInclusive = true, bool upperInclusive = true)
