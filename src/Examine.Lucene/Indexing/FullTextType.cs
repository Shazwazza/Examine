--- conflicted
+++ resolved
@@ -4,13 +4,10 @@
 using System.Linq;
 using Examine.Lucene.Analyzers;
 using Examine.Lucene.Providers;
-<<<<<<< HEAD
+using Examine.Lucene.Search;
+using Examine.Search;
 using Examine.Lucene.Suggest;
 using Examine.Suggest;
-=======
-using Examine.Lucene.Search;
-using Examine.Search;
->>>>>>> 925f33c2
 using Lucene.Net.Analysis;
 using Lucene.Net.Analysis.Miscellaneous;
 using Lucene.Net.Analysis.TokenAttributes;
@@ -75,18 +72,14 @@
         /// Defaults to <see cref="CultureInvariantStandardAnalyzer"/>
         /// </param>
         /// <param name="sortable"></param>
-<<<<<<< HEAD
 #pragma warning disable RS0027 // API with optional parameter(s) should have the most parameters amongst its public overloads
-        public FullTextType(string fieldName, ILoggerFactory logger, Analyzer analyzer = null, bool sortable = false)
+        public FullTextType(string fieldName, ILoggerFactory logger, Analyzer? analyzer = null, bool sortable = false)
+            : base(fieldName, logger, true)
 #pragma warning restore RS0027 // API with optional parameter(s) should have the most parameters amongst its public overloads
-=======
-        public FullTextType(string fieldName, ILoggerFactory logger, Analyzer? analyzer = null, bool sortable = false)
->>>>>>> 925f33c2
-            : base(fieldName, logger, true)
         {
             _sortable = sortable;
             _analyzer = analyzer ?? new CultureInvariantStandardAnalyzer();
-<<<<<<< HEAD
+            _isFacetable = false;
             _searchAnalyzer = _analyzer;
         }
 
@@ -105,9 +98,6 @@
             _analyzer = analyzer ?? new CultureInvariantStandardAnalyzer();
             _searchAnalyzer = searchAnalyzer ?? _analyzer;
             _lookup = lookup;
-=======
-            _isFacetable = false;
->>>>>>> 925f33c2
         }
 
         /// <summary>
@@ -118,9 +108,6 @@
         /// <inheritdoc/>
         public override Analyzer Analyzer => _analyzer;
 
-<<<<<<< HEAD
-        public override Analyzer SearchAnalyzer => _searchAnalyzer;
-=======
         /// <inheritdoc/>
         public bool IsTaxonomyFaceted => _taxonomyIndex;
 
@@ -151,7 +138,8 @@
             }
             base.AddValue(doc, value);
         }
->>>>>>> 925f33c2
+
+        public override Analyzer SearchAnalyzer => _searchAnalyzer;
 
         protected override void AddSingleValue(Document doc, object value)
         {
@@ -262,12 +250,9 @@
         {
             return GenerateQuery(FieldName, query, _analyzer);
         }
-<<<<<<< HEAD
-=======
 
         /// <inheritdoc/>
         public virtual IEnumerable<KeyValuePair<string, IFacetResult>> ExtractFacets(IFacetExtractionContext facetExtractionContext, IFacetField field)
             => field.ExtractFacets(facetExtractionContext);
->>>>>>> 925f33c2
     }
 }