using System;
using System.Collections.Generic;
using System.IO;
using Examine.Lucene.Analyzers;
using Examine.Lucene.Providers;
using Examine.Lucene.Search;
using Examine.Search;
using Lucene.Net.Analysis;
using Lucene.Net.Analysis.Miscellaneous;
using Lucene.Net.Analysis.TokenAttributes;
using Lucene.Net.Documents;
using Lucene.Net.Facet;
using Lucene.Net.Facet.SortedSet;
using Lucene.Net.Index;
using Lucene.Net.Search;
using Microsoft.Extensions.Logging;

namespace Examine.Lucene.Indexing
{
    /// <summary>
    /// Default implementation for full text searching
    /// </summary>
    /// <remarks>
    /// By default will use a <see cref="CultureInvariantStandardAnalyzer"/> to perform the search and it will
    /// do an exact match search if the term is less than 4 chars, else it will do a full text search on the phrase
    /// with a higher boost, then 
    /// </remarks>
    public class FullTextType : IndexFieldValueTypeBase, IIndexFacetValueType
    {
        private readonly bool _sortable;
        private readonly Analyzer _analyzer;
        private readonly bool _isFacetable;
        private readonly bool _taxonomyIndex;

        /// <summary>
        /// Constructor
        /// </summary>
        /// <param name="fieldName"></param>
        /// <param name="logger"></param>
        /// <param name="sortable"></param>
        /// <param name="isFacetable"></param>
        /// <param name="analyzer">
        /// Defaults to <see cref="CultureInvariantStandardAnalyzer"/>
        /// </param>
<<<<<<< HEAD
        /// <param name="sortable"></param>
        public FullTextType(string fieldName, ILoggerFactory logger, bool sortable = false, bool isFacetable = false, Analyzer analyzer = null, bool taxonomyIndex = false)
=======
        public FullTextType(string fieldName, ILoggerFactory logger, bool sortable = false, bool isFacetable = false, Analyzer? analyzer = null)
>>>>>>> 9159fdc3
            : base(fieldName, logger, true)
        {
            _sortable = sortable;
            _analyzer = analyzer ?? new CultureInvariantStandardAnalyzer();
            _isFacetable = isFacetable;
            _taxonomyIndex = taxonomyIndex;
        }

        /// <summary>
        /// Constructor
        /// </summary>
        /// <param name="fieldName"></param>
        /// <param name="logger"></param>
        /// <param name="analyzer">
        /// Defaults to <see cref="CultureInvariantStandardAnalyzer"/>
        /// </param>
        /// <param name="sortable"></param>
        public FullTextType(string fieldName, ILoggerFactory logger, Analyzer? analyzer = null, bool sortable = false)
            : base(fieldName, logger, true)
        {
            _sortable = sortable;
            _analyzer = analyzer ?? new CultureInvariantStandardAnalyzer();
            _isFacetable = false;
        }

        /// <summary>
        /// Can be sorted by a concatenated field name since to be sortable it cannot be analyzed
        /// </summary>
        public override string? SortableFieldName => _sortable ? ExamineFieldNames.SortedFieldNamePrefix + FieldName : null;

        /// <inheritdoc/>
        public override Analyzer Analyzer => _analyzer;

        /// <inheritdoc/>
<<<<<<< HEAD
        public bool IsTaxonomyFaceted => _taxonomyIndex;

        public override void AddValue(Document doc, object value)
        {
            // Support setting taxonomy path
            if (_isFacetable && _taxonomyIndex && value is object[] objArr && objArr != null && objArr.Length == 2)
            {
                if (!TryConvert(objArr[0], out string str))
                    return;
                if (!TryConvert(objArr[1], out string[] parsedPathVal))
                    return;

                doc.Add(new TextField(FieldName, str, Field.Store.YES));

                if (_sortable)
                {
                    //to be sortable it cannot be analyzed so we have to make a different field
                    doc.Add(new StringField(
                        ExamineFieldNames.SortedFieldNamePrefix + FieldName,
                        str,
                        Field.Store.YES));
                }

                doc.Add(new FacetField(FieldName, parsedPathVal));
                return;
            }
            base.AddValue(doc, value);
        }

=======
>>>>>>> 9159fdc3
        protected override void AddSingleValue(Document doc, object value)
        {
            if (TryConvert<string>(value, out var str))
            {
                doc.Add(new TextField(FieldName, str, Field.Store.YES));

                if (_sortable)
                {
                    //to be sortable it cannot be analyzed so we have to make a different field
                    doc.Add(new StringField(
                        ExamineFieldNames.SortedFieldNamePrefix + FieldName,
                        str,
                        Field.Store.YES));
                }

                if (_isFacetable && _taxonomyIndex)
                {
                    doc.Add(new FacetField(FieldName, str));
                }
                else if (_isFacetable && !_taxonomyIndex)
                {
                    doc.Add(new SortedSetDocValuesFacetField(FieldName, str));
                }
            }
        }

        /// <summary>
        /// Generates a full text query
        /// </summary>
        /// <param name="fieldName"></param>
        /// <param name="query"></param>
        /// <param name="analyzer"></param>
        /// <returns></returns>
        public static Query? GenerateQuery(string fieldName, string query, Analyzer analyzer)
        {
            if (query == null)
            {
                return null;
            }

            var resultQuery = new BooleanQuery();
            var phraseQuery = new PhraseQuery { Slop = 0 };

            //var phraseQueryTerms = new List<Term>();

            //not much to search, only do exact match
            if (query.Length < 4)
            {
                phraseQuery.Add(new Term(fieldName, query));

                resultQuery.Add(phraseQuery, Occur.MUST);
                return resultQuery;
            }

            //add phrase match with boost, we will add the terms to the phrase below
            phraseQuery.Boost = 20;
            resultQuery.Add(phraseQuery, Occur.SHOULD);

            var tokenStream = analyzer.GetTokenStream("SearchText", new StringReader(query));
            var termAttribute = tokenStream.AddAttribute<ICharTermAttribute>();
            tokenStream.Reset();
            while (tokenStream.IncrementToken())
            {
                var term = termAttribute.ToString();

                //phraseQueryTerms.Add(new Term(fieldName, term));
                //phraseQuery.Add(new[] { new Term(fieldName, term) });
                phraseQuery.Add(new Term(fieldName, term));

                var exactMatch = new TermQuery(new Term(fieldName, term));

                //if the term is larger than 3, we'll do both exact match and wildcard/prefix
                if (term.Length >= 3)
                {
                    var innerQuery = new BooleanQuery();

                    //add exact match with boost
                    exactMatch.Boost = 10;
                    innerQuery.Add(exactMatch, Occur.SHOULD);

                    //add wildcard
                    var pq = new PrefixQuery(new Term(fieldName, term));
                    //needed so that wildcard searches will return a score
                    pq.MultiTermRewriteMethod = MultiTermQuery.SCORING_BOOLEAN_QUERY_REWRITE; //new ErrorCheckingScoringBooleanQueryRewrite();
                    innerQuery.Add(pq, Occur.SHOULD);

                    resultQuery.Add(innerQuery, Occur.MUST);
                }
                else
                {
                    resultQuery.Add(exactMatch, Occur.MUST);
                }
            }

            tokenStream.End();
            tokenStream.Dispose();

            return resultQuery.Clauses.Count > 0 ? resultQuery : null;
        }

        /// <summary>
        /// Builds a full text search query
        /// </summary>
        /// <param name="query"></param>
        /// <returns></returns>
        public override Query? GetQuery(string query)
        {
            return GenerateQuery(FieldName, query, _analyzer);
        }

        /// <inheritdoc/>
        public virtual IEnumerable<KeyValuePair<string, IFacetResult>> ExtractFacets(IFacetExtractionContext facetExtractionContext, IFacetField field)
            => field.ExtractFacets(facetExtractionContext);
    }
}<|MERGE_RESOLUTION|>--- conflicted
+++ resolved
@@ -40,14 +40,10 @@
         /// <param name="sortable"></param>
         /// <param name="isFacetable"></param>
         /// <param name="analyzer">
+        /// <param name="taxonomyIndex"></param>
         /// Defaults to <see cref="CultureInvariantStandardAnalyzer"/>
         /// </param>
-<<<<<<< HEAD
-        /// <param name="sortable"></param>
-        public FullTextType(string fieldName, ILoggerFactory logger, bool sortable = false, bool isFacetable = false, Analyzer analyzer = null, bool taxonomyIndex = false)
-=======
-        public FullTextType(string fieldName, ILoggerFactory logger, bool sortable = false, bool isFacetable = false, Analyzer? analyzer = null)
->>>>>>> 9159fdc3
+        public FullTextType(string fieldName, ILoggerFactory logger, bool sortable = false, bool isFacetable = false, Analyzer? analyzer = null, bool taxonomyIndex = false)
             : base(fieldName, logger, true)
         {
             _sortable = sortable;
@@ -82,9 +78,9 @@
         public override Analyzer Analyzer => _analyzer;
 
         /// <inheritdoc/>
-<<<<<<< HEAD
         public bool IsTaxonomyFaceted => _taxonomyIndex;
 
+        /// <inheritdoc/>
         public override void AddValue(Document doc, object value)
         {
             // Support setting taxonomy path
@@ -112,8 +108,6 @@
             base.AddValue(doc, value);
         }
 
-=======
->>>>>>> 9159fdc3
         protected override void AddSingleValue(Document doc, object value)
         {
             if (TryConvert<string>(value, out var str))
