--- conflicted
+++ resolved
@@ -1,4 +1,3 @@
-
 using System;
 using System.IO;
 using Examine.Lucene.Providers;
@@ -25,11 +24,6 @@
         private readonly DirectoryInfo _localDir;
         private readonly DirectoryInfo _mainDir;
         private readonly ILoggerFactory _loggerFactory;
-<<<<<<< HEAD
-        private ExamineReplicator? _replicator;
-
-        /// <inheritdoc/>
-=======
         private readonly bool _tryFixMainIndexIfCorrupt;
         private readonly ILogger<SyncedFileSystemDirectoryFactory> _logger;
         private ExamineReplicator _replicator;
@@ -46,7 +40,6 @@
         }
 
         [Obsolete("Use ctor with all dependencies")]
->>>>>>> 295c45da
         public SyncedFileSystemDirectoryFactory(
             DirectoryInfo localDir,
             DirectoryInfo mainDir,
@@ -83,22 +76,13 @@
             _logger = _loggerFactory.CreateLogger<SyncedFileSystemDirectoryFactory>();
         }
 
-<<<<<<< HEAD
-        /// <inheritdoc/>
-        protected override Directory CreateDirectory(LuceneIndex luceneIndex, bool forceUnlock)
-=======
         internal CreateResult TryCreateDirectory(LuceneIndex luceneIndex, bool forceUnlock, out Directory directory)
->>>>>>> 295c45da
         {
             var mainPath = Path.Combine(_mainDir.FullName, luceneIndex.Name);
             var mainLuceneIndexFolder = new DirectoryInfo(mainPath);
 
-<<<<<<< HEAD
-            var mainDir = base.CreateDirectory(luceneIndex, forceUnlock);
-=======
             var localPath = Path.Combine(_localDir.FullName, luceneIndex.Name);
             var localLuceneIndexFolder = new DirectoryInfo(localPath);
->>>>>>> 295c45da
 
             // used by the replicator, will be a short lived directory for each synced revision and deleted when finished.
             var tempDir = new DirectoryInfo(Path.Combine(_localDir.FullName, "Rep", Guid.NewGuid().ToString("N")));
@@ -201,10 +185,6 @@
             return directory;
         }
 
-        /// <summary>
-        /// Disposes the instance
-        /// </summary>
-        /// <param name="disposing">If the call is coming from Dispose</param>
         protected override void Dispose(bool disposing)
         {
             base.Dispose(disposing);
