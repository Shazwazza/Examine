--- conflicted
+++ resolved
@@ -13,20 +13,16 @@
         private readonly Func<string, Directory> _factory;
         private readonly Func<string, Directory>? _taxonomyDirectoryFactory;
 
-<<<<<<< HEAD
         /// <summary>
         /// Creates a an instance of <see cref="GenericDirectoryFactory"/>
         /// </summary>
         /// <param name="factory">The factory</param>
         [Obsolete("To remove in Examine V5")]
-=======
->>>>>>> 7ab37467
         public GenericDirectoryFactory(Func<string, Directory> factory)
         {
             _factory = factory;
         }
 
-<<<<<<< HEAD
         /// <summary>
         /// Creates a an instance of <see cref="GenericDirectoryFactory"/>
         /// </summary>
@@ -37,24 +33,23 @@
             _factory = factory;
             _taxonomyDirectoryFactory = taxonomyDirectoryFactory;
         }
-=======
-        internal GenericDirectoryFactory(Func<string, Directory> factory, bool externallyManaged)
+
+        internal GenericDirectoryFactory(Func<string, Directory> factory, Func<string, Directory> taxonomyDirectoryFactory, bool externallyManaged)
         {
             _factory = factory;
+            _taxonomyDirectoryFactory = taxonomyDirectoryFactory;
             ExternallyManaged = externallyManaged;
         }
-
+        
         /// <summary>
         /// When set to true, indicates that the directory is managed externally and will be disposed of by the caller, not the index.
         /// </summary>
         internal bool ExternallyManaged { get; }
->>>>>>> 7ab37467
-
+        
         /// <inheritdoc/>
         protected override Directory CreateDirectory(LuceneIndex luceneIndex, bool forceUnlock)
         {
             var dir = _factory(luceneIndex.Name);
-<<<<<<< HEAD
             if (forceUnlock)
             {
                 IndexWriter.Unlock(dir);
@@ -71,8 +66,6 @@
             }
 
             var dir = _taxonomyDirectoryFactory(luceneIndex.Name + "taxonomy");
-=======
->>>>>>> 7ab37467
             if (forceUnlock)
             {
                 IndexWriter.Unlock(dir);
