--- conflicted
+++ resolved
@@ -1,8 +1,4 @@
 using System;
-<<<<<<< HEAD
-using System.Collections.Generic;
-=======
->>>>>>> 7ab37467
 using System.Globalization;
 using System.Linq;
 using System.Security.Cryptography;
@@ -43,16 +39,12 @@
         /// </summary>
         private static string GenerateHash(this string str, string hashType)
         {
-<<<<<<< HEAD
-            var hasher = HashAlgorithm.Create(hashType) ?? throw new InvalidOperationException("No hashing type found by name " + hashType);
-=======
             HashAlgorithm hasher = hashType switch
             {
                 "MD5" => MD5.Create(),
                 "SHA1" => SHA1.Create(),
                 _ => throw new NotSupportedException()
             };  
->>>>>>> 7ab37467
 
             using (hasher)
             {
@@ -77,21 +69,7 @@
             }
         }
 
-<<<<<<< HEAD
-        internal static string EnsureEndsWith(this string input, char value)
-        {
-            if (input.EndsWith(value.ToString(CultureInfo.InvariantCulture)))
-            {
-                return input;
-            }
-            else
-            {
-                return input + value;
-            }
-        }
-=======
         internal static string EnsureEndsWith(this string input, char value) => input.EndsWith(value.ToString(CultureInfo.InvariantCulture)) ? input : input + value;
->>>>>>> 7ab37467
 
         internal static string ReplaceNonAlphanumericChars(this string input, string replacement)
         {
@@ -171,13 +149,7 @@
                     {
                         nextCarrat = searchText.Length;
                     }
-<<<<<<< HEAD
-#pragma warning disable IDE0057 // Use range operator
-                    var terms = searchText.Substring(carrat, nextCarrat - carrat).Trim();
-#pragma warning restore IDE0057 // Use range operator
-=======
                     var terms = searchText[carrat..nextCarrat].Trim();
->>>>>>> 7ab37467
                     if (!string.IsNullOrWhiteSpace(terms))
                     {
                         removeWords(terms, builder);
