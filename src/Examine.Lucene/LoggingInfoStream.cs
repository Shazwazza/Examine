using Lucene.Net.Util;
using Microsoft.Extensions.Logging;

namespace Examine.Lucene
{
    internal class LoggingInfoStream<T> : InfoStream
    {
<<<<<<< HEAD
        public LoggingInfoStream(ILogger<T> logger)
        {
            Logger = logger;
=======
        private readonly LogLevel _logLevel;

        public LoggingInfoStream(ILogger<T> logger, LogLevel logLevel)
        {
            Logger = logger;
            _logLevel = logLevel;
>>>>>>> 7ab37467
        }

        public ILogger<T> Logger { get; }

        public override bool IsEnabled(string component) => Logger.IsEnabled(_logLevel);

        public override void Message(string component, string message)
        {
            if (Logger.IsEnabled(_logLevel))
            {
                Logger.LogDebug("{Component} - {Message}", component, message);
            }
        }
    }
}<|MERGE_RESOLUTION|>--- conflicted
+++ resolved
@@ -5,18 +5,12 @@
 {
     internal class LoggingInfoStream<T> : InfoStream
     {
-<<<<<<< HEAD
-        public LoggingInfoStream(ILogger<T> logger)
-        {
-            Logger = logger;
-=======
         private readonly LogLevel _logLevel;
 
         public LoggingInfoStream(ILogger<T> logger, LogLevel logLevel)
         {
             Logger = logger;
             _logLevel = logLevel;
->>>>>>> 7ab37467
         }
 
         public ILogger<T> Logger { get; }
