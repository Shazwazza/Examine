using System;
using System.Collections.Generic;
using Examine.Search;
using Lucene.Net.Queries;
using Lucene.Net.Search;

namespace Examine.Lucene.Search
{
<<<<<<< HEAD
    public abstract class LuceneBooleanOperationBase : IBooleanOperation, INestedBooleanOperation, IOrdering, IFiltering
=======
    /// <summary>
    /// Represents the base for a <see cref="LuceneBooleanOperation"/>
    /// </summary>
    public abstract class LuceneBooleanOperationBase : IBooleanOperation, INestedBooleanOperation, IOrdering, IFaceting
>>>>>>> d54bd4c5
    {
        private readonly LuceneSearchQueryBase _search;

        /// <inheritdoc/>
        protected LuceneBooleanOperationBase(LuceneSearchQueryBase search)
        {
            _search = search;
        }

        /// <inheritdoc/>
        public abstract IQuery And();

        /// <inheritdoc/>
        public abstract IQuery Or();

        /// <inheritdoc/>
        public abstract IQuery Not();

        /// <summary>
        /// Allows for adding more operations to a query using the and operator
        /// </summary>
        /// <param name="inner"></param>
        /// <param name="defaultOp"></param>
        /// <returns></returns>
        public IBooleanOperation And(Func<INestedQuery, INestedBooleanOperation> inner, BooleanOperation defaultOp = BooleanOperation.And) 
            => Op(inner, BooleanOperation.And, defaultOp);

        /// <summary>
        /// Allows for adding more operations to a query using the or operator
        /// </summary>
        /// <param name="inner"></param>
        /// <param name="defaultOp"></param>
        /// <returns></returns>
        public IBooleanOperation Or(Func<INestedQuery, INestedBooleanOperation> inner, BooleanOperation defaultOp = BooleanOperation.And) 
            => Op(inner, BooleanOperation.Or, defaultOp);

        /// <summary>
        /// Allows for adding more operations to a query using the and not operator
        /// </summary>
        /// <param name="inner"></param>
        /// <param name="defaultOp"></param>
        /// <returns></returns>
        public IBooleanOperation AndNot(Func<INestedQuery, INestedBooleanOperation> inner, BooleanOperation defaultOp = BooleanOperation.And) 
            => Op(inner, BooleanOperation.Not, defaultOp);

        /// <summary>
        /// Allows for adding more operations to a query using a nested and
        /// </summary>
        /// <returns></returns>
        protected abstract INestedQuery AndNested();

        /// <summary>
        /// Allows for adding more operations to a query using a nested or
        /// </summary>
        /// <returns></returns>
        protected abstract INestedQuery OrNested();

        /// <summary>
        /// Allows for adding more operations to a query iusing a nested not
        /// </summary>
        /// <returns></returns>
        protected abstract INestedQuery NotNested();

        INestedQuery INestedBooleanOperation.And() => AndNested();
        INestedQuery INestedBooleanOperation.Or() => OrNested();
        INestedQuery INestedBooleanOperation.Not() => NotNested();

        INestedBooleanOperation INestedBooleanOperation.And(Func<INestedQuery, INestedBooleanOperation> inner, BooleanOperation defaultOp) 
            => Op(inner, BooleanOperation.And, defaultOp);

        INestedBooleanOperation INestedBooleanOperation.Or(Func<INestedQuery, INestedBooleanOperation> inner, BooleanOperation defaultOp)
            => Op(inner, BooleanOperation.Or, defaultOp);

        INestedBooleanOperation INestedBooleanOperation.AndNot(Func<INestedQuery, INestedBooleanOperation> inner, BooleanOperation defaultOp)
            => Op(inner, BooleanOperation.Not, defaultOp);

        /// <summary>
        /// Used to add a operation
        /// </summary>
        /// <param name="inner"></param>
        /// <param name="outerOp"></param>
        /// <param name="defaultInnerOp"></param>
        /// <returns></returns>
        protected internal LuceneBooleanOperationBase Op(
            Func<INestedQuery, INestedBooleanOperation> inner,
            BooleanOperation outerOp,
            BooleanOperation? defaultInnerOp = null)
        {
            _search.Queries.Push(new BooleanQuery());

            //change the default inner op if specified
            var currentOp = _search.BooleanOperation;
            if (defaultInnerOp != null)
            {
                _search.BooleanOperation = defaultInnerOp.Value;
            }

            //run the inner search
            inner(_search);

            //reset to original op if specified
            if (defaultInnerOp != null)
            {
                _search.BooleanOperation = currentOp;
            }

            return _search.LuceneQuery(_search.Queries.Pop(), outerOp);
        }

        /// <summary>
        /// Used to add a operation
        /// </summary>
        /// <param name="baseFilterBuilder">Function that the base query will be passed into to create the outer Filter</param>
        /// <param name="inner"></param>
        /// <param name="outerOp"></param>
        /// <param name="defaultInnerOp"></param>
        /// <returns></returns>
        internal LuceneBooleanOperationBase OpBaseFilter(
            Func<Query, Filter> baseFilterBuilder,
            Func<INestedQuery, INestedBooleanOperation> inner,
            BooleanOperation outerOp,
            BooleanOperation? defaultInnerOp = null)
        {
            _search.Queries.Push(new BooleanQuery());

            //change the default inner op if specified
            var currentOp = _search.BooleanOperation;
            if (defaultInnerOp != null)
            {
                _search.BooleanOperation = defaultInnerOp.Value;
            }

            //run the inner search
            inner(_search);

            //reset to original op if specified
            if (defaultInnerOp != null)
            {
                _search.BooleanOperation = currentOp;
            }
            var baseBoolQuery = _search.Queries.Pop();
            var baseFilter = baseFilterBuilder(baseBoolQuery);
            return _search.LuceneFilter(baseFilter, outerOp);
        }

        /// <inheritdoc/>
        public abstract ISearchResults Execute(QueryOptions? options = null);

        /// <inheritdoc/>
        public abstract IOrdering OrderBy(params SortableField[] fields);

        /// <inheritdoc/>
        public abstract IOrdering OrderByDescending(params SortableField[] fields);

        /// <inheritdoc/>
        public abstract IOrdering SelectFields(ISet<string> fieldNames);

        /// <inheritdoc/>
        public abstract IOrdering SelectField(string fieldName);

        /// <inheritdoc/>
        public abstract IOrdering SelectAllFields();
<<<<<<< HEAD
        public abstract IOrdering OrderBy(params Sorting[] sorts);
        public abstract IBooleanOperation SpatialOperationFilter(string field, ExamineSpatialOperation spatialOperation, Func<IExamineSpatialShapeFactory, IExamineSpatialShape> shape);
=======

        /// <inheritdoc/>
        public abstract IQueryExecutor WithFacets(Action<IFacetOperations> facets);

>>>>>>> d54bd4c5
    }
}<|MERGE_RESOLUTION|>--- conflicted
+++ resolved
@@ -6,14 +6,10 @@
 
 namespace Examine.Lucene.Search
 {
-<<<<<<< HEAD
-    public abstract class LuceneBooleanOperationBase : IBooleanOperation, INestedBooleanOperation, IOrdering, IFiltering
-=======
     /// <summary>
     /// Represents the base for a <see cref="LuceneBooleanOperation"/>
     /// </summary>
-    public abstract class LuceneBooleanOperationBase : IBooleanOperation, INestedBooleanOperation, IOrdering, IFaceting
->>>>>>> d54bd4c5
+    public abstract class LuceneBooleanOperationBase : IBooleanOperation, INestedBooleanOperation, IOrdering, IFaceting, IFiltering
     {
         private readonly LuceneSearchQueryBase _search;
 
@@ -176,14 +172,11 @@
 
         /// <inheritdoc/>
         public abstract IOrdering SelectAllFields();
-<<<<<<< HEAD
-        public abstract IOrdering OrderBy(params Sorting[] sorts);
-        public abstract IBooleanOperation SpatialOperationFilter(string field, ExamineSpatialOperation spatialOperation, Func<IExamineSpatialShapeFactory, IExamineSpatialShape> shape);
-=======
 
         /// <inheritdoc/>
         public abstract IQueryExecutor WithFacets(Action<IFacetOperations> facets);
 
->>>>>>> d54bd4c5
+        public abstract IOrdering OrderBy(params Sorting[] sorts);
+        public abstract IBooleanOperation SpatialOperationFilter(string field, ExamineSpatialOperation spatialOperation, Func<IExamineSpatialShapeFactory, IExamineSpatialShape> shape);
     }
 }