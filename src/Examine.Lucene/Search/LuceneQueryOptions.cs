using System;
using Examine.Search;

namespace Examine.Lucene.Search
{
    /// <summary>
    /// Lucene.NET specific query options
    /// </summary>
    public class LuceneQueryOptions : QueryOptions
    {
        /// <summary>
        /// Constructor
        /// </summary>
        /// <param name="skip">Number of result documents to skip.</param>
        /// <param name="take">Optional number of result documents to take.</param>
        /// <param name="searchAfter">Optionally skip to results after the results from the previous search execution. Used for efficient deep paging.</param>
        /// <param name="trackDocumentScores">Whether to Track Document Scores. For best performance, if not needed, leave false.</param>
<<<<<<< HEAD
        [Obsolete("To remove in Examine 5.0")]
#pragma warning disable RS0027 // API with optional parameter(s) should have the most parameters amongst its public overloads
        public LuceneQueryOptions(int skip, int? take = null, SearchAfterOptions? searchAfter = null, bool trackDocumentScores = false, bool trackDocumentMaxScore = false)
#pragma warning restore RS0027 // API with optional parameter(s) should have the most parameters amongst its public overloads
=======
        /// <param name="trackDocumentMaxScore">Whether to track the maximum document score. For best performance, if not needed, leave false.</param>
        /// <param name="skipTakeMaxResults">When using Skip/Take (not SearchAfter) this will be the maximum data set size that can be paged.</param>
        /// <param name="autoCalculateSkipTakeMaxResults">If enabled, this will pre-calculate the document count in the index to use for <see cref="SkipTakeMaxResults"/>.</param>
        public LuceneQueryOptions(
            int skip,
            int? take = null,
            SearchAfterOptions searchAfter = null,
            bool trackDocumentScores = false,
            bool trackDocumentMaxScore = false,
            int skipTakeMaxResults = AbsoluteMaxResults,
            bool autoCalculateSkipTakeMaxResults = false)
>>>>>>> 7ab37467
            : base(skip, take)
        {
            SearchAfter = searchAfter;
            TrackDocumentScores = trackDocumentScores;
            TrackDocumentMaxScore = trackDocumentMaxScore;
            SkipTakeMaxResults = skipTakeMaxResults;
            AutoCalculateSkipTakeMaxResults = autoCalculateSkipTakeMaxResults;
        }

        /// <summary>
        /// Constructor
        /// </summary>
        /// <param name="facetSampling">Whether to apply Facet sampling to improve performance. If not required, leave null</param>
        /// <param name="skip">Number of result documents to skip.</param>
        /// <param name="take">Optional number of result documents to take.</param>
        /// <param name="searchAfter">Optionally skip to results after the results from the previous search execution. Used for efficent deep paging.</param>
        /// <param name="trackDocumentMaxScore">Whether to track the maximum document score. For best performance, if not needed, leave false.</param>
        /// <param name="trackDocumentScores">Whether to Track Document Scores. For best performance, if not needed, leave false.</param>
        public LuceneQueryOptions(LuceneFacetSamplingQueryOptions? facetSampling, int skip, int? take, SearchAfterOptions? searchAfter, bool trackDocumentScores, bool trackDocumentMaxScore)
            : base(skip, take)
        {
            TrackDocumentScores = trackDocumentScores;
            TrackDocumentMaxScore = trackDocumentMaxScore;
            SearchAfter = searchAfter;
            FacetRandomSampling = facetSampling;
        }

        /// <summary>
        /// Whether to Track Document Scores. For best performance, if not needed, leave false.
        /// </summary>
        public bool TrackDocumentScores { get; }

        /// <summary>
        /// Whether to track the maximum document score. For best performance, if not needed, leave false.
        /// </summary>
        public bool TrackDocumentMaxScore { get; }

        /// <summary>
        /// Options for Searching After. Used for efficient deep paging.
        /// </summary>
        public SearchAfterOptions SearchAfter { get; } = null;

        /// <summary>
        /// When using Skip/Take (not SearchAfter) this will be the maximum data set size that can be paged.
        /// </summary>
        /// <remarks>
        /// For performance reasons, this should be low.
        /// The default is 10k and if larger datasets are required to be paged,
        /// this value can be increased but it is recommended to use the SearchAfter feature instead.
        /// </remarks>
        public int SkipTakeMaxResults { get; }

        /// <summary>
        /// If enabled, this will pre-calculate the document count in the index to use for <see cref="SkipTakeMaxResults"/>.
        /// </summary>
<<<<<<< HEAD
        public SearchAfterOptions? SearchAfter { get; }

        /// <summary>
        /// Options for Lucene Facet Sampling. If not set, no Facet Sampling is applied. 
        /// </summary>
        /// <remarks>
        /// Performance optimization for large sets
        /// </remarks>
        public LuceneFacetSamplingQueryOptions? FacetRandomSampling { get; }
=======
        /// <remarks>
        /// This will incur a performance hit on each search execution since there will be a query to get the total document count.
        /// </remarks>
        public bool AutoCalculateSkipTakeMaxResults { get; }
>>>>>>> 7ab37467
    }
}<|MERGE_RESOLUTION|>--- conflicted
+++ resolved
@@ -8,6 +8,7 @@
     /// </summary>
     public class LuceneQueryOptions : QueryOptions
     {
+        // TODO: Review all this
         /// <summary>
         /// Constructor
         /// </summary>
@@ -15,31 +16,17 @@
         /// <param name="take">Optional number of result documents to take.</param>
         /// <param name="searchAfter">Optionally skip to results after the results from the previous search execution. Used for efficient deep paging.</param>
         /// <param name="trackDocumentScores">Whether to Track Document Scores. For best performance, if not needed, leave false.</param>
-<<<<<<< HEAD
         [Obsolete("To remove in Examine 5.0")]
 #pragma warning disable RS0027 // API with optional parameter(s) should have the most parameters amongst its public overloads
-        public LuceneQueryOptions(int skip, int? take = null, SearchAfterOptions? searchAfter = null, bool trackDocumentScores = false, bool trackDocumentMaxScore = false)
-#pragma warning restore RS0027 // API with optional parameter(s) should have the most parameters amongst its public overloads
-=======
-        /// <param name="trackDocumentMaxScore">Whether to track the maximum document score. For best performance, if not needed, leave false.</param>
-        /// <param name="skipTakeMaxResults">When using Skip/Take (not SearchAfter) this will be the maximum data set size that can be paged.</param>
-        /// <param name="autoCalculateSkipTakeMaxResults">If enabled, this will pre-calculate the document count in the index to use for <see cref="SkipTakeMaxResults"/>.</param>
-        public LuceneQueryOptions(
-            int skip,
-            int? take = null,
-            SearchAfterOptions searchAfter = null,
-            bool trackDocumentScores = false,
-            bool trackDocumentMaxScore = false,
+        public LuceneQueryOptions(int skip, int? take = null, SearchAfterOptions? searchAfter = null, bool trackDocumentScores = false, bool trackDocumentMaxScore = false,
             int skipTakeMaxResults = AbsoluteMaxResults,
             bool autoCalculateSkipTakeMaxResults = false)
->>>>>>> 7ab37467
+#pragma warning restore RS0027 // API with optional parameter(s) should have the most parameters amongst its public overloads
             : base(skip, take)
         {
-            SearchAfter = searchAfter;
             TrackDocumentScores = trackDocumentScores;
             TrackDocumentMaxScore = trackDocumentMaxScore;
-            SkipTakeMaxResults = skipTakeMaxResults;
-            AutoCalculateSkipTakeMaxResults = autoCalculateSkipTakeMaxResults;
+            SearchAfter = searchAfter;
         }
 
         /// <summary>
@@ -54,10 +41,12 @@
         public LuceneQueryOptions(LuceneFacetSamplingQueryOptions? facetSampling, int skip, int? take, SearchAfterOptions? searchAfter, bool trackDocumentScores, bool trackDocumentMaxScore)
             : base(skip, take)
         {
+            SearchAfter = searchAfter;
             TrackDocumentScores = trackDocumentScores;
             TrackDocumentMaxScore = trackDocumentMaxScore;
-            SearchAfter = searchAfter;
+            SkipTakeMaxResults = skipTakeMaxResults;
             FacetRandomSampling = facetSampling;
+            AutoCalculateSkipTakeMaxResults = autoCalculateSkipTakeMaxResults;
         }
 
         /// <summary>
@@ -73,7 +62,15 @@
         /// <summary>
         /// Options for Searching After. Used for efficient deep paging.
         /// </summary>
-        public SearchAfterOptions SearchAfter { get; } = null;
+        public SearchAfterOptions? SearchAfter { get; }
+
+        /// <summary>
+        /// Options for Lucene Facet Sampling. If not set, no Facet Sampling is applied. 
+        /// </summary>
+        /// <remarks>
+        /// Performance optimization for large sets
+        /// </remarks>
+        public LuceneFacetSamplingQueryOptions? FacetRandomSampling { get; }
 
         /// <summary>
         /// When using Skip/Take (not SearchAfter) this will be the maximum data set size that can be paged.
@@ -88,21 +85,9 @@
         /// <summary>
         /// If enabled, this will pre-calculate the document count in the index to use for <see cref="SkipTakeMaxResults"/>.
         /// </summary>
-<<<<<<< HEAD
-        public SearchAfterOptions? SearchAfter { get; }
-
-        /// <summary>
-        /// Options for Lucene Facet Sampling. If not set, no Facet Sampling is applied. 
-        /// </summary>
-        /// <remarks>
-        /// Performance optimization for large sets
-        /// </remarks>
-        public LuceneFacetSamplingQueryOptions? FacetRandomSampling { get; }
-=======
         /// <remarks>
         /// This will incur a performance hit on each search execution since there will be a query to get the total document count.
         /// </remarks>
         public bool AutoCalculateSkipTakeMaxResults { get; }
->>>>>>> 7ab37467
     }
 }