--- conflicted
+++ resolved
@@ -26,22 +26,13 @@
         private readonly ISearchContext _searchContext;
         private readonly Query _luceneQuery;
         private readonly ISet<string>? _fieldsToLoad;
-<<<<<<< HEAD
-        private readonly IEnumerable<IFacetField> _facetFields;
-        private readonly FacetsConfig _facetsConfig;
+        private readonly IEnumerable<IFacetField>? _facetFields;
+        private readonly FacetsConfig? _facetsConfig;
         private readonly string _similarityName;
         private int? _maxDoc;
 
         internal LuceneSearchExecutor(QueryOptions? options, Query query, IEnumerable<SortField> sortField, ISearchContext searchContext,
-            ISet<string> fieldsToLoad, IEnumerable<IFacetField>? facetFields, FacetsConfig? facetsConfig, string similarityName)
-=======
-        private readonly IEnumerable<IFacetField>? _facetFields;
-        private readonly FacetsConfig? _facetsConfig;
-        private int? _maxDoc;
-
-        internal LuceneSearchExecutor(QueryOptions? options, Query query, IEnumerable<SortField> sortField, ISearchContext searchContext,
-            ISet<string>? fieldsToLoad, IEnumerable<IFacetField>? facetFields, FacetsConfig? facetsConfig)
->>>>>>> 8f15799d
+            ISet<string>? fieldsToLoad, IEnumerable<IFacetField>? facetFields, FacetsConfig? facetsConfig, string similarityName)
         {
             _options = options ?? QueryOptions.Default;
             _luceneQueryOptions = _options as LuceneQueryOptions;
