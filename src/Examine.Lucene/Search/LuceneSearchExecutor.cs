using System;
using System.Collections.Generic;
using System.Linq;
using Examine.Search;
using Lucene.Net.Documents;
using Lucene.Net.Index;
using Lucene.Net.Search;
using Lucene.Net.Search.Similarities;

namespace Examine.Lucene.Search
{

    /// <summary>
    /// An implementation of the search results returned from Lucene.Net
    /// </summary>
    public class LuceneSearchExecutor
    {
        private readonly QueryOptions _options;
        private readonly LuceneQueryOptions _luceneQueryOptions;
        private readonly IEnumerable<SortField> _sortField;
        private readonly ISearchContext _searchContext;
        private readonly Query _luceneQuery;
        private readonly ISet<string> _fieldsToLoad;
        private readonly string _similarityName;
        private int? _maxDoc;

        internal LuceneSearchExecutor(QueryOptions options, Query query, IEnumerable<SortField> sortField, ISearchContext searchContext, ISet<string> fieldsToLoad, string similarityName)
        {
            _options = options ?? QueryOptions.Default;
            _luceneQueryOptions = _options as LuceneQueryOptions;
            _luceneQuery = query ?? throw new ArgumentNullException(nameof(query));
            _fieldsToLoad = fieldsToLoad;
            _similarityName = similarityName;
            _sortField = sortField ?? throw new ArgumentNullException(nameof(sortField));
            _searchContext = searchContext ?? throw new ArgumentNullException(nameof(searchContext));
        }

        private int MaxDoc
        {
            get
            {
                if (_maxDoc == null)
                {
                    using (ISearcherReference searcher = _searchContext.GetSearcher())
                    {
                        _maxDoc = searcher.IndexSearcher.IndexReader.MaxDoc;
                    }
                }
                return _maxDoc.Value;
            }
        }

        public ISearchResults Execute()
        {
            var extractTermsSupported = CheckQueryForExtractTerms(_luceneQuery);

            if (extractTermsSupported)
            {
                //This try catch is because analyzers strip out stop words and sometimes leave the query
                //with null values. This simply tries to extract terms, if it fails with a null
                //reference then its an invalid null query, NotSupporteException occurs when the query is
                //valid but the type of query can't extract terms.
                //This IS a work-around, theoretically Lucene itself should check for null query parameters
                //before throwing exceptions.
                try
                {
                    var set = new HashSet<Term>();
                    _luceneQuery.ExtractTerms(set);
                }
                catch (NullReferenceException)
                {
                    //this means that an analyzer has stipped out stop words and now there are
                    //no words left to search on

                    //it could also mean that potentially a IIndexFieldValueType is throwing a null ref
                    return LuceneSearchResults.Empty;
                }
                catch (NotSupportedException)
                {
                    //swallow this exception, we should continue if this occurs.
                }
            }

            var maxResults = Math.Min((_options.Skip + 1) * _options.Take, MaxDoc);
            maxResults = maxResults >= 1 ? maxResults : QueryOptions.DefaultMaxResults;
            int numHits = maxResults;

            SortField[] sortFields = _sortField as SortField[] ?? _sortField.ToArray();
            Sort sort = null;
            FieldDoc scoreDocAfter = null;
            Filter filter = null;

            using (ISearcherReference searcher = _searchContext.GetSearcher())
            {
<<<<<<< HEAD

                var similarityDefinition = _searchContext.GetSimilarity(_similarityName);

                if (similarityDefinition != null && similarityDefinition is LuceneSimilarityDefinitionBase luceneSimilarityDefinition)
                {
                    var similarity = luceneSimilarityDefinition?.GetSimilarity();
                    if (similarity != null)
                    {
                        searcher.IndexSearcher.Similarity = similarity;
                    }
                }
                else
                {
                    searcher.IndexSearcher.Similarity = LuceneSearchOptionsSimilarities.ExamineDefault;
                }

                searcher.IndexSearcher.Search(_luceneQuery, topDocsCollector);
=======
                if (sortFields.Length > 0)
                {
                    sort = new Sort(sortFields);
                    sort.Rewrite(searcher.IndexSearcher);
                }
                if (_luceneQueryOptions != null && _luceneQueryOptions.SearchAfter != null)
                {
                    //The document to find results after.
                    scoreDocAfter = GetScoreDocAfter(_luceneQueryOptions);

                    // We want to only collect only the actual number of hits we want to take after the last document. We don't need to collect all previous/next docs.
                    numHits = _options.Take >= 1 ? _options.Take : QueryOptions.DefaultMaxResults;
                }
>>>>>>> aa62f25e

                TopDocs topDocs;
                ICollector topDocsCollector;
                bool trackMaxScore = _luceneQueryOptions == null ? false : _luceneQueryOptions.TrackDocumentMaxScore;
                bool trackDocScores = _luceneQueryOptions == null ? false : _luceneQueryOptions.TrackDocumentScores;

                if (sortFields.Length > 0)
                {
                    bool fillFields = true;
                    topDocsCollector = TopFieldCollector.Create(sort, numHits, scoreDocAfter, fillFields, trackDocScores, trackMaxScore, false);
                }
                else
                {
                    topDocsCollector = TopScoreDocCollector.Create(numHits, scoreDocAfter, true);
                }

                if (scoreDocAfter != null && sort != null)
                {
                    topDocs = searcher.IndexSearcher.SearchAfter(scoreDocAfter, _luceneQuery, filter, _options.Take, sort, trackDocScores, trackMaxScore);
                }
                else if (scoreDocAfter != null && sort == null)
                {
                    topDocs = searcher.IndexSearcher.SearchAfter(scoreDocAfter, _luceneQuery, _options.Take);
                }
                else
                {
                    searcher.IndexSearcher.Search(_luceneQuery, topDocsCollector);
                    if (sortFields.Length > 0)
                    {
                        topDocs = ((TopFieldCollector)topDocsCollector).GetTopDocs(_options.Skip, _options.Take);
                    }
                    else
                    {
                        topDocs = ((TopScoreDocCollector)topDocsCollector).GetTopDocs(_options.Skip, _options.Take);
                    }
                }

                var totalItemCount = topDocs.TotalHits;

                var results = new List<ISearchResult>(topDocs.ScoreDocs.Length);
                for (int i = 0; i < topDocs.ScoreDocs.Length; i++)
                {
                    var result = GetSearchResult(i, topDocs, searcher.IndexSearcher);
                    results.Add(result);
                }
                var searchAfterOptions = GetSearchAfterOptions(topDocs);
                float maxScore = topDocs.MaxScore;

                return new LuceneSearchResults(results, totalItemCount, maxScore, searchAfterOptions);
            }
        }

<<<<<<< HEAD

        private ISearchResult GetSearchResult(int index, TopDocs topDocs, IndexSearcher luceneSearcher)
=======
        private static FieldDoc GetScoreDocAfter(LuceneQueryOptions luceneQueryOptions)
        {
            FieldDoc scoreDocAfter;
            var searchAfter = luceneQueryOptions.SearchAfter;

            object[] searchAfterSortFields = new object[0];
            if (luceneQueryOptions.SearchAfter.Fields != null && luceneQueryOptions.SearchAfter.Fields.Length > 0)
            {
                searchAfterSortFields = luceneQueryOptions.SearchAfter.Fields;
            }
            if (searchAfter.ShardIndex != null)
            {
                scoreDocAfter = new FieldDoc(searchAfter.DocumentId, searchAfter.DocumentScore, searchAfterSortFields, searchAfter.ShardIndex.Value);
            }
            else
            {
                scoreDocAfter = new FieldDoc(searchAfter.DocumentId, searchAfter.DocumentScore, searchAfterSortFields);
            }

            return scoreDocAfter;
        }

        private static SearchAfterOptions GetSearchAfterOptions(TopDocs topDocs)
        {
            if (topDocs.TotalHits > 0)
            {
                if (topDocs.ScoreDocs.LastOrDefault() is FieldDoc lastFieldDoc && lastFieldDoc != null)
                {
                    return new SearchAfterOptions(lastFieldDoc.Doc, lastFieldDoc.Score, lastFieldDoc.Fields?.ToArray(), lastFieldDoc.ShardIndex);
                }
                if (topDocs.ScoreDocs.LastOrDefault() is ScoreDoc scoreDoc && scoreDoc != null)
                {
                    return new SearchAfterOptions(scoreDoc.Doc, scoreDoc.Score, new object[0], scoreDoc.ShardIndex);
                }
            }
            return null;
        }

        private LuceneSearchResult GetSearchResult(int index, TopDocs topDocs, IndexSearcher luceneSearcher)
>>>>>>> aa62f25e
        {
            // I have seen IndexOutOfRangeException here which is strange as this is only called in one place
            // and from that one place "i" is always less than the size of this collection. 
            // but we'll error check here anyways
            if (topDocs?.ScoreDocs.Length < index)
            {
                return null;
            }

            var scoreDoc = topDocs.ScoreDocs[index];

            var docId = scoreDoc.Doc;
            Document doc;
            if (_fieldsToLoad != null)
            {
                doc = luceneSearcher.Doc(docId, _fieldsToLoad);
            }
            else
            {
                doc = luceneSearcher.Doc(docId);
            }
            var score = scoreDoc.Score;
            var shardIndex = scoreDoc.ShardIndex;
            var result = CreateSearchResult(doc, score, shardIndex);
            return result;
        }

        /// <summary>
        /// Creates the search result from a <see cref="Lucene.Net.Documents.Document"/>
        /// </summary>
        /// <param name="doc">The doc to convert.</param>
        /// <param name="score">The score.</param>
        /// <returns>A populated search result object</returns>
        private LuceneSearchResult CreateSearchResult(Document doc, float score, int shardIndex)
        {
            var id = doc.Get("id");

            if (string.IsNullOrEmpty(id) == true)
            {
                id = doc.Get(ExamineFieldNames.ItemIdFieldName);
            }

            var searchResult = new LuceneSearchResult(id, score, () =>
            {
                //we can use lucene to find out the fields which have been stored for this particular document
                var fields = doc.Fields;

                var resultVals = new Dictionary<string, List<string>>();

                foreach (var field in fields.Cast<Field>())
                {
                    var fieldName = field.Name;
                    var values = doc.GetValues(fieldName);

                    if (resultVals.TryGetValue(fieldName, out var resultFieldVals))
                    {
                        foreach (var value in values)
                        {
                            if (!resultFieldVals.Contains(value))
                            {
                                resultFieldVals.Add(value);
                            }
                        }
                    }
                    else
                    {
                        resultVals[fieldName] = values.ToList();
                    }
                }

                return resultVals;
            }, shardIndex);

            return searchResult;
        }

        private bool CheckQueryForExtractTerms(Query query)
        {
            if (query is BooleanQuery bq)
            {
                foreach (BooleanClause clause in bq.Clauses)
                {
                    //recurse
                    var check = CheckQueryForExtractTerms(clause.Query);
                    if (!check)
                    {
                        return false;
                    }
                }
            }

            if (query is LateBoundQuery lbq)
            {
                return CheckQueryForExtractTerms(lbq.Wrapped);
            }

            Type queryType = query.GetType();

            if (typeof(TermRangeQuery).IsAssignableFrom(queryType)
                || typeof(WildcardQuery).IsAssignableFrom(queryType)
                || typeof(FuzzyQuery).IsAssignableFrom(queryType)
                || (queryType.IsGenericType && queryType.GetGenericTypeDefinition().IsAssignableFrom(typeof(NumericRangeQuery<>))))
            {
                return false; //ExtractTerms() not supported by TermRangeQuery, WildcardQuery,FuzzyQuery and will throw NotSupportedException 
            }

            return true;
        }
    }
}<|MERGE_RESOLUTION|>--- conflicted
+++ resolved
@@ -92,25 +92,6 @@
 
             using (ISearcherReference searcher = _searchContext.GetSearcher())
             {
-<<<<<<< HEAD
-
-                var similarityDefinition = _searchContext.GetSimilarity(_similarityName);
-
-                if (similarityDefinition != null && similarityDefinition is LuceneSimilarityDefinitionBase luceneSimilarityDefinition)
-                {
-                    var similarity = luceneSimilarityDefinition?.GetSimilarity();
-                    if (similarity != null)
-                    {
-                        searcher.IndexSearcher.Similarity = similarity;
-                    }
-                }
-                else
-                {
-                    searcher.IndexSearcher.Similarity = LuceneSearchOptionsSimilarities.ExamineDefault;
-                }
-
-                searcher.IndexSearcher.Search(_luceneQuery, topDocsCollector);
-=======
                 if (sortFields.Length > 0)
                 {
                     sort = new Sort(sortFields);
@@ -124,7 +105,6 @@
                     // We want to only collect only the actual number of hits we want to take after the last document. We don't need to collect all previous/next docs.
                     numHits = _options.Take >= 1 ? _options.Take : QueryOptions.DefaultMaxResults;
                 }
->>>>>>> aa62f25e
 
                 TopDocs topDocs;
                 ICollector topDocsCollector;
@@ -141,6 +121,21 @@
                     topDocsCollector = TopScoreDocCollector.Create(numHits, scoreDocAfter, true);
                 }
 
+                var similarityDefinition = _searchContext.GetSimilarity(_similarityName);
+
+                if (similarityDefinition != null && similarityDefinition is LuceneSimilarityDefinitionBase luceneSimilarityDefinition)
+                {
+                    var similarity = luceneSimilarityDefinition?.GetSimilarity();
+                    if (similarity != null)
+                    {
+                        searcher.IndexSearcher.Similarity = similarity;
+                    }
+                }
+                else
+                {
+                    searcher.IndexSearcher.Similarity = LuceneSearchOptionsSimilarities.ExamineDefault;
+                }
+                    
                 if (scoreDocAfter != null && sort != null)
                 {
                     topDocs = searcher.IndexSearcher.SearchAfter(scoreDocAfter, _luceneQuery, filter, _options.Take, sort, trackDocScores, trackMaxScore);
@@ -177,10 +172,6 @@
             }
         }
 
-<<<<<<< HEAD
-
-        private ISearchResult GetSearchResult(int index, TopDocs topDocs, IndexSearcher luceneSearcher)
-=======
         private static FieldDoc GetScoreDocAfter(LuceneQueryOptions luceneQueryOptions)
         {
             FieldDoc scoreDocAfter;
@@ -220,7 +211,6 @@
         }
 
         private LuceneSearchResult GetSearchResult(int index, TopDocs topDocs, IndexSearcher luceneSearcher)
->>>>>>> aa62f25e
         {
             // I have seen IndexOutOfRangeException here which is strange as this is only called in one place
             // and from that one place "i" is always less than the size of this collection. 
