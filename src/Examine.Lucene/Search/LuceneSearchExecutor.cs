--- conflicted
+++ resolved
@@ -255,7 +255,7 @@
                     
                     var doubleFacets = doubleFacetCounts.GetTopChildren(0, facetDoubleField.Field);
 
-                    if(doubleFacets == null)
+                    if (doubleFacets == null)
                     {
                         continue;
                     }
@@ -268,11 +268,7 @@
                     
                     var floatFacets = floatFacetCounts.GetTopChildren(0, facetFloatField.Field);
 
-<<<<<<< HEAD
-                    if (doubleFacets == null)
-=======
                     if (floatFacets == null)
->>>>>>> d8ab1129
                     {
                         continue;
                     }
