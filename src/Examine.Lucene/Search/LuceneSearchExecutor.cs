using System;
using System.Collections.Generic;
using System.Linq;
using Examine.Lucene.Indexing;
using Examine.Search;
using Lucene.Net.Documents;
using Lucene.Net.Facet;
using Lucene.Net.Facet.SortedSet;
using Lucene.Net.Facet.Taxonomy;
using Lucene.Net.Index;
using Lucene.Net.Search;
using LuceneFacetResult = Lucene.Net.Facet.FacetResult;

namespace Examine.Lucene.Search
{

    /// <summary>
    /// An implementation of the search results returned from Lucene.Net
    /// </summary>
    public class LuceneSearchExecutor
    {
        private readonly QueryOptions _options;
        private readonly LuceneQueryOptions _luceneQueryOptions;
        private readonly IEnumerable<SortField> _sortField;
        private readonly ISearchContext _searchContext;
        private readonly Query _luceneQuery;
        private readonly ISet<string>? _fieldsToLoad;
        private readonly IEnumerable<IFacetField> _facetFields;
        private readonly FacetsConfig _facetsConfig;
        private int? _maxDoc;

        internal LuceneSearchExecutor(QueryOptions? options, Query query, IEnumerable<SortField> sortField, ISearchContext searchContext,
            ISet<string> fieldsToLoad, IEnumerable<IFacetField> facetFields, FacetsConfig facetsConfig)
        {
            _options = options ?? QueryOptions.Default;
            _luceneQueryOptions = _options as LuceneQueryOptions;
            _luceneQuery = query ?? throw new ArgumentNullException(nameof(query));
            _fieldsToLoad = fieldsToLoad;
            _sortField = sortField ?? throw new ArgumentNullException(nameof(sortField));
            _searchContext = searchContext ?? throw new ArgumentNullException(nameof(searchContext));
            _facetFields = facetFields;
            _facetsConfig = facetsConfig;
        }

        private int MaxDoc
        {
            get
            {
                if (_maxDoc == null)
                {
                    using (ISearcherReference searcher = _searchContext.GetSearcher())
                    {
                        _maxDoc = searcher.IndexSearcher.IndexReader.MaxDoc;
                    }
                }
                return _maxDoc.Value;
            }
        }

        /// <summary>
        /// Executes a query
        /// </summary>
        /// <returns></returns>
        public ISearchResults Execute()
        {
            var extractTermsSupported = CheckQueryForExtractTerms(_luceneQuery);

            if (extractTermsSupported)
            {
                //This try catch is because analyzers strip out stop words and sometimes leave the query
                //with null values. This simply tries to extract terms, if it fails with a null
                //reference then its an invalid null query, NotSupporteException occurs when the query is
                //valid but the type of query can't extract terms.
                //This IS a work-around, theoretically Lucene itself should check for null query parameters
                //before throwing exceptions.
                try
                {
                    var set = new HashSet<Term>();
                    _luceneQuery.ExtractTerms(set);
                }
                catch (NullReferenceException)
                {
                    //this means that an analyzer has stipped out stop words and now there are
                    //no words left to search on

                    //it could also mean that potentially a IIndexFieldValueType is throwing a null ref
                    return LuceneSearchResults.Empty;
                }
                catch (NotSupportedException)
                {
                    //swallow this exception, we should continue if this occurs.
                }
            }

            var maxResults = Math.Min((_options.Skip + 1) * _options.Take, MaxDoc);
            maxResults = maxResults >= 1 ? maxResults : QueryOptions.DefaultMaxResults;
            int numHits = maxResults;

            SortField[] sortFields = _sortField as SortField[] ?? _sortField.ToArray();
            Sort sort = null;
            FieldDoc scoreDocAfter = null;
            Filter filter = null;

            using (ISearcherReference searcher = _searchContext.GetSearcher())
            {
                if (sortFields.Length > 0)
                {
                    sort = new Sort(sortFields);
                    sort.Rewrite(searcher.IndexSearcher);
                }
                if (_luceneQueryOptions != null && _luceneQueryOptions.SearchAfter != null)
                {
                    //The document to find results after.
                    scoreDocAfter = GetScoreDocAfter(_luceneQueryOptions);

                    // We want to only collect only the actual number of hits we want to take after the last document. We don't need to collect all previous/next docs.
                    numHits = _options.Take >= 1 ? _options.Take : QueryOptions.DefaultMaxResults;
                }

                TopDocs topDocs;
                ICollector topDocsCollector;
                bool trackMaxScore = _luceneQueryOptions == null ? false : _luceneQueryOptions.TrackDocumentMaxScore;
                bool trackDocScores = _luceneQueryOptions == null ? false : _luceneQueryOptions.TrackDocumentScores;

                if (sortFields.Length > 0)
                {
                    bool fillFields = true;
                    topDocsCollector = TopFieldCollector.Create(sort, numHits, scoreDocAfter, fillFields, trackDocScores, trackMaxScore, false);
                }
                else
                {
                    topDocsCollector = TopScoreDocCollector.Create(numHits, scoreDocAfter, true);
                }
<<<<<<< HEAD

                if (scoreDocAfter != null && sort != null)
                {
                    topDocs = searcher.IndexSearcher.SearchAfter(scoreDocAfter, _luceneQuery, filter, _options.Take, sort, trackDocScores, trackMaxScore);
                }
                else if (scoreDocAfter != null && sort == null)
                {
                    topDocs = searcher.IndexSearcher.SearchAfter(scoreDocAfter, _luceneQuery, _options.Take);
                }
                else
                {
                    searcher.IndexSearcher.Search(_luceneQuery, topDocsCollector);
=======
                FacetsCollector facetsCollector = null;
                if (_facetFields.Any() && _luceneQueryOptions != null && _luceneQueryOptions.FacetRandomSampling != null)
                {
                    var facetsCollectors = new RandomSamplingFacetsCollector(_luceneQueryOptions.FacetRandomSampling.SampleSize, _luceneQueryOptions.FacetRandomSampling.Seed);
                }
                else if (_facetFields.Any())
                {
                    facetsCollector = new FacetsCollector();
                }

                if (scoreDocAfter != null && sort != null)
                {
                    if (facetsCollector != null)
                    {
                        topDocs = FacetsCollector.SearchAfter(searcher.IndexSearcher, scoreDocAfter, _luceneQuery, filter, _options.Take, sort, MultiCollector.Wrap(topDocsCollector, facetsCollector));
                    }
                    else
                    {
                        topDocs = searcher.IndexSearcher.SearchAfter(scoreDocAfter, _luceneQuery, filter, _options.Take, sort, trackDocScores, trackMaxScore);
                    }
                }
                else if (scoreDocAfter != null && sort == null)
                {
                    if (facetsCollector != null)
                    {
                        topDocs = facetsCollector.SearchAfter(searcher.IndexSearcher, scoreDocAfter, _luceneQuery, _options.Take, MultiCollector.Wrap(topDocsCollector, facetsCollector));
                    }
                    else
                    {
                        topDocs = searcher.IndexSearcher.SearchAfter(scoreDocAfter, _luceneQuery, _options.Take);
                    }
                }
                else
                {
                    searcher.IndexSearcher.Search(_luceneQuery, MultiCollector.Wrap(topDocsCollector, facetsCollector));
>>>>>>> 925f33c2
                    if (sortFields.Length > 0)
                    {
                        topDocs = ((TopFieldCollector)topDocsCollector).GetTopDocs(_options.Skip, _options.Take);
                    }
                    else
                    {
                        topDocs = ((TopScoreDocCollector)topDocsCollector).GetTopDocs(_options.Skip, _options.Take);
                    }
                }

                var totalItemCount = topDocs.TotalHits;

                var results = new List<ISearchResult>(topDocs.ScoreDocs.Length);
                for (int i = 0; i < topDocs.ScoreDocs.Length; i++)
                {
                    var result = GetSearchResult(i, topDocs, searcher.IndexSearcher);
                    if (result != null)
                    {
                        results.Add(result);
                    }
                }
                var searchAfterOptions = GetSearchAfterOptions(topDocs);
                float maxScore = topDocs.MaxScore;
<<<<<<< HEAD

                return new LuceneSearchResults(results, totalItemCount, maxScore, searchAfterOptions);
=======
                var facets = ExtractFacets(facetsCollector, searcher);

                return new LuceneSearchResults(results, totalItemCount, facets, maxScore, searchAfterOptions);
>>>>>>> 925f33c2
            }
        }

        private static FieldDoc GetScoreDocAfter(LuceneQueryOptions luceneQueryOptions)
        {
            FieldDoc scoreDocAfter;
            var searchAfter = luceneQueryOptions.SearchAfter;

            object[] searchAfterSortFields = new object[0];
            if (luceneQueryOptions.SearchAfter.Fields != null && luceneQueryOptions.SearchAfter.Fields.Length > 0)
            {
                searchAfterSortFields = luceneQueryOptions.SearchAfter.Fields;
            }
            if (searchAfter.ShardIndex != null)
            {
                scoreDocAfter = new FieldDoc(searchAfter.DocumentId, searchAfter.DocumentScore, searchAfterSortFields, searchAfter.ShardIndex.Value);
            }
            else
            {
                scoreDocAfter = new FieldDoc(searchAfter.DocumentId, searchAfter.DocumentScore, searchAfterSortFields);
            }

            return scoreDocAfter;
        }

        private static SearchAfterOptions GetSearchAfterOptions(TopDocs topDocs)
        {
            if (topDocs.TotalHits > 0)
            {
                if (topDocs.ScoreDocs.LastOrDefault() is FieldDoc lastFieldDoc && lastFieldDoc != null)
                {
                    return new SearchAfterOptions(lastFieldDoc.Doc, lastFieldDoc.Score, lastFieldDoc.Fields?.ToArray(), lastFieldDoc.ShardIndex);
                }
                if (topDocs.ScoreDocs.LastOrDefault() is ScoreDoc scoreDoc && scoreDoc != null)
                {
                    return new SearchAfterOptions(scoreDoc.Doc, scoreDoc.Score, new object[0], scoreDoc.ShardIndex);
                }
            }
            return null;
        }

<<<<<<< HEAD
        private LuceneSearchResult GetSearchResult(int index, TopDocs topDocs, IndexSearcher luceneSearcher)
=======
        private IReadOnlyDictionary<string, IFacetResult> ExtractFacets(FacetsCollector? facetsCollector, ISearcherReference searcher)
        {
            var facets = new Dictionary<string, IFacetResult>(StringComparer.InvariantCultureIgnoreCase);
            if (facetsCollector == null || !_facetFields.Any())
            {
                return facets;
            }

            var facetFields = _facetFields.OrderBy(field => field.FacetField);

            SortedSetDocValuesReaderState sortedSetReaderState = null;
            Facets fastTaxonomyFacetCounts = null;


            foreach (var field in facetFields)
            {
                var valueType = _searchContext.GetFieldValueType(field.Field);
                if (valueType is IIndexFacetValueType facetValueType)
                {
                    var facetExtractionContext = new LuceneFacetExtractionContext(facetsCollector, searcher, _facetsConfig);

                    var fieldFacets = facetValueType.ExtractFacets(facetExtractionContext, field);
                    foreach(var fieldFacet in fieldFacets)
                    {
                        // overwrite if necessary (no exceptions thrown in case of collision)
                        facets[fieldFacet.Key] = fieldFacet.Value;
                    }
                }
            }

            return facets;
        }

        private LuceneSearchResult? GetSearchResult(int index, TopDocs topDocs, IndexSearcher luceneSearcher)
>>>>>>> 925f33c2
        {
            // I have seen IndexOutOfRangeException here which is strange as this is only called in one place
            // and from that one place "i" is always less than the size of this collection. 
            // but we'll error check here anyways
            if (topDocs.ScoreDocs.Length < index)
            {
                return null;
            }

            var scoreDoc = topDocs.ScoreDocs[index];

            var docId = scoreDoc.Doc;
            Document doc;
            if (_fieldsToLoad != null)
            {
                doc = luceneSearcher.Doc(docId, _fieldsToLoad);
            }
            else
            {
                doc = luceneSearcher.Doc(docId);
            }
            var score = scoreDoc.Score;
            var shardIndex = scoreDoc.ShardIndex;
            var result = CreateSearchResult(doc, score, shardIndex);
            return result;
        }

        /// <summary>
        /// Creates the search result from a <see cref="Document"/>
        /// </summary>
        /// <param name="doc">The doc to convert.</param>
        /// <param name="score">The score.</param>
        /// <returns>A populated search result object</returns>
        private LuceneSearchResult CreateSearchResult(Document doc, float score, int shardIndex)
        {
            var id = doc.Get("id");

            if (string.IsNullOrEmpty(id) == true)
            {
                id = doc.Get(ExamineFieldNames.ItemIdFieldName);
            }

            var searchResult = new LuceneSearchResult(id, score, () =>
            {
                //we can use lucene to find out the fields which have been stored for this particular document
                var fields = doc.Fields;

                var resultVals = new Dictionary<string, List<string>>();

                foreach (var field in fields.Cast<Field>())
                {
                    var fieldName = field.Name;
                    var values = doc.GetValues(fieldName);

                    if (resultVals.TryGetValue(fieldName, out var resultFieldVals))
                    {
                        foreach (var value in values)
                        {
                            if (!resultFieldVals.Contains(value))
                            {
                                resultFieldVals.Add(value);
                            }
                        }
                    }
                    else
                    {
                        resultVals[fieldName] = values.ToList();
                    }
                }

                return resultVals;
            }, shardIndex);

            return searchResult;
        }

        private bool CheckQueryForExtractTerms(Query query)
        {
            if (query is BooleanQuery bq)
            {
                foreach (BooleanClause clause in bq.Clauses)
                {
                    //recurse
                    var check = CheckQueryForExtractTerms(clause.Query);
                    if (!check)
                    {
                        return false;
                    }
                }
            }

            if (query is LateBoundQuery lbq)
            {
                return CheckQueryForExtractTerms(lbq.Wrapped);
            }

            Type queryType = query.GetType();

            if (typeof(TermRangeQuery).IsAssignableFrom(queryType)
                || typeof(WildcardQuery).IsAssignableFrom(queryType)
                || typeof(FuzzyQuery).IsAssignableFrom(queryType)
                || (queryType.IsGenericType && queryType.GetGenericTypeDefinition().IsAssignableFrom(typeof(NumericRangeQuery<>))))
            {
                return false; //ExtractTerms() not supported by TermRangeQuery, WildcardQuery,FuzzyQuery and will throw NotSupportedException 
            }

            return true;
        }
    }
}<|MERGE_RESOLUTION|>--- conflicted
+++ resolved
@@ -131,20 +131,6 @@
                 {
                     topDocsCollector = TopScoreDocCollector.Create(numHits, scoreDocAfter, true);
                 }
-<<<<<<< HEAD
-
-                if (scoreDocAfter != null && sort != null)
-                {
-                    topDocs = searcher.IndexSearcher.SearchAfter(scoreDocAfter, _luceneQuery, filter, _options.Take, sort, trackDocScores, trackMaxScore);
-                }
-                else if (scoreDocAfter != null && sort == null)
-                {
-                    topDocs = searcher.IndexSearcher.SearchAfter(scoreDocAfter, _luceneQuery, _options.Take);
-                }
-                else
-                {
-                    searcher.IndexSearcher.Search(_luceneQuery, topDocsCollector);
-=======
                 FacetsCollector facetsCollector = null;
                 if (_facetFields.Any() && _luceneQueryOptions != null && _luceneQueryOptions.FacetRandomSampling != null)
                 {
@@ -180,7 +166,6 @@
                 else
                 {
                     searcher.IndexSearcher.Search(_luceneQuery, MultiCollector.Wrap(topDocsCollector, facetsCollector));
->>>>>>> 925f33c2
                     if (sortFields.Length > 0)
                     {
                         topDocs = ((TopFieldCollector)topDocsCollector).GetTopDocs(_options.Skip, _options.Take);
@@ -204,14 +189,9 @@
                 }
                 var searchAfterOptions = GetSearchAfterOptions(topDocs);
                 float maxScore = topDocs.MaxScore;
-<<<<<<< HEAD
-
-                return new LuceneSearchResults(results, totalItemCount, maxScore, searchAfterOptions);
-=======
                 var facets = ExtractFacets(facetsCollector, searcher);
 
                 return new LuceneSearchResults(results, totalItemCount, facets, maxScore, searchAfterOptions);
->>>>>>> 925f33c2
             }
         }
 
@@ -253,9 +233,6 @@
             return null;
         }
 
-<<<<<<< HEAD
-        private LuceneSearchResult GetSearchResult(int index, TopDocs topDocs, IndexSearcher luceneSearcher)
-=======
         private IReadOnlyDictionary<string, IFacetResult> ExtractFacets(FacetsCollector? facetsCollector, ISearcherReference searcher)
         {
             var facets = new Dictionary<string, IFacetResult>(StringComparer.InvariantCultureIgnoreCase);
@@ -290,7 +267,6 @@
         }
 
         private LuceneSearchResult? GetSearchResult(int index, TopDocs topDocs, IndexSearcher luceneSearcher)
->>>>>>> 925f33c2
         {
             // I have seen IndexOutOfRangeException here which is strange as this is only called in one place
             // and from that one place "i" is always less than the size of this collection. 
