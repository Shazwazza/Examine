--- conflicted
+++ resolved
@@ -100,12 +100,7 @@
 
             using (ISearcherReference searcher = _searchContext.GetSearcher())
             {
-<<<<<<< HEAD
                 if (sortFields.Length > 0)
-=======
-                FacetsCollector? facetsCollector;
-                if(_facetFields.Any())
->>>>>>> 4fe90b38
                 {
                     sort = new Sort(sortFields);
                     sort.Rewrite(searcher.IndexSearcher);
@@ -180,7 +175,7 @@
                 for (int i = 0; i < topDocs.ScoreDocs.Length; i++)
                 {
                     var result = GetSearchResult(i, topDocs, searcher.IndexSearcher);
-                    if(result != null)
+                    if (result != null)
                     {
                         results.Add(result);
                     }
@@ -189,7 +184,7 @@
                 float maxScore = topDocs.MaxScore;
                 var facets = ExtractFacets(facetsCollector, searcher);
 
-                return new LuceneSearchResults(results, totalItemCount, maxScore, searchAfterOptions, facets);
+                return new LuceneSearchResults(results, totalItemCount, facets, maxScore, searchAfterOptions);
             }
         }
 
@@ -246,12 +241,12 @@
             foreach (var field in facetFields)
             {
                 var valueType = _searchContext.GetFieldValueType(field.Field);
-                if(valueType is IIndexFacetValueType facetValueType)
+                if (valueType is IIndexFacetValueType facetValueType)
                 {
                     var facetExtractionContext = new LuceneFacetExtractionContext(facetsCollector, searcher, _facetsConfig);
 
                     var fieldFacets = facetValueType.ExtractFacets(facetExtractionContext, field);
-                    foreach(var fieldFacet in fieldFacets)
+                    foreach (var fieldFacet in fieldFacets)
                     {
                         // overwrite if necessary (no exceptions thrown in case of collision)
                         facets[fieldFacet.Key] = fieldFacet.Value;
