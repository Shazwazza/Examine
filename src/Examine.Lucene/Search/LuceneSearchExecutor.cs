--- conflicted
+++ resolved
@@ -30,12 +30,8 @@
         private int? _maxDoc;
         private readonly FacetsConfig _facetsConfig;
 
-<<<<<<< HEAD
         internal LuceneSearchExecutor(QueryOptions options, Query query, IEnumerable<SortField> sortField, ISearchContext searchContext,
             ISet<string> fieldsToLoad, IEnumerable<IFacetField> facetFields, FacetsConfig facetsConfig)
-=======
-        internal LuceneSearchExecutor(QueryOptions options, Query query, IEnumerable<SortField> sortField, ISearchContext searchContext, ISet<string> fieldsToLoad, IEnumerable<IFacetField> facetFields, FacetsConfig facetsConfig)
->>>>>>> f58f672c
         {
             _options = options ?? QueryOptions.Default;
             _luceneQueryOptions = _options as LuceneQueryOptions;
