--- conflicted
+++ resolved
@@ -31,11 +31,7 @@
         private int? _maxDoc;
 
         internal LuceneSearchExecutor(QueryOptions? options, Query query, IEnumerable<SortField> sortField, ISearchContext searchContext,
-<<<<<<< HEAD
-            ISet<string>? fieldsToLoad, IEnumerable<IFacetField> facetFields, FacetsConfig facetsConfig, Filter? filter)
-=======
             ISet<string> fieldsToLoad, IEnumerable<IFacetField>? facetFields, FacetsConfig? facetsConfig)
->>>>>>> 61a7f2bf
         {
             _options = options ?? QueryOptions.Default;
             _luceneQueryOptions = _options as LuceneQueryOptions;
