--- conflicted
+++ resolved
@@ -25,13 +25,9 @@
         private readonly IEnumerable<SortField> _sortField;
         private readonly ISearchContext _searchContext;
         private readonly Query _luceneQuery;
-<<<<<<< HEAD
         private readonly ISet<string>? _fieldsToLoad;
         private readonly IEnumerable<IFacetField>? _facetFields;
         private readonly FacetsConfig? _facetsConfig;
-=======
-        private readonly ISet<string> _fieldsToLoad;
->>>>>>> 7ab37467
         private int? _maxDoc;
 
         internal LuceneSearchExecutor(QueryOptions? options, Query query, IEnumerable<SortField> sortField, ISearchContext searchContext,
@@ -181,16 +177,11 @@
                 // See https://cwiki.apache.org/confluence/display/lucene/ImproveSearchingSpeed
                 foreach (var scoreDoc in topDocs.ScoreDocs)
                 {
-<<<<<<< HEAD
-                    var result = GetSearchResult(scoreDoc, topDocs, searcher.IndexSearcher);
+                    var result = GetSearchResult(scoreDoc, searcher.IndexSearcher);
                     if (result != null)
                     {
                         results.Add(result);
                     }
-=======
-                    var result = GetSearchResult(scoreDoc, searcher.IndexSearcher);
-                    results.Add(result);
->>>>>>> 7ab37467
                 }
                 var searchAfterOptions = GetSearchAfterOptions(topDocs);
                 float maxScore = topDocs.MaxScore;
@@ -200,9 +191,6 @@
             }
         }
 
-<<<<<<< HEAD
-        private static FieldDoc GetScoreDocAfter(SearchAfterOptions searchAfterOptions)
-=======
         /// <summary>
         /// Used to calculate the total number of documents in the index.
         /// </summary>
@@ -217,8 +205,7 @@
             return _maxDoc.Value;
         }
 
-        private static FieldDoc GetScoreDocAfter(LuceneQueryOptions luceneQueryOptions)
->>>>>>> 7ab37467
+        private static FieldDoc GetScoreDocAfter(SearchAfterOptions searchAfterOptions)
         {
             FieldDoc scoreDocAfter;
 
@@ -256,7 +243,6 @@
             return null;
         }
 
-<<<<<<< HEAD
         private IReadOnlyDictionary<string, IFacetResult> ExtractFacets(FacetsCollector? facetsCollector, ISearcherReference searcher)
         {
             var facets = new Dictionary<string, IFacetResult>(StringComparer.InvariantCultureIgnoreCase);
@@ -291,10 +277,7 @@
             return facets;
         }
 
-        private LuceneSearchResult GetSearchResult(ScoreDoc scoreDoc, TopDocs topDocs, IndexSearcher luceneSearcher)
-=======
         private LuceneSearchResult GetSearchResult(ScoreDoc scoreDoc, IndexSearcher luceneSearcher)
->>>>>>> 7ab37467
         {
             var docId = scoreDoc.Doc;
             Document doc;
