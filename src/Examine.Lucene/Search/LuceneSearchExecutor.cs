--- conflicted
+++ resolved
@@ -247,125 +247,21 @@
                 var valueType = _searchContext.GetFieldValueType(field.Field);
                 if(valueType is IIndexFacetValueType facetValueType)
                 {
-<<<<<<< HEAD
-                    ExtractFullTextFacets(facetsCollector, searcher, facets, sortedSetReaderState, field, facetFullTextField, fastTaxonomyFacetCounts);
-                }
-                else if (field is FacetLongField facetLongField)
-                {
-                    var longFacetCounts = new Int64RangeFacetCounts(facetLongField.Field, facetsCollector, facetLongField.LongRanges.AsLuceneRange().ToArray());
-
-                    var longFacets = longFacetCounts.GetTopChildren(0, facetLongField.Field);
-
-                    if (longFacets == null)
-=======
-                    var facetExtractionContext = new LuceneFacetExtractionContext(facetsCollector, searcher.IndexSearcher.IndexReader);
+                    var facetExtractionContext = new LuceneFacetExtractionContext(facetsCollector, searcher, _facetsConfig);
 
                     var fieldFacets = facetValueType.ExtractFacets(facetExtractionContext, field);
                     foreach(var fieldFacet in fieldFacets)
->>>>>>> 226245ed
                     {
                         // overwrite if necessary (no exceptions thrown in case of collision)
                         facets[fieldFacet.Key] = fieldFacet.Value;
                     }
-<<<<<<< HEAD
-
-                    facets.Add(facetLongField.Field, new Examine.Search.FacetResult(longFacets.LabelValues.Select(labelValue => new FacetValue(labelValue.Label, labelValue.Value) as IFacetValue)));
-                }
-                else if (field is FacetDoubleField facetDoubleField)
-                {
-                    var doubleFacetCounts = new DoubleRangeFacetCounts(facetDoubleField.Field, facetsCollector, facetDoubleField.DoubleRanges.AsLuceneRange().ToArray());
-
-                    var doubleFacets = doubleFacetCounts.GetTopChildren(0, facetDoubleField.Field);
-
-                    if (doubleFacets == null)
-                    {
-                        continue;
-                    }
-
-                    facets.Add(facetDoubleField.Field, new Examine.Search.FacetResult(doubleFacets.LabelValues.Select(labelValue => new FacetValue(labelValue.Label, labelValue.Value) as IFacetValue)));
-                }
-                else if (field is FacetFloatField facetFloatField)
-                {
-                    var floatFacetCounts = new DoubleRangeFacetCounts(facetFloatField.Field, new SingleFieldSource(facetFloatField.Field), facetsCollector, facetFloatField.FloatRanges.AsLuceneRange().ToArray());
-
-                    var floatFacets = floatFacetCounts.GetTopChildren(0, facetFloatField.Field);
-
-                    if (floatFacets == null)
-                    {
-                        continue;
-                    }
-
-                    facets.Add(facetFloatField.Field, new Examine.Search.FacetResult(floatFacets.LabelValues.Select(labelValue => new FacetValue(labelValue.Label, labelValue.Value) as IFacetValue)));
-=======
->>>>>>> 226245ed
                 }
             }
 
             return facets;
         }
 
-<<<<<<< HEAD
-        private void ExtractFullTextFacets(FacetsCollector facetsCollector, ISearcherReference searcher, Dictionary<string, IFacetResult> facets,
-            SortedSetDocValuesReaderState sortedSetReaderState, IFacetField field, FacetFullTextField facetFullTextField,
-            Facets fastTaxonomyFacetCounts)
-        {
-            Facets facetCounts;
-            var facetDimConfig = _facetsConfig.GetDimConfig(facetFullTextField.Field);
-            string facetIndexFieldName;
-            if (searcher is ITaxonomySearcherReference taxonomySearcher)
-            {
-                facetIndexFieldName = facetDimConfig?.IndexFieldName ?? FacetsConfig.DEFAULT_INDEX_FIELD_NAME;
-                var taxonomyReader = taxonomySearcher.TaxonomyReader;
-                fastTaxonomyFacetCounts = new FastTaxonomyFacetCounts(facetIndexFieldName, taxonomySearcher.TaxonomyReader, _facetsConfig, facetsCollector);
-                facetCounts = fastTaxonomyFacetCounts;
-            }
-            else
-            {
-                if (sortedSetReaderState == null || !sortedSetReaderState.Field.Equals(field.FacetField))
-                {
-                    sortedSetReaderState = new DefaultSortedSetDocValuesReaderState(searcher.IndexSearcher.IndexReader, field.FacetField);
-                }
-                facetCounts = new SortedSetDocValuesFacetCounts(sortedSetReaderState, facetsCollector);
-                facetIndexFieldName = FacetsConfig.DEFAULT_INDEX_FIELD_NAME;
-            }
-
-
-            if (facetFullTextField.Values != null && facetFullTextField.Values.Length > 0)
-            {
-                var facetValues = new List<FacetValue>();
-                foreach (var label in facetFullTextField.Values)
-                {
-                    var value = fastTaxonomyFacetCounts.GetSpecificValue(facetFullTextField.Field, label);
-                    facetValues.Add(new FacetValue(label, value));
-                }
-                facets.Add(facetFullTextField.Field, new Examine.Search.FacetResult(facetValues.OrderBy(value => value.Value).Take(facetFullTextField.MaxCount).OfType<IFacetValue>()));
-            }
-            else
-            {
-                LuceneFacetResult sortedFacets;
-
-                if(facetFullTextField.Path != null)
-                {
-                    sortedFacets = facetCounts.GetTopChildren(facetFullTextField.MaxCount, facetFullTextField.Field, facetFullTextField.Path);
-                }
-                else
-                {
-                    sortedFacets = facetCounts.GetTopChildren(facetFullTextField.MaxCount, facetFullTextField.Field);
-                } 
-                if (sortedFacets == null)
-                {
-                    return;
-                }
-
-                facets.Add(facetFullTextField.Field, new Examine.Search.FacetResult(sortedFacets.LabelValues.Select(labelValue => new FacetValue(labelValue.Label, labelValue.Value) as IFacetValue)));
-            }
-
-        }
-
         private LuceneSearchResult GetSearchResult(int index, TopDocs topDocs, IndexSearcher luceneSearcher)
-=======
-        private ISearchResult GetSearchResult(int index, TopDocs topDocs, IndexSearcher luceneSearcher)
->>>>>>> 226245ed
         {
             // I have seen IndexOutOfRangeException here which is strange as this is only called in one place
             // and from that one place "i" is always less than the size of this collection. 
