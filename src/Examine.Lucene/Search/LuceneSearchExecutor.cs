using System;
using System.Collections.Generic;
using System.Linq;
using Examine.Lucene.Indexing;
using Examine.Search;
using Lucene.Net.Documents;
using Lucene.Net.Facet;
using Lucene.Net.Facet.Range;
using Lucene.Net.Facet.SortedSet;
using Lucene.Net.Index;
using Lucene.Net.Queries.Function.ValueSources;
using Lucene.Net.Search;

namespace Examine.Lucene.Search
{

    /// <summary>
    /// An implementation of the search results returned from Lucene.Net
    /// </summary>
    public class LuceneSearchExecutor
    {
        private readonly QueryOptions _options;
        private readonly LuceneQueryOptions _luceneQueryOptions;
        private readonly IEnumerable<SortField> _sortField;
        private readonly ISearchContext _searchContext;
        private readonly Query _luceneQuery;
        private readonly ISet<string> _fieldsToLoad;
        private readonly IEnumerable<IFacetField> _facetFields;
        private int? _maxDoc;

        internal LuceneSearchExecutor(QueryOptions options, Query query, IEnumerable<SortField> sortField, ISearchContext searchContext, ISet<string> fieldsToLoad, IEnumerable<IFacetField> facetFields)
        {
            _options = options ?? QueryOptions.Default;
            _luceneQueryOptions = _options as LuceneQueryOptions;
            _luceneQuery = query ?? throw new ArgumentNullException(nameof(query));
            _fieldsToLoad = fieldsToLoad;
            _sortField = sortField ?? throw new ArgumentNullException(nameof(sortField));
            _searchContext = searchContext ?? throw new ArgumentNullException(nameof(searchContext));
            _facetFields = facetFields;
        }

        private int MaxDoc
        {
            get
            {
                if (_maxDoc == null)
                {
                    using (ISearcherReference searcher = _searchContext.GetSearcher())
                    {
                        _maxDoc = searcher.IndexSearcher.IndexReader.MaxDoc;
                    }
                }
                return _maxDoc.Value;
            }
        }

        public ISearchResults Execute()
        {
            var extractTermsSupported = CheckQueryForExtractTerms(_luceneQuery);

            if (extractTermsSupported)
            {
                //This try catch is because analyzers strip out stop words and sometimes leave the query
                //with null values. This simply tries to extract terms, if it fails with a null
                //reference then its an invalid null query, NotSupporteException occurs when the query is
                //valid but the type of query can't extract terms.
                //This IS a work-around, theoretically Lucene itself should check for null query parameters
                //before throwing exceptions.
                try
                {
                    var set = new HashSet<Term>();
                    _luceneQuery.ExtractTerms(set);
                }
                catch (NullReferenceException)
                {
                    //this means that an analyzer has stipped out stop words and now there are
                    //no words left to search on

                    //it could also mean that potentially a IIndexFieldValueType is throwing a null ref
                    return LuceneSearchResults.Empty;
                }
                catch (NotSupportedException)
                {
                    //swallow this exception, we should continue if this occurs.
                }
            }

            var maxResults = Math.Min((_options.Skip + 1) * _options.Take, MaxDoc);
            maxResults = maxResults >= 1 ? maxResults : QueryOptions.DefaultMaxResults;
            int numHits = maxResults;

            SortField[] sortFields = _sortField as SortField[] ?? _sortField.ToArray();
            Sort sort = null;
            FieldDoc scoreDocAfter = null;
            Filter filter = null;

            using (ISearcherReference searcher = _searchContext.GetSearcher())
            {
                if (sortFields.Length > 0)
                {
                    sort = new Sort(sortFields);
                    sort.Rewrite(searcher.IndexSearcher);
                }
                if (_luceneQueryOptions != null && _luceneQueryOptions.SearchAfter != null)
                {
                    //The document to find results after.
                    scoreDocAfter = GetScoreDocAfter(_luceneQueryOptions);

                    // We want to only collect only the actual number of hits we want to take after the last document. We don't need to collect all previous/next docs.
                    numHits = _options.Take >= 1 ? _options.Take : QueryOptions.DefaultMaxResults;
                }

                TopDocs topDocs;
                ICollector topDocsCollector;
                bool trackMaxScore = _luceneQueryOptions == null ? false : _luceneQueryOptions.TrackDocumentMaxScore;
                bool trackDocScores = _luceneQueryOptions == null ? false : _luceneQueryOptions.TrackDocumentScores;

                if (sortFields.Length > 0)
                {
                    bool fillFields = true;
                    topDocsCollector = TopFieldCollector.Create(sort, numHits, scoreDocAfter, fillFields, trackDocScores, trackMaxScore, false);
                }
                else
                {
                    topDocsCollector = TopScoreDocCollector.Create(numHits, scoreDocAfter, true);
                }
                FacetsCollector facetsCollector = null;
                if (_facetFields.Any())
                {
                    facetsCollector = new FacetsCollector();
                }

                if (scoreDocAfter != null && sort != null)
                {
                    if (facetsCollector != null)
                    {
                        topDocs = FacetsCollector.SearchAfter(searcher.IndexSearcher, scoreDocAfter, _luceneQuery, filter, _options.Take, sort, MultiCollector.Wrap(topDocsCollector, facetsCollector));
                    }
                    else
                    {
                        topDocs = searcher.IndexSearcher.SearchAfter(scoreDocAfter, _luceneQuery, filter, _options.Take, sort, trackDocScores, trackMaxScore);
                    }
                }
                else if (scoreDocAfter != null && sort == null)
                {
                    if (facetsCollector != null)
                    {
                        topDocs = facetsCollector.SearchAfter(searcher.IndexSearcher, scoreDocAfter, _luceneQuery, _options.Take, MultiCollector.Wrap(topDocsCollector, facetsCollector));
                    }
                    else
                    {
                        topDocs = searcher.IndexSearcher.SearchAfter(scoreDocAfter, _luceneQuery, _options.Take);
                    }
                }
                else
                {
                    searcher.IndexSearcher.Search(_luceneQuery, MultiCollector.Wrap(topDocsCollector, facetsCollector));
                    if (sortFields.Length > 0)
                    {
                        topDocs = ((TopFieldCollector)topDocsCollector).GetTopDocs(_options.Skip, _options.Take);
                    }
                    else
                    {
                        topDocs = ((TopScoreDocCollector)topDocsCollector).GetTopDocs(_options.Skip, _options.Take);
                    }
                }

                var totalItemCount = topDocs.TotalHits;

                var results = new List<ISearchResult>(topDocs.ScoreDocs.Length);
                for (int i = 0; i < topDocs.ScoreDocs.Length; i++)
                {
                    var result = GetSearchResult(i, topDocs, searcher.IndexSearcher);
                    results.Add(result);
                }
                var searchAfterOptions = GetSearchAfterOptions(topDocs);
                float maxScore = topDocs.MaxScore;
                var facets = ExtractFacets(facetsCollector, searcher);

                return new LuceneSearchResults(results, totalItemCount, maxScore, searchAfterOptions, facets);
            }
        }

        private static FieldDoc GetScoreDocAfter(LuceneQueryOptions luceneQueryOptions)
        {
            FieldDoc scoreDocAfter;
            var searchAfter = luceneQueryOptions.SearchAfter;

            object[] searchAfterSortFields = new object[0];
            if (luceneQueryOptions.SearchAfter.Fields != null && luceneQueryOptions.SearchAfter.Fields.Length > 0)
            {
                searchAfterSortFields = luceneQueryOptions.SearchAfter.Fields;
            }
            if (searchAfter.ShardIndex != null)
            {
                scoreDocAfter = new FieldDoc(searchAfter.DocumentId, searchAfter.DocumentScore, searchAfterSortFields, searchAfter.ShardIndex.Value);
            }
            else
            {
                scoreDocAfter = new FieldDoc(searchAfter.DocumentId, searchAfter.DocumentScore, searchAfterSortFields);
            }

            return scoreDocAfter;
        }

        private static SearchAfterOptions GetSearchAfterOptions(TopDocs topDocs)
        {
            if (topDocs.TotalHits > 0)
            {
                if (topDocs.ScoreDocs.LastOrDefault() is FieldDoc lastFieldDoc && lastFieldDoc != null)
                {
                    return new SearchAfterOptions(lastFieldDoc.Doc, lastFieldDoc.Score, lastFieldDoc.Fields?.ToArray(), lastFieldDoc.ShardIndex);
                }
                if (topDocs.ScoreDocs.LastOrDefault() is ScoreDoc scoreDoc && scoreDoc != null)
                {
                    return new SearchAfterOptions(scoreDoc.Doc, scoreDoc.Score, new object[0], scoreDoc.ShardIndex);
                }
            }
            return null;
        }

        private IReadOnlyDictionary<string, IFacetResult> ExtractFacets(FacetsCollector facetsCollector, ISearcherReference searcher)
        {
            var facets = new Dictionary<string, IFacetResult>(StringComparer.InvariantCultureIgnoreCase);
            if (facetsCollector == null || !_facetFields.Any())
            {
                return facets;
            }

            var facetFields = _facetFields.OrderBy(field => field.FacetField);

            SortedSetDocValuesReaderState sortedSetReaderState = null;

            foreach (var field in facetFields)
            {
                var valueType = _searchContext.GetFieldValueType(field.Field);
                if(valueType is IIndexFacetValueType facetValueType)
                {
<<<<<<< HEAD
                    ExtractFullTextFacets(facetsCollector, searcher, facets, sortedSetReaderState, field, facetFullTextField);
                }
                else if (field is FacetLongField facetLongField)
                {
                    var longFacetCounts = new Int64RangeFacetCounts(facetLongField.Field, facetsCollector, facetLongField.LongRanges.AsLuceneRange().ToArray());

                    var longFacets = longFacetCounts.GetTopChildren(0, facetLongField.Field);

                    if (longFacets == null)
                    {
                        continue;
                    }

                    facets.Add(facetLongField.Field, new Examine.Search.FacetResult(longFacets.LabelValues.Select(labelValue => new FacetValue(labelValue.Label, labelValue.Value) as IFacetValue)));
                }
                else if (field is FacetDoubleField facetDoubleField)
                {
                    var doubleFacetCounts = new DoubleRangeFacetCounts(facetDoubleField.Field, facetsCollector, facetDoubleField.DoubleRanges.AsLuceneRange().ToArray());
                    
                    var doubleFacets = doubleFacetCounts.GetTopChildren(0, facetDoubleField.Field);

                    if (doubleFacets == null)
=======
                    if (field is FacetFullTextField && (sortedSetReaderState == null || !sortedSetReaderState.Field.Equals(field.FacetField)))
>>>>>>> 1b08a171
                    {
                        sortedSetReaderState = new DefaultSortedSetDocValuesReaderState(searcher.IndexSearcher.IndexReader, field.FacetField);
                    }

                    var fieldFacets = facetValueType.ExtractFacets(facetsCollector, sortedSetReaderState, field);
                    foreach(var fieldFacet in fieldFacets)
                    {
                        // overwrite if necessary (no exceptions thrown in case of collision)
                        facets[fieldFacet.Key] = fieldFacet.Value;
                    }
                }
            }

            return facets;
        }

<<<<<<< HEAD
        private static void ExtractFullTextFacets(FacetsCollector facetsCollector, ISearcherReference searcher, Dictionary<string, IFacetResult> facets, SortedSetDocValuesReaderState sortedSetReaderState, IFacetField field, FacetFullTextField facetFullTextField)
        {
            if (sortedSetReaderState == null || !sortedSetReaderState.Field.Equals(field.FacetField))
            {
                sortedSetReaderState = new DefaultSortedSetDocValuesReaderState(searcher.IndexSearcher.IndexReader, field.FacetField);
            }

            var sortedFacetsCounts = new SortedSetDocValuesFacetCounts(sortedSetReaderState, facetsCollector);

            if (facetFullTextField.Values != null && facetFullTextField.Values.Length > 0)
            {
                var facetValues = new List<FacetValue>();
                foreach (var label in facetFullTextField.Values)
                {
                    var value = sortedFacetsCounts.GetSpecificValue(facetFullTextField.Field, label);
                    facetValues.Add(new FacetValue(label, value));
                }
                facets.Add(facetFullTextField.Field, new Examine.Search.FacetResult(facetValues.OrderBy(value => value.Value).Take(facetFullTextField.MaxCount).OfType<IFacetValue>()));
            }
            else
            {
                var sortedFacets = sortedFacetsCounts.GetTopChildren(facetFullTextField.MaxCount, facetFullTextField.Field);

                if (sortedFacets == null)
                {
                    return;
                }

                facets.Add(facetFullTextField.Field, new Examine.Search.FacetResult(sortedFacets.LabelValues.Select(labelValue => new FacetValue(labelValue.Label, labelValue.Value) as IFacetValue)));
            }

        }

        private LuceneSearchResult GetSearchResult(int index, TopDocs topDocs, IndexSearcher luceneSearcher)
=======
        private ISearchResult GetSearchResult(int index, TopDocs topDocs, IndexSearcher luceneSearcher)
>>>>>>> 1b08a171
        {
            // I have seen IndexOutOfRangeException here which is strange as this is only called in one place
            // and from that one place "i" is always less than the size of this collection. 
            // but we'll error check here anyways
            if (topDocs?.ScoreDocs.Length < index)
            {
                return null;
            }

            var scoreDoc = topDocs.ScoreDocs[index];

            var docId = scoreDoc.Doc;
            Document doc;
            if (_fieldsToLoad != null)
            {
                doc = luceneSearcher.Doc(docId, _fieldsToLoad);
            }
            else
            {
                doc = luceneSearcher.Doc(docId);
            }
            var score = scoreDoc.Score;
            var shardIndex = scoreDoc.ShardIndex;
            var result = CreateSearchResult(doc, score, shardIndex);
            return result;
        }

        /// <summary>
        /// Creates the search result from a <see cref="Lucene.Net.Documents.Document"/>
        /// </summary>
        /// <param name="doc">The doc to convert.</param>
        /// <param name="score">The score.</param>
        /// <returns>A populated search result object</returns>
        private LuceneSearchResult CreateSearchResult(Document doc, float score, int shardIndex)
        {
            var id = doc.Get("id");

            if (string.IsNullOrEmpty(id) == true)
            {
                id = doc.Get(ExamineFieldNames.ItemIdFieldName);
            }

            var searchResult = new LuceneSearchResult(id, score, () =>
            {
                //we can use lucene to find out the fields which have been stored for this particular document
                var fields = doc.Fields;

                var resultVals = new Dictionary<string, List<string>>();

                foreach (var field in fields.Cast<Field>())
                {
                    var fieldName = field.Name;
                    var values = doc.GetValues(fieldName);

                    if (resultVals.TryGetValue(fieldName, out var resultFieldVals))
                    {
                        foreach (var value in values)
                        {
                            if (!resultFieldVals.Contains(value))
                            {
                                resultFieldVals.Add(value);
                            }
                        }
                    }
                    else
                    {
                        resultVals[fieldName] = values.ToList();
                    }
                }

                return resultVals;
            }, shardIndex);

            return searchResult;
        }

        private bool CheckQueryForExtractTerms(Query query)
        {
            if (query is BooleanQuery bq)
            {
                foreach (BooleanClause clause in bq.Clauses)
                {
                    //recurse
                    var check = CheckQueryForExtractTerms(clause.Query);
                    if (!check)
                    {
                        return false;
                    }
                }
            }

            if (query is LateBoundQuery lbq)
            {
                return CheckQueryForExtractTerms(lbq.Wrapped);
            }

            Type queryType = query.GetType();

            if (typeof(TermRangeQuery).IsAssignableFrom(queryType)
                || typeof(WildcardQuery).IsAssignableFrom(queryType)
                || typeof(FuzzyQuery).IsAssignableFrom(queryType)
                || (queryType.IsGenericType && queryType.GetGenericTypeDefinition().IsAssignableFrom(typeof(NumericRangeQuery<>))))
            {
                return false; //ExtractTerms() not supported by TermRangeQuery, WildcardQuery,FuzzyQuery and will throw NotSupportedException 
            }

            return true;
        }
    }
}<|MERGE_RESOLUTION|>--- conflicted
+++ resolved
@@ -236,32 +236,7 @@
                 var valueType = _searchContext.GetFieldValueType(field.Field);
                 if(valueType is IIndexFacetValueType facetValueType)
                 {
-<<<<<<< HEAD
-                    ExtractFullTextFacets(facetsCollector, searcher, facets, sortedSetReaderState, field, facetFullTextField);
-                }
-                else if (field is FacetLongField facetLongField)
-                {
-                    var longFacetCounts = new Int64RangeFacetCounts(facetLongField.Field, facetsCollector, facetLongField.LongRanges.AsLuceneRange().ToArray());
-
-                    var longFacets = longFacetCounts.GetTopChildren(0, facetLongField.Field);
-
-                    if (longFacets == null)
-                    {
-                        continue;
-                    }
-
-                    facets.Add(facetLongField.Field, new Examine.Search.FacetResult(longFacets.LabelValues.Select(labelValue => new FacetValue(labelValue.Label, labelValue.Value) as IFacetValue)));
-                }
-                else if (field is FacetDoubleField facetDoubleField)
-                {
-                    var doubleFacetCounts = new DoubleRangeFacetCounts(facetDoubleField.Field, facetsCollector, facetDoubleField.DoubleRanges.AsLuceneRange().ToArray());
-                    
-                    var doubleFacets = doubleFacetCounts.GetTopChildren(0, facetDoubleField.Field);
-
-                    if (doubleFacets == null)
-=======
                     if (field is FacetFullTextField && (sortedSetReaderState == null || !sortedSetReaderState.Field.Equals(field.FacetField)))
->>>>>>> 1b08a171
                     {
                         sortedSetReaderState = new DefaultSortedSetDocValuesReaderState(searcher.IndexSearcher.IndexReader, field.FacetField);
                     }
@@ -278,44 +253,7 @@
             return facets;
         }
 
-<<<<<<< HEAD
-        private static void ExtractFullTextFacets(FacetsCollector facetsCollector, ISearcherReference searcher, Dictionary<string, IFacetResult> facets, SortedSetDocValuesReaderState sortedSetReaderState, IFacetField field, FacetFullTextField facetFullTextField)
-        {
-            if (sortedSetReaderState == null || !sortedSetReaderState.Field.Equals(field.FacetField))
-            {
-                sortedSetReaderState = new DefaultSortedSetDocValuesReaderState(searcher.IndexSearcher.IndexReader, field.FacetField);
-            }
-
-            var sortedFacetsCounts = new SortedSetDocValuesFacetCounts(sortedSetReaderState, facetsCollector);
-
-            if (facetFullTextField.Values != null && facetFullTextField.Values.Length > 0)
-            {
-                var facetValues = new List<FacetValue>();
-                foreach (var label in facetFullTextField.Values)
-                {
-                    var value = sortedFacetsCounts.GetSpecificValue(facetFullTextField.Field, label);
-                    facetValues.Add(new FacetValue(label, value));
-                }
-                facets.Add(facetFullTextField.Field, new Examine.Search.FacetResult(facetValues.OrderBy(value => value.Value).Take(facetFullTextField.MaxCount).OfType<IFacetValue>()));
-            }
-            else
-            {
-                var sortedFacets = sortedFacetsCounts.GetTopChildren(facetFullTextField.MaxCount, facetFullTextField.Field);
-
-                if (sortedFacets == null)
-                {
-                    return;
-                }
-
-                facets.Add(facetFullTextField.Field, new Examine.Search.FacetResult(sortedFacets.LabelValues.Select(labelValue => new FacetValue(labelValue.Label, labelValue.Value) as IFacetValue)));
-            }
-
-        }
-
-        private LuceneSearchResult GetSearchResult(int index, TopDocs topDocs, IndexSearcher luceneSearcher)
-=======
         private ISearchResult GetSearchResult(int index, TopDocs topDocs, IndexSearcher luceneSearcher)
->>>>>>> 1b08a171
         {
             // I have seen IndexOutOfRangeException here which is strange as this is only called in one place
             // and from that one place "i" is always less than the size of this collection. 
