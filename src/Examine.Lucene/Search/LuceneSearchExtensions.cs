--- conflicted
+++ resolved
@@ -55,21 +55,10 @@
         /// </summary>
         public static ILuceneSearchResults ExecuteWithLucene(this IQueryExecutor queryExecutor, QueryOptions options = null)
         {
-<<<<<<< HEAD
-            if(queryExecutor is LuceneBooleanOperation
-                || queryExecutor is LuceneSearchQuery)
-            {
-                var results = queryExecutor.Execute(options);
-                if(results is ILuceneSearchResults luceneSearchResults)
-                {
-                    return luceneSearchResults;
-                }
-=======
             var results = queryExecutor.Execute(options);
             if (results is ILuceneSearchResults luceneSearchResults)
             {
                 return luceneSearchResults;
->>>>>>> 925f33c2
             }
             throw new NotSupportedException("QueryExecutor is not Lucene.NET");
         }
