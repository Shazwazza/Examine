using System.Collections.Generic;
using System.Linq;
using Examine.Search;
using Lucene.Net.Facet;
using Lucene.Net.Facet.SortedSet;

namespace Examine.Lucene.Search
{
    public class FacetFullTextField : IFacetField
    {
        public int MaxCount { get; internal set; }
        public bool IsTaxonomyIndexed { get; }
        public string[] Values { get; }

        public string Field { get; }

        public string FacetField { get; }

<<<<<<< HEAD
        public string[] Path { get; internal set; }

        public bool IsTaxonomyIndexed { get; }

        public FacetFullTextField(string field, string[] values, string facetField, int maxCount = 10, string[] path = null, bool isTaxonomyIndexed = false)
=======
        public FacetFullTextField(string field, string[] values, string facetField, int maxCount = 10, bool isTaxonomyIndexed = false)
>>>>>>> f58f672c
        {
            Field = field;
            Values = values;
            FacetField = facetField;
            MaxCount = maxCount;
<<<<<<< HEAD
            Path = path;
=======
>>>>>>> f58f672c
            IsTaxonomyIndexed = isTaxonomyIndexed;
        }

        public IEnumerable<KeyValuePair<string, IFacetResult>> ExtractFacets(IFacetExtractionContext facetExtractionContext)
        {
<<<<<<< HEAD
            Facets facetCounts = facetExtractionContext.GetFacetCounts(FacetField, IsTaxonomyIndexed);
=======
            Facets facetCounts = facetExtractionContext.GetFacetCounts(FacetField, false);
>>>>>>> f58f672c

            if (Values != null && Values.Length > 0)
            {
                var facetValues = new List<FacetValue>();
                foreach (var label in Values)
                {
                    var value = facetCounts.GetSpecificValue(Field, label);
                    facetValues.Add(new FacetValue(label, value));
                }
                yield return new KeyValuePair<string, IFacetResult>(Field, new Examine.Search.FacetResult(facetValues.OrderBy(value => value.Value).Take(MaxCount).OfType<IFacetValue>()));
            }
            else
            {
                var sortedFacets = facetCounts.GetTopChildren(MaxCount, Field);

                if (sortedFacets == null)
                {
                    yield break;
                }

                yield return new KeyValuePair<string, IFacetResult>(Field, new Examine.Search.FacetResult(sortedFacets.LabelValues.Select(labelValue => new FacetValue(labelValue.Label, labelValue.Value) as IFacetValue)));
            }
        }
    }
}<|MERGE_RESOLUTION|>--- conflicted
+++ resolved
@@ -16,34 +16,23 @@
 
         public string FacetField { get; }
 
-<<<<<<< HEAD
         public string[] Path { get; internal set; }
 
         public bool IsTaxonomyIndexed { get; }
 
         public FacetFullTextField(string field, string[] values, string facetField, int maxCount = 10, string[] path = null, bool isTaxonomyIndexed = false)
-=======
-        public FacetFullTextField(string field, string[] values, string facetField, int maxCount = 10, bool isTaxonomyIndexed = false)
->>>>>>> f58f672c
         {
             Field = field;
             Values = values;
             FacetField = facetField;
             MaxCount = maxCount;
-<<<<<<< HEAD
             Path = path;
-=======
->>>>>>> f58f672c
             IsTaxonomyIndexed = isTaxonomyIndexed;
         }
 
         public IEnumerable<KeyValuePair<string, IFacetResult>> ExtractFacets(IFacetExtractionContext facetExtractionContext)
         {
-<<<<<<< HEAD
             Facets facetCounts = facetExtractionContext.GetFacetCounts(FacetField, IsTaxonomyIndexed);
-=======
-            Facets facetCounts = facetExtractionContext.GetFacetCounts(FacetField, false);
->>>>>>> f58f672c
 
             if (Values != null && Values.Length > 0)
             {
