--- conflicted
+++ resolved
@@ -105,15 +105,9 @@
         protected abstract INestedBooleanFilterOperation NestedQueryFilter(Func<INestedQuery, INestedBooleanOperation> inner, BooleanOperation defaultOp);
 
         /// <inheritdoc/>
-<<<<<<< HEAD
         protected abstract INestedBooleanFilterOperation NestedSpatialOperationFilter(string field, ExamineSpatialOperation spatialOperation, Func<IExamineSpatialShapeFactory, IExamineSpatialShape> shape);
 
         /// <inheritdoc/>
-        INestedBooleanFilterOperation INestedFilter.NestedChainFilters(Action<IFilterChain> chain) => NestedChainFilters(chain);
-
-        /// <inheritdoc/>
-=======
->>>>>>> 0d69e07b
         INestedBooleanFilterOperation INestedFilter.NestedTermFilter(FilterTerm term) => NestedTermFilter(term);
 
         /// <inheritdoc/>
