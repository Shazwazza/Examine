using System;
using System.Collections.Generic;
using System.Linq;
using Examine.Lucene.Indexing;
using Lucene.Net.Index;
using Lucene.Net.Search;

namespace Examine.Lucene.Search
{

    /// <inheritdoc/>
    public class SearchContext : ISearchContext
    {
        private readonly SearcherManager _searcherManager;
        private readonly FieldValueTypeCollection _fieldValueTypeCollection;
<<<<<<< HEAD
        private readonly SimilarityDefinitionCollection _similarityDefinitionCollection;
        private string[] _searchableFields;
=======
        private string[]? _searchableFields;
>>>>>>> b1dad2f0

        /// <inheritdoc/>
        public SearchContext(SearcherManager searcherManager, FieldValueTypeCollection fieldValueTypeCollection)
        {
            _searcherManager = searcherManager;
            _fieldValueTypeCollection = fieldValueTypeCollection ?? throw new ArgumentNullException(nameof(fieldValueTypeCollection));
            _similarityDefinitionCollection = null;
        }

        public SearchContext(SearcherManager searcherManager, FieldValueTypeCollection fieldValueTypeCollection, SimilarityDefinitionCollection similarityDefinitionCollection)
        {
            _searcherManager = searcherManager;
            _fieldValueTypeCollection = fieldValueTypeCollection ?? throw new ArgumentNullException(nameof(fieldValueTypeCollection));
            _similarityDefinitionCollection = similarityDefinitionCollection;
        }

        /// <inheritdoc/>
        public ISearcherReference GetSearcher() => new SearcherReference(_searcherManager);

        /// <inheritdoc/>
        public string[] SearchableFields
        {
            get
            {
                if (_searchableFields == null)
                {
                    // IMPORTANT! Do not resolve the IndexSearcher from the `IndexSearcher` property above since this
                    // will not release it from the searcher manager. When we are collecting fields, we are essentially
                    // performing a 'search'. We must ensure that the underlying reader has the correct reference counts.
                    IndexSearcher searcher = _searcherManager.Acquire();
                    try
                    {
                        var fields = MultiFields.GetMergedFieldInfos(searcher.IndexReader)
                                    .Select(x => x.Name)
                                    .ToList();

                        //exclude the special index fields
                        _searchableFields = fields
                            .Where(x => !x.StartsWith(ExamineFieldNames.SpecialFieldPrefix) && !x.Equals(ExamineFieldNames.DefaultFacetsName))
                            .ToArray();
                    }
                    finally
                    {
                        _searcherManager.Release(searcher);
                    }
                }

                return _searchableFields;
            }
        }

        /// <inheritdoc/>
        public IIndexFieldValueType GetFieldValueType(string fieldName)
        {
            //Get the value type for the field, or use the default if not defined
            return _fieldValueTypeCollection.GetValueType(
                fieldName,
                _fieldValueTypeCollection.ValueTypeFactories.GetRequiredFactory(FieldDefinitionTypes.FullText));
        }

        public SimilarityDefinition GetSimilarity(string similarityName)
        {
            //Get the value type for the field, or use the default if not defined
            if(_similarityDefinitionCollection == null || string.IsNullOrEmpty(similarityName))
            {
                return null;
            }

            if (_similarityDefinitionCollection.TryGetValue(similarityName, out var similarity))
            {
                return similarity;
            };
            return null;
        }
    }
}<|MERGE_RESOLUTION|>--- conflicted
+++ resolved
@@ -13,12 +13,8 @@
     {
         private readonly SearcherManager _searcherManager;
         private readonly FieldValueTypeCollection _fieldValueTypeCollection;
-<<<<<<< HEAD
+        private string[]? _searchableFields;
         private readonly SimilarityDefinitionCollection _similarityDefinitionCollection;
-        private string[] _searchableFields;
-=======
-        private string[]? _searchableFields;
->>>>>>> b1dad2f0
 
         /// <inheritdoc/>
         public SearchContext(SearcherManager searcherManager, FieldValueTypeCollection fieldValueTypeCollection)
@@ -28,6 +24,7 @@
             _similarityDefinitionCollection = null;
         }
 
+        /// <inheritdoc/>
         public SearchContext(SearcherManager searcherManager, FieldValueTypeCollection fieldValueTypeCollection, SimilarityDefinitionCollection similarityDefinitionCollection)
         {
             _searcherManager = searcherManager;
@@ -35,7 +32,6 @@
             _similarityDefinitionCollection = similarityDefinitionCollection;
         }
 
-        /// <inheritdoc/>
         public ISearcherReference GetSearcher() => new SearcherReference(_searcherManager);
 
         /// <inheritdoc/>
