using System;
using System.Linq;
using Examine.Lucene.Indexing;
using Lucene.Net.Index;
using Lucene.Net.Search;

namespace Examine.Lucene.Search
{

<<<<<<< HEAD
    /// <inheritdoc/>
    public class SearchContext : ISearchContext
    {
        private readonly SearcherManager _searcherManager;
        private readonly FieldValueTypeCollection _fieldValueTypeCollection;
        private string[]? _searchableFields;

        /// <inheritdoc/>
=======
    public sealed class SearchContext : ISearchContext
    {
        private readonly SearcherManager _searcherManager;
        private readonly FieldValueTypeCollection _fieldValueTypeCollection;
        private readonly bool _isNrt;
        private string[] _searchableFields;

        [Obsolete("Use ctor with all dependencies")]
>>>>>>> 295c45da
        public SearchContext(SearcherManager searcherManager, FieldValueTypeCollection fieldValueTypeCollection)
        {
            _searcherManager = searcherManager;
            _fieldValueTypeCollection = fieldValueTypeCollection ?? throw new ArgumentNullException(nameof(fieldValueTypeCollection));
        }

<<<<<<< HEAD
        /// <inheritdoc/>
        public ISearcherReference GetSearcher() => new SearcherReference(_searcherManager);
=======
        public SearchContext(SearcherManager searcherManager, FieldValueTypeCollection fieldValueTypeCollection, bool isNrt)
        {
            _searcherManager = searcherManager;
            _fieldValueTypeCollection = fieldValueTypeCollection ?? throw new ArgumentNullException(nameof(fieldValueTypeCollection));
            _isNrt = isNrt;
        }

        // TODO: Do we want to create a new searcher every time? I think so, but we shouldn't allocate so much
        public ISearcherReference GetSearcher()
        {
            if (!_isNrt)
            {
                _searcherManager.MaybeRefresh();
            }

            return new SearcherReference(_searcherManager);
        }
>>>>>>> 295c45da

        /// <inheritdoc/>
        public string[] SearchableFields
        {
            get
            {
                if (_searchableFields == null)
                {
                    // IMPORTANT! Do not resolve the IndexSearcher from the `IndexSearcher` property above since this
                    // will not release it from the searcher manager. When we are collecting fields, we are essentially
                    // performing a 'search'. We must ensure that the underlying reader has the correct reference counts.
                    var searcher = _searcherManager.Acquire();

                    try
                    {
                        var fields = MultiFields.GetMergedFieldInfos(searcher.IndexReader)
                                    .Select(x => x.Name)
                                    .ToList();

                        //exclude the special index fields
                        _searchableFields = fields
                            .Where(x => !x.StartsWith(ExamineFieldNames.SpecialFieldPrefix) && !x.Equals(ExamineFieldNames.DefaultFacetsName))
                            .ToArray();
                    }
                    finally
                    {
                        _searcherManager.Release(searcher);
                    }
                }

                return _searchableFields;
            }
        }

        /// <inheritdoc/>
        public IIndexFieldValueType GetFieldValueType(string fieldName)
        {
            //Get the value type for the field, or use the default if not defined
            return _fieldValueTypeCollection.GetValueType(
                fieldName,
                _fieldValueTypeCollection.ValueTypeFactories.GetRequiredFactory(FieldDefinitionTypes.FullText));
        }
    }
}<|MERGE_RESOLUTION|>--- conflicted
+++ resolved
@@ -7,35 +7,22 @@
 namespace Examine.Lucene.Search
 {
 
-<<<<<<< HEAD
     /// <inheritdoc/>
-    public class SearchContext : ISearchContext
-    {
-        private readonly SearcherManager _searcherManager;
-        private readonly FieldValueTypeCollection _fieldValueTypeCollection;
-        private string[]? _searchableFields;
-
-        /// <inheritdoc/>
-=======
     public sealed class SearchContext : ISearchContext
     {
         private readonly SearcherManager _searcherManager;
         private readonly FieldValueTypeCollection _fieldValueTypeCollection;
         private readonly bool _isNrt;
         private string[] _searchableFields;
-
+        
+        /// <inheritdoc/>
         [Obsolete("Use ctor with all dependencies")]
->>>>>>> 295c45da
         public SearchContext(SearcherManager searcherManager, FieldValueTypeCollection fieldValueTypeCollection)
         {
             _searcherManager = searcherManager;
             _fieldValueTypeCollection = fieldValueTypeCollection ?? throw new ArgumentNullException(nameof(fieldValueTypeCollection));
         }
 
-<<<<<<< HEAD
-        /// <inheritdoc/>
-        public ISearcherReference GetSearcher() => new SearcherReference(_searcherManager);
-=======
         public SearchContext(SearcherManager searcherManager, FieldValueTypeCollection fieldValueTypeCollection, bool isNrt)
         {
             _searcherManager = searcherManager;
@@ -53,7 +40,6 @@
 
             return new SearcherReference(_searcherManager);
         }
->>>>>>> 295c45da
 
         /// <inheritdoc/>
         public string[] SearchableFields
