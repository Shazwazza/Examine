--- conflicted
+++ resolved
@@ -8,10 +8,7 @@
     /// </summary>
     public class MultiSearchSearcherReference : ISearcherReference
     {
-<<<<<<< HEAD
         /// <inheritdoc/>
-=======
->>>>>>> 295c45da
         public MultiSearchSearcherReference(ISearcherReference[] inner)
         {
             _inner = inner;
@@ -47,11 +44,7 @@
             {
                 if (disposing)
                 {
-<<<<<<< HEAD
-                    foreach(var i in _inner)
-=======
                     foreach (var i in _inner)
->>>>>>> 295c45da
                     {
                         i.Dispose();
                     }
