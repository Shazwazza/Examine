using System;
using System.Collections.Generic;
using System.Diagnostics;
using System.Linq;
using Examine.Lucene.Indexing;
using Examine.Search;
using Lucene.Net.Analysis;
<<<<<<< HEAD
=======
using Lucene.Net.Facet;
using Lucene.Net.Index;
>>>>>>> d54bd4c5
using Lucene.Net.Queries;
using Lucene.Net.Search;
using static Lucene.Net.Util.OfflineSorter;

namespace Examine.Lucene.Search
{
    /// <summary>
    /// This class is used to query against Lucene.Net
    /// </summary>
    [DebuggerDisplay("Category: {Category}, LuceneQuery: {Query}")]
    public class LuceneSearchQuery : LuceneSearchQueryBase, IQueryExecutor
    {
        private readonly ISearchContext _searchContext;
        private readonly FacetsConfig? _facetsConfig;
        private ISet<string>? _fieldsToLoad = null;
        private readonly IList<IFacetField> _facetFields = new List<IFacetField>();

        /// <inheritdoc/>
        [Obsolete("To be removed in Examine V5")]
        public LuceneSearchQuery(
            ISearchContext searchContext,
            string category, Analyzer analyzer, LuceneSearchOptions searchOptions, BooleanOperation occurance)
            : base(CreateQueryParser(searchContext, analyzer, searchOptions), category, searchOptions, occurance)
        {
<<<<<<< HEAD
=======
            _searchContext = searchContext;
        }

        /// <inheritdoc/>
        public LuceneSearchQuery(
            ISearchContext searchContext,
            string? category, Analyzer analyzer, LuceneSearchOptions searchOptions, BooleanOperation occurance, FacetsConfig facetsConfig)
            : base(CreateQueryParser(searchContext, analyzer, searchOptions), category, searchOptions, occurance)
        {   
>>>>>>> d54bd4c5
            _searchContext = searchContext;
            _facetsConfig = facetsConfig;
        }

        private static CustomMultiFieldQueryParser CreateQueryParser(ISearchContext searchContext, Analyzer analyzer, LuceneSearchOptions searchOptions)
        {
            var parser = new ExamineMultiFieldQueryParser(searchContext, LuceneInfo.CurrentVersion, analyzer);

            if (searchOptions != null)
            {
                if (searchOptions.LowercaseExpandedTerms.HasValue)
                {
                    parser.LowercaseExpandedTerms = searchOptions.LowercaseExpandedTerms.Value;
                }
                if (searchOptions.AllowLeadingWildcard.HasValue)
                {
                    parser.AllowLeadingWildcard = searchOptions.AllowLeadingWildcard.Value;
                }
                if (searchOptions.EnablePositionIncrements.HasValue)
                {
                    parser.EnablePositionIncrements = searchOptions.EnablePositionIncrements.Value;
                }
                if (searchOptions.MultiTermRewriteMethod != null)
                {
                    parser.MultiTermRewriteMethod = searchOptions.MultiTermRewriteMethod;
                }
                if (searchOptions.FuzzyPrefixLength.HasValue)
                {
                    parser.FuzzyPrefixLength = searchOptions.FuzzyPrefixLength.Value;
                }
                if (searchOptions.Locale != null)
                {
                    parser.Locale = searchOptions.Locale;
                }
                if (searchOptions.TimeZone != null)
                {
                    parser.TimeZone = searchOptions.TimeZone;
                }
                if (searchOptions.PhraseSlop.HasValue)
                {
                    parser.PhraseSlop = searchOptions.PhraseSlop.Value;
                }
                if (searchOptions.FuzzyMinSim.HasValue)
                {
                    parser.FuzzyMinSim = searchOptions.FuzzyMinSim.Value;
                }
                if (searchOptions.DateResolution.HasValue)
                {
                    parser.SetDateResolution(searchOptions.DateResolution.Value);
                }
            }

            return parser;
        }

        /// <summary>
        /// Sets the order by of the query
        /// </summary>
        /// <param name="fields"></param>
        /// <returns></returns>
        public virtual IBooleanOperation OrderBy(params SortableField[] fields) => OrderByInternal(false, fields);

<<<<<<< HEAD
        internal IOrdering OrderBy(Sorting[] sorts) => OrderByInternal(sorts);

=======
        /// <summary>
        /// Sets the order by of the query in a descending manner
        /// </summary>
        /// <param name="fields"></param>
        /// <returns></returns>
>>>>>>> d54bd4c5
        public virtual IBooleanOperation OrderByDescending(params SortableField[] fields) => OrderByInternal(true, fields);

        /// <inheritdoc/>
        public override IBooleanOperation Field<T>(string fieldName, T fieldValue)
            => RangeQueryInternal<T>(new[] { fieldName }, fieldValue, fieldValue, true, true, Occurrence);

        /// <inheritdoc/>
        public override IBooleanOperation ManagedQuery(string query, string[]? fields = null)
            => ManagedQueryInternal(query, fields, Occurrence);

        /// <inheritdoc/>
        public override IBooleanOperation RangeQuery<T>(string[] fields, T? min, T? max, bool minInclusive = true, bool maxInclusive = true)
            => RangeQueryInternal(fields, min, max, minInclusive, maxInclusive, Occurrence);

        /// <inheritdoc/>
        protected override INestedBooleanOperation FieldNested<T>(string fieldName, T fieldValue)
            => RangeQueryInternal<T>(new[] { fieldName }, fieldValue, fieldValue, true, true, Occurrence);

        /// <inheritdoc/>
        protected override INestedBooleanOperation ManagedQueryNested(string query, string[]? fields = null)
            => ManagedQueryInternal(query, fields, Occurrence);

        /// <inheritdoc/>
        protected override INestedBooleanOperation RangeQueryNested<T>(string[] fields, T? min, T? max, bool minInclusive = true, bool maxInclusive = true)
            => RangeQueryInternal(fields, min, max, minInclusive, maxInclusive, Occurrence);

        internal LuceneBooleanOperationBase ManagedQueryInternal(string query, string[]? fields, Occur occurance)
        {
            Query.Add(new LateBoundQuery(() =>
            {
                //if no fields are specified then use all fields
                fields ??= AllFields;

                var types = fields.Select(f => _searchContext.GetFieldValueType(f)).OfType<IIndexFieldValueType>();

                //Strangely we need an inner and outer query. If we don't do this then the lucene syntax returned is incorrect 
                //since it doesn't wrap in parenthesis properly. I'm unsure if this is a lucene issue (assume so) since that is what
                //is producing the resulting lucene string syntax. It might not be needed internally within Lucene since it's an object
                //so it might be the ToString() that is the issue.
                var outer = new BooleanQuery();
                var inner = new BooleanQuery();

                foreach (var type in types)
                {
                    var q = type.GetQuery(query);

                    if (q != null)
                    {
                        //CriteriaContext.ManagedQueries.Add(new KeyValuePair<IIndexFieldValueType, Query>(type, q));
                        inner.Add(q, Occur.SHOULD);
                    }
                }

                outer.Add(inner, Occur.SHOULD);

                return outer;
            }), occurance);

            return CreateOp();
        }

        internal LuceneBooleanOperationBase RangeQueryInternal<T>(string[] fields, T? min, T? max, bool minInclusive, bool maxInclusive, Occur occurance)
            where T : struct
        {
            Query.Add(new LateBoundQuery(() =>
            {
                //Strangely we need an inner and outer query. If we don't do this then the lucene syntax returned is incorrect 
                //since it doesn't wrap in parenthesis properly. I'm unsure if this is a lucene issue (assume so) since that is what
                //is producing the resulting lucene string syntax. It might not be needed internally within Lucene since it's an object
                //so it might be the ToString() that is the issue.
                var outer = new BooleanQuery();
                var inner = new BooleanQuery();

                foreach (var f in fields)
                {
                    var valueType = _searchContext.GetFieldValueType(f);

                    if (valueType is IIndexRangeValueType<T> type)
                    {
                        var q = type.GetQuery(min, max, minInclusive, maxInclusive);

                        if (q != null)
                        {
                            //CriteriaContext.FieldQueries.Add(new KeyValuePair<IIndexFieldValueType, Query>(type, q));
                            inner.Add(q, Occur.SHOULD);
                        }
                    }
#if !NETSTANDARD2_0 && !NETSTANDARD2_1
                    else if (typeof(T) == typeof(DateOnly) && valueType is IIndexRangeValueType<DateTime> dateOnlyType)
                    {
                        var minValueTime = minInclusive ? TimeOnly.MinValue : TimeOnly.MaxValue;
                        var minValue = min.HasValue ? (min.Value as DateOnly?)?.ToDateTime(minValueTime) : null;

                        var maxValueTime = maxInclusive ? TimeOnly.MaxValue : TimeOnly.MinValue;
                        var maxValue = max.HasValue ? (max.Value as DateOnly?)?.ToDateTime(maxValueTime) : null;

                        var q = dateOnlyType.GetQuery(minValue, maxValue, minInclusive, maxInclusive);

                        if (q != null)
                        {
                            inner.Add(q, Occur.SHOULD);
                        }
                    }
#endif
                    else
                    {
                        throw new InvalidOperationException($"Could not perform a range query on the field {f}, it's value type is {valueType?.GetType()}");
                    }
                }

                outer.Add(inner, Occur.SHOULD);

                return outer;
            }), occurance);

            return CreateOp();
        }

        /// <inheritdoc />
        public ISearchResults Execute(QueryOptions? options = null) => Search(options);

        /// <summary>
        /// Performs a search with a maximum number of results
        /// </summary>
        private ISearchResults Search(QueryOptions? options)
        {
            // capture local
            var query = Query;

            if (!string.IsNullOrEmpty(Category))
            {
                // rebuild the query
                var existingClauses = query.Clauses;

                if (existingClauses.Count == 0)
                {
                    // Nothing to search. This can occur in cases where an analyzer for a field doesn't return
                    // anything since it strips all values.
                    return EmptySearchResults.Instance;
                }

                query = new BooleanQuery
                {
                    // prefix the category field query as a must
                    { GetFieldInternalQuery(ExamineFieldNames.CategoryFieldName, new ExamineValue(Examineness.Explicit, Category), true), Occur.MUST }
                };

                // add the ones that we're already existing
                foreach (var c in existingClauses)
                {
                    query.Add(c);
                }
            }

            // capture local
<<<<<<< HEAD
            Filter filter = Filter;
            if(filter is BooleanFilter boolFilter && boolFilter.Clauses.Count == 0)
            {
                filter = null;
            }
            var executor = new LuceneSearchExecutor(options, query, SortFields, _searchContext, _fieldsToLoad, Sortings, filter);
=======
            Filter? filter = Filter;
            if (filter is BooleanFilter boolFilter && boolFilter.Clauses.Count == 0)
            {
                filter = null;
            }

            var executor = new LuceneSearchExecutor(options, query, SortFields, _searchContext, _fieldsToLoad, _facetFields,_facetsConfig, filter);
>>>>>>> d54bd4c5

            var pagesResults = executor.Execute();

            return pagesResults;
        }

        /// <summary>
        /// Internal operation for adding the ordered results
        /// </summary>
        /// <param name="descending">if set to <c>true</c> [descending].</param>
        /// <param name="fields">The field names.</param>
        /// <returns>A new <see cref="IBooleanOperation"/> with the clause appended</returns>
        private LuceneBooleanOperationBase OrderByInternal(bool descending, params SortableField[] fields)
        {
            if (fields == null)
<<<<<<< HEAD
                throw new ArgumentNullException(nameof(fields));
=======
            {
                throw new ArgumentNullException(nameof(fields));
            }
>>>>>>> d54bd4c5

            foreach (var f in fields)
            {
                var fieldName = f.FieldName;

                var defaultSort = SortFieldType.STRING;

                switch (f.SortType)
                {
                    case SortType.Score:
                        defaultSort = SortFieldType.SCORE;
                        break;
                    case SortType.DocumentOrder:
                        defaultSort = SortFieldType.DOC;
                        break;
                    case SortType.String:
                        defaultSort = SortFieldType.STRING;
                        break;
                    case SortType.Int:
                        defaultSort = SortFieldType.INT32;
                        break;
                    case SortType.Float:
                        defaultSort = SortFieldType.SINGLE;
                        break;
                    case SortType.Long:
                        defaultSort = SortFieldType.INT64;
                        break;
                    case SortType.Double:
                        defaultSort = SortFieldType.DOUBLE;
                        break;
                    default:
                        throw new ArgumentOutOfRangeException();
                }

                //get the sortable field name if this field type has one
                var valType = _searchContext.GetFieldValueType(fieldName);

                if (valType?.SortableFieldName != null)
                {
                    fieldName = valType.SortableFieldName;
                }

                SortFields.Add(new SortField(fieldName, defaultSort, descending));
            }

            return CreateOp();
        }

        /// <summary>
        /// Internal operation for adding the ordered results
        /// </summary>
        /// <returns>A new <see cref="IBooleanOperation"/> with the clause appended</returns>
        private LuceneBooleanOperationBase OrderByInternal(params Sorting[] sorting)
        {
            if (sorting == null)
                throw new ArgumentNullException(nameof(sorting));

            SortFields.Clear();
            Sortings.Clear();
            foreach (var item in sorting)
            {
                switch (item.Field.SortType)
                {
                    case SortType.SpatialDistance:
                    case SortType.Score:
                    case SortType.DocumentOrder:
                    case SortType.String:
                    case SortType.Int:
                    case SortType.Float:
                    case SortType.Long:
                    case SortType.Double:
                        break;
                    default:
                        throw new ArgumentOutOfRangeException();
                }
                Sortings.Add(item);
            }

            return CreateOp();
        }

        internal IBooleanOperation SelectFieldsInternal(ISet<string> loadedFieldNames)
        {
            _fieldsToLoad = loadedFieldNames;
            return CreateOp();
        }

        internal IBooleanOperation SelectFieldInternal(string fieldName)
        {
            _fieldsToLoad = new HashSet<string>(new string[] { fieldName });
            return CreateOp();
        }

        /// <summary>
        /// Selects all fields
        /// </summary>
        /// <returns></returns>
        public IBooleanOperation SelectAllFieldsInternal()
        {
            _fieldsToLoad = null;
            return CreateOp();
        }

        /// <summary>
        /// Creates a new <see cref="LuceneBooleanOperation"/>
        /// </summary>
        /// <returns></returns>
        protected override LuceneBooleanOperationBase CreateOp() => new LuceneBooleanOperation(this);

<<<<<<< HEAD
        public override IBooleanOperation SpatialOperationQuery(string field, ExamineSpatialOperation spatialOperation, Func<IExamineSpatialShapeFactory, IExamineSpatialShape> shape)
            => SpatialOperationQueryInternal(field, spatialOperation, shape, Occurrence);

        public override IBooleanOperation SpatialOperationFilter(string field, ExamineSpatialOperation spatialOperation, Func<IExamineSpatialShapeFactory, IExamineSpatialShape> shape)
            => SpatialOperationFilterInternal(field, spatialOperation, shape, Occurrence);
        internal IBooleanOperation SpatialOperationQueryInternal(string field, ExamineSpatialOperation spatialOperation, Func<IExamineSpatialShapeFactory, IExamineSpatialShape> shape, Occur occurance)
        {
            var spatialField = _searchContext.GetFieldValueType(field) as ISpatialIndexFieldValueTypeBase;
            var queryToAdd = spatialField.GetQuery(field, spatialOperation, shape);
            if (queryToAdd != null)
            {
                Query.Add(queryToAdd, occurance);
            }

            return CreateOp();
        }

        internal IBooleanOperation SpatialOperationFilterInternal(string field, ExamineSpatialOperation spatialOperation, Func<IExamineSpatialShapeFactory, IExamineSpatialShape> shape, Occur occurance)
        {
            var spatialField = _searchContext.GetFieldValueType(field) as ISpatialIndexFieldValueTypeBase;
            var filterToAdd = spatialField.GetFilter(field, spatialOperation, shape);
            if (filterToAdd != null)
            {
                Filter.Add(filterToAdd, occurance);
            }

            return CreateOp();
=======
        internal IFacetOperations FacetInternal(string field, Action<IFacetQueryField>? facetConfiguration, params string[] values)
        {
            values ??= Array.Empty<string>();

            var valueType = _searchContext.GetFieldValueType(field) as IIndexFacetValueType;

            var facet = new FacetFullTextField(field, values, GetFacetField(field), isTaxonomyIndexed: valueType?.IsTaxonomyFaceted ?? false);

            facetConfiguration?.Invoke(new FacetQueryField(facet));

            _facetFields.Add(facet);

            return new LuceneFacetOperation(this);
        }

        internal IFacetOperations FacetInternal(string field, params DoubleRange[] doubleRanges)
        {
            doubleRanges ??= Array.Empty<DoubleRange>();

            var valueType = _searchContext.GetFieldValueType(field) as IIndexFacetValueType;
            var facet = new FacetDoubleField(field, doubleRanges, GetFacetField(field), isTaxonomyIndexed: valueType?.IsTaxonomyFaceted ?? false);

            _facetFields.Add(facet);

            return new LuceneFacetOperation(this);
        }

        internal IFacetOperations FacetInternal(string field, params FloatRange[] floatRanges)
        {
            floatRanges ??= Array.Empty<FloatRange>();

            var valueType = _searchContext.GetFieldValueType(field) as IIndexFacetValueType;
            var facet = new FacetFloatField(field, floatRanges, GetFacetField(field), isTaxonomyIndexed: valueType?.IsTaxonomyFaceted ?? false);

            _facetFields.Add(facet);

            return new LuceneFacetOperation(this);
        }

        internal IFacetOperations FacetInternal(string field, params Int64Range[] longRanges)
        {
            longRanges ??= Array.Empty<Int64Range>();

            var valueType = _searchContext.GetFieldValueType(field) as IIndexFacetValueType;
            var facet = new FacetLongField(field, longRanges, GetFacetField(field), isTaxonomyIndexed: valueType?.IsTaxonomyFaceted ?? false);

            _facetFields.Add(facet);

            return new LuceneFacetOperation(this);
        }

        private string GetFacetField(string field)
        {
            if(_facetsConfig is null)
            {
                throw new InvalidOperationException("FacetsConfig not set. User a LuceneSearchQuery constructor with all parameters");
            }

            if (_facetsConfig.DimConfigs.ContainsKey(field))
            {
                return _facetsConfig.DimConfigs[field].IndexFieldName;
            }
            return ExamineFieldNames.DefaultFacetsName;
        }
        private bool GetFacetFieldIsMultiValued(string field)
        {
            if (_facetsConfig is null)
            {
                throw new InvalidOperationException("FacetsConfig not set. User a LuceneSearchQuery constructor with all parameters");
            }

            if (_facetsConfig.DimConfigs.ContainsKey(field))
            {
                return _facetsConfig.DimConfigs[field].IsMultiValued;
            }
            return false;
        }
        private bool GetFacetFieldIsHierarchical(string field)
        {
            if (_facetsConfig is null)
            {
                throw new InvalidOperationException("FacetsConfig not set. User a LuceneSearchQuery constructor with all parameters");
            }

            if (_facetsConfig.DimConfigs.ContainsKey(field))
            {
                return _facetsConfig.DimConfigs[field].IsHierarchical;
            }
            return false;
        }

        /// <inheritdoc/>
        public override IQuery WithFilter(Action<IFilter> filter)
        {
            var lfilter = new LuceneSearchFilteringOperation(this);
            filter.Invoke(lfilter);
            var op = CreateOp();
            var queryOp = op.And();
            return queryOp;
>>>>>>> d54bd4c5
        }
    }
}<|MERGE_RESOLUTION|>--- conflicted
+++ resolved
@@ -5,11 +5,8 @@
 using Examine.Lucene.Indexing;
 using Examine.Search;
 using Lucene.Net.Analysis;
-<<<<<<< HEAD
-=======
 using Lucene.Net.Facet;
 using Lucene.Net.Index;
->>>>>>> d54bd4c5
 using Lucene.Net.Queries;
 using Lucene.Net.Search;
 using static Lucene.Net.Util.OfflineSorter;
@@ -34,8 +31,6 @@
             string category, Analyzer analyzer, LuceneSearchOptions searchOptions, BooleanOperation occurance)
             : base(CreateQueryParser(searchContext, analyzer, searchOptions), category, searchOptions, occurance)
         {
-<<<<<<< HEAD
-=======
             _searchContext = searchContext;
         }
 
@@ -45,7 +40,6 @@
             string? category, Analyzer analyzer, LuceneSearchOptions searchOptions, BooleanOperation occurance, FacetsConfig facetsConfig)
             : base(CreateQueryParser(searchContext, analyzer, searchOptions), category, searchOptions, occurance)
         {   
->>>>>>> d54bd4c5
             _searchContext = searchContext;
             _facetsConfig = facetsConfig;
         }
@@ -108,17 +102,15 @@
         /// <returns></returns>
         public virtual IBooleanOperation OrderBy(params SortableField[] fields) => OrderByInternal(false, fields);
 
-<<<<<<< HEAD
-        internal IOrdering OrderBy(Sorting[] sorts) => OrderByInternal(sorts);
-
-=======
         /// <summary>
         /// Sets the order by of the query in a descending manner
         /// </summary>
         /// <param name="fields"></param>
         /// <returns></returns>
->>>>>>> d54bd4c5
+
         public virtual IBooleanOperation OrderByDescending(params SortableField[] fields) => OrderByInternal(true, fields);
+
+        internal IOrdering OrderBy(Sorting[] sorts) => OrderByInternal(sorts);
 
         /// <inheritdoc/>
         public override IBooleanOperation Field<T>(string fieldName, T fieldValue)
@@ -273,22 +265,13 @@
             }
 
             // capture local
-<<<<<<< HEAD
-            Filter filter = Filter;
-            if(filter is BooleanFilter boolFilter && boolFilter.Clauses.Count == 0)
-            {
-                filter = null;
-            }
-            var executor = new LuceneSearchExecutor(options, query, SortFields, _searchContext, _fieldsToLoad, Sortings, filter);
-=======
             Filter? filter = Filter;
             if (filter is BooleanFilter boolFilter && boolFilter.Clauses.Count == 0)
             {
                 filter = null;
             }
 
-            var executor = new LuceneSearchExecutor(options, query, SortFields, _searchContext, _fieldsToLoad, _facetFields,_facetsConfig, filter);
->>>>>>> d54bd4c5
+            var executor = new LuceneSearchExecutor(options, query, SortFields, _searchContext, _fieldsToLoad, _facetFields,_facetsConfig, filter, Sortings);
 
             var pagesResults = executor.Execute();
 
@@ -304,13 +287,9 @@
         private LuceneBooleanOperationBase OrderByInternal(bool descending, params SortableField[] fields)
         {
             if (fields == null)
-<<<<<<< HEAD
+            {
                 throw new ArgumentNullException(nameof(fields));
-=======
-            {
-                throw new ArgumentNullException(nameof(fields));
-            }
->>>>>>> d54bd4c5
+            }
 
             foreach (var f in fields)
             {
@@ -420,35 +399,6 @@
         /// <returns></returns>
         protected override LuceneBooleanOperationBase CreateOp() => new LuceneBooleanOperation(this);
 
-<<<<<<< HEAD
-        public override IBooleanOperation SpatialOperationQuery(string field, ExamineSpatialOperation spatialOperation, Func<IExamineSpatialShapeFactory, IExamineSpatialShape> shape)
-            => SpatialOperationQueryInternal(field, spatialOperation, shape, Occurrence);
-
-        public override IBooleanOperation SpatialOperationFilter(string field, ExamineSpatialOperation spatialOperation, Func<IExamineSpatialShapeFactory, IExamineSpatialShape> shape)
-            => SpatialOperationFilterInternal(field, spatialOperation, shape, Occurrence);
-        internal IBooleanOperation SpatialOperationQueryInternal(string field, ExamineSpatialOperation spatialOperation, Func<IExamineSpatialShapeFactory, IExamineSpatialShape> shape, Occur occurance)
-        {
-            var spatialField = _searchContext.GetFieldValueType(field) as ISpatialIndexFieldValueTypeBase;
-            var queryToAdd = spatialField.GetQuery(field, spatialOperation, shape);
-            if (queryToAdd != null)
-            {
-                Query.Add(queryToAdd, occurance);
-            }
-
-            return CreateOp();
-        }
-
-        internal IBooleanOperation SpatialOperationFilterInternal(string field, ExamineSpatialOperation spatialOperation, Func<IExamineSpatialShapeFactory, IExamineSpatialShape> shape, Occur occurance)
-        {
-            var spatialField = _searchContext.GetFieldValueType(field) as ISpatialIndexFieldValueTypeBase;
-            var filterToAdd = spatialField.GetFilter(field, spatialOperation, shape);
-            if (filterToAdd != null)
-            {
-                Filter.Add(filterToAdd, occurance);
-            }
-
-            return CreateOp();
-=======
         internal IFacetOperations FacetInternal(string field, Action<IFacetQueryField>? facetConfiguration, params string[] values)
         {
             values ??= Array.Empty<string>();
@@ -548,7 +498,34 @@
             var op = CreateOp();
             var queryOp = op.And();
             return queryOp;
->>>>>>> d54bd4c5
+        }
+        public override IBooleanOperation SpatialOperationQuery(string field, ExamineSpatialOperation spatialOperation, Func<IExamineSpatialShapeFactory, IExamineSpatialShape> shape)
+            => SpatialOperationQueryInternal(field, spatialOperation, shape, Occurrence);
+
+        public override IBooleanOperation SpatialOperationFilter(string field, ExamineSpatialOperation spatialOperation, Func<IExamineSpatialShapeFactory, IExamineSpatialShape> shape)
+            => SpatialOperationFilterInternal(field, spatialOperation, shape, Occurrence);
+        internal IBooleanOperation SpatialOperationQueryInternal(string field, ExamineSpatialOperation spatialOperation, Func<IExamineSpatialShapeFactory, IExamineSpatialShape> shape, Occur occurance)
+        {
+            var spatialField = _searchContext.GetFieldValueType(field) as ISpatialIndexFieldValueTypeBase;
+            var queryToAdd = spatialField.GetQuery(field, spatialOperation, shape);
+            if (queryToAdd != null)
+            {
+                Query.Add(queryToAdd, occurance);
+            }
+
+            return CreateOp();
+        }
+
+        internal IBooleanOperation SpatialOperationFilterInternal(string field, ExamineSpatialOperation spatialOperation, Func<IExamineSpatialShapeFactory, IExamineSpatialShape> shape, Occur occurance)
+        {
+            var spatialField = _searchContext.GetFieldValueType(field) as ISpatialIndexFieldValueTypeBase;
+            var filterToAdd = spatialField.GetFilter(field, spatialOperation, shape);
+            if (filterToAdd != null)
+            {
+                Filter.Add(filterToAdd, occurance);
+            }
+
+            return CreateOp();
         }
     }
 }