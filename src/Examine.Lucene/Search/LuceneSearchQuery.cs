--- conflicted
+++ resolved
@@ -18,14 +18,10 @@
     public class LuceneSearchQuery : LuceneSearchQueryBase, IQueryExecutor
     {
         private readonly ISearchContext _searchContext;
-<<<<<<< HEAD
-        private ISet<string> _fieldsToLoad = null;
-        private string _similarityName;
-=======
         private readonly FacetsConfig? _facetsConfig;
         private ISet<string>? _fieldsToLoad = null;
         private readonly IList<IFacetField> _facetFields = new List<IFacetField>();
->>>>>>> b1dad2f0
+        private string _similarityName;
 
         /// <inheritdoc/>
         [Obsolete("To be removed in Examine V5")]
@@ -35,6 +31,7 @@
             : base(CreateQueryParser(searchContext, analyzer, searchOptions), category, searchOptions, occurance)
         {
             _searchContext = searchContext;
+            _similarityName = searchOptions.SimilarityName;
         }
 
         /// <inheritdoc/>
@@ -44,11 +41,7 @@
             : base(CreateQueryParser(searchContext, analyzer, searchOptions), category, searchOptions, occurance)
         {   
             _searchContext = searchContext;
-<<<<<<< HEAD
-            _similarityName = searchOptions.SimilarityName;
-=======
             _facetsConfig = facetsConfig;
->>>>>>> b1dad2f0
         }
 
         private static CustomMultiFieldQueryParser CreateQueryParser(ISearchContext searchContext, Analyzer analyzer, LuceneSearchOptions searchOptions)
@@ -268,11 +261,7 @@
                 }
             }
 
-<<<<<<< HEAD
-            var executor = new LuceneSearchExecutor(options, query, SortFields, _searchContext, _fieldsToLoad, _similarityName);
-=======
-            var executor = new LuceneSearchExecutor(options, query, SortFields, _searchContext, _fieldsToLoad, _facetFields, _facetsConfig);
->>>>>>> b1dad2f0
+            var executor = new LuceneSearchExecutor(options, query, SortFields, _searchContext, _fieldsToLoad, _facetFields, _facetsConfig, _similarityName);
 
             var pagesResults = executor.Execute();
 
