using Examine.Search;

namespace Examine.Lucene.Search
{
    public class FacetQueryField : IFacetQueryField
    {
        private readonly FacetFullTextField _field;

        public FacetQueryField(FacetFullTextField field)
        {
            _field = field;
        }

        /// <inheritdoc/>
        public IFacetQueryField MaxCount(int count)
        {
            _field.MaxCount = count;

            return this;
        }

<<<<<<< HEAD
        /// <inheritdoc/>
        public IFacetQueryField Path(params string[] path)
=======
        public IFacetQueryField SetPath(string[] path)
>>>>>>> 838ee06a
        {
            _field.Path = path;

            return this;
        }
    }
}<|MERGE_RESOLUTION|>--- conflicted
+++ resolved
@@ -19,12 +19,8 @@
             return this;
         }
 
-<<<<<<< HEAD
         /// <inheritdoc/>
         public IFacetQueryField Path(params string[] path)
-=======
-        public IFacetQueryField SetPath(string[] path)
->>>>>>> 838ee06a
         {
             _field.Path = path;
 
