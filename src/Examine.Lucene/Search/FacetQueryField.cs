using Examine.Search;

namespace Examine.Lucene.Search
{
    public class FacetQueryField : IFacetQueryField
    {
        private readonly FacetFullTextField _field;

        public FacetQueryField(FacetFullTextField field)
        {
            _field = field;
        }

        /// <inheritdoc/>
        public IFacetQueryField MaxCount(int count)
        {
            _field.MaxCount = count;

            return this;
        }

<<<<<<< HEAD
        /// <inheritdoc/>
        public IFacetQueryField Path(params string[] path)
=======
        public IFacetQueryField SetPath(params string[] path)
>>>>>>> e23a8cbf
        {
            _field.Path = path;

            return this;
        }
    }
}<|MERGE_RESOLUTION|>--- conflicted
+++ resolved
@@ -19,12 +19,7 @@
             return this;
         }
 
-<<<<<<< HEAD
-        /// <inheritdoc/>
-        public IFacetQueryField Path(params string[] path)
-=======
         public IFacetQueryField SetPath(params string[] path)
->>>>>>> e23a8cbf
         {
             _field.Path = path;
 
