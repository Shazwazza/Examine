using System;
using System.Collections.Generic;
using System.Linq;
using Examine.Search;
using Lucene.Net.Index;
using Lucene.Net.Queries;
using Lucene.Net.QueryParsers.Classic;
using Lucene.Net.Search;

namespace Examine.Lucene.Search
{
    /// <summary>
    /// Represents a base for <see cref="LuceneSearchQuery"/>
    /// </summary>
    public abstract class LuceneSearchQueryBase : IQuery, INestedQuery
    {
        private readonly CustomMultiFieldQueryParser _queryParser;

        /// <summary>
        /// The query parser of the query
        /// </summary>
        public QueryParser QueryParser => _queryParser;

        internal Stack<BooleanQuery> Queries { get; } = new Stack<BooleanQuery>();

        /// <summary>
        /// The <see cref="BooleanQuery"/>
        /// </summary>
        public BooleanQuery Query => Queries.Peek();

<<<<<<< HEAD
        [Obsolete("Use Sortings")]
        public IList<SortField> SortFields { get; } = new List<SortField>();

        public IList<Sorting> Sortings { get; } = new List<Sorting>();

        protected Occur Occurrence { get; set; }
        private BooleanOperation _boolOp;

        internal Stack<BooleanFilter> Filters { get; } = new Stack<BooleanFilter>();

        internal BooleanFilter Filter => Filters.Peek();


=======
        /// <summary>
        /// The sort fields of the query
        /// </summary>
        public IList<SortField> SortFields { get; } = new List<SortField>();

        internal Stack<BooleanFilter> Filters { get; } = new Stack<BooleanFilter>();

        /// <summary>
        /// The <see cref="BooleanFilter"/>
        /// </summary>
        public BooleanFilter Filter => Filters.Peek();

        /// <summary>
        /// Specifies how clauses are to occur in matching documents
        /// </summary>
        protected Occur Occurrence { get; set; }
        private BooleanOperation _boolOp;

        private BooleanOperation _boolFilterOp;


        /// <inheritdoc/>
>>>>>>> d54bd4c5
        protected LuceneSearchQueryBase(CustomMultiFieldQueryParser queryParser,
            string? category, LuceneSearchOptions searchOptions, BooleanOperation occurance)
        {
            Category = category;
            SearchOptions = searchOptions;
            Queries.Push(new BooleanQuery());
            Filters.Push(new BooleanFilter());
            BooleanOperation = occurance;
            _queryParser = queryParser;
        }

        /// <summary>
        /// Creates a <see cref="LuceneBooleanOperationBase"/>
        /// </summary>
        /// <returns></returns>
        protected abstract LuceneBooleanOperationBase CreateOp();

        /// <summary>
        /// The type of boolean operation
        /// </summary>
        public BooleanOperation BooleanOperation
        {
            get => _boolOp;
            set
            {
                _boolOp = value;
                Occurrence = _boolOp.ToLuceneOccurrence();
            }
        }

        /// <summary>
        /// The type of boolean operation
        /// </summary>
        public BooleanOperation BooleanFilterOperation
        {
            get => _boolFilterOp;
            set
            {
                _boolFilterOp = value;
                Occurrence = _boolFilterOp.ToLuceneOccurrence();
            }
        }

        /// <summary>
        /// The category of the query
        /// </summary>
        public string? Category { get; }

        /// <summary>
        /// All the searchable fields of the query
        /// </summary>
        public string[] AllFields => _queryParser.SearchableFields;

        /// <summary>
        /// The query search options
        /// </summary>
        public LuceneSearchOptions SearchOptions { get; }

        /// <inheritdoc />
        public IBooleanOperation Group(Func<INestedQuery, INestedBooleanOperation> inner, BooleanOperation defaultOp = BooleanOperation.Or)
        {
            var bo = CreateOp();
            bo.Op(inner, BooleanOperation, defaultOp);
            return bo;
        }

        /// <inheritdoc/>
        public IOrdering All()
        {
            Query.Add(new MatchAllDocsQuery(), BooleanOperation.ToLuceneOccurrence());
            return CreateOp();
        }

        /// <inheritdoc />
        public IBooleanOperation NativeQuery(string query)
        {
            Query.Add(_queryParser.Parse(query), Occurrence);
            return CreateOp();
        }

        /// <summary>
        /// Adds a true Lucene Query 
        /// </summary>
        /// <param name="query"></param>
        /// <param name="op"></param>
        /// <returns></returns>
        public LuceneBooleanOperationBase LuceneQuery(Query query, BooleanOperation? op = null)
        {
            Query.Add(query, (op ?? BooleanOperation).ToLuceneOccurrence());
            return CreateOp();
        }

        /// <summary>
        /// Adds a true Lucene Filter 
        /// </summary>
        /// <param name="filter"></param>
        /// <param name="op"></param>
        /// <returns></returns>
        public LuceneBooleanOperationBase LuceneFilter(Filter filter, BooleanOperation? op = null)
        {
            Filter.Add(filter, (op ?? BooleanOperation).ToLuceneOccurrence());
            return CreateOp();
        }

<<<<<<< HEAD
=======

        /// <inheritdoc/>
>>>>>>> d54bd4c5
        public IBooleanOperation Id(string id) => IdInternal(id, Occurrence);

        /// <inheritdoc/>
        public abstract IBooleanOperation Field<T>(string fieldName, T fieldValue) where T : struct;

        /// <inheritdoc/>
        public abstract IBooleanOperation ManagedQuery(string query, string[]? fields = null);

        /// <inheritdoc/>
        public abstract IBooleanOperation RangeQuery<T>(string[] fields, T? min, T? max, bool minInclusive = true, bool maxInclusive = true) where T : struct;

        /// <inheritdoc/>
        public IBooleanOperation Field(string fieldName, string fieldValue)
            => FieldInternal(fieldName, new ExamineValue(Examineness.Explicit, fieldValue), Occurrence);

        /// <inheritdoc/>
        public IBooleanOperation Field(string fieldName, IExamineValue fieldValue)
            => FieldInternal(fieldName, fieldValue, Occurrence);

        /// <inheritdoc/>
        public IBooleanOperation GroupedAnd(IEnumerable<string> fields, params string[] query)
            => GroupedAnd(fields, query.Select(f => new ExamineValue(Examineness.Explicit, f)).Cast<IExamineValue>().ToArray());

        /// <inheritdoc/>
        public IBooleanOperation GroupedAnd(IEnumerable<string> fields, params IExamineValue[]? fieldVals)
        {
            if (fields == null)
            {
                throw new ArgumentNullException(nameof(fields));
            }

            if (fieldVals == null)
            {
                throw new ArgumentNullException(nameof(fieldVals));
            }

            return GroupedAndInternal(fields.ToArray(), fieldVals, Occurrence);
        }

        /// <inheritdoc/>
        public IBooleanOperation GroupedOr(IEnumerable<string> fields, params string[] query)
            => GroupedOr(fields, query?.Select(f => new ExamineValue(Examineness.Explicit, f)).Cast<IExamineValue>().ToArray());

        /// <inheritdoc/>
        public IBooleanOperation GroupedOr(IEnumerable<string> fields, params IExamineValue[]? query)
        {
            if (fields == null)
            {
                throw new ArgumentNullException(nameof(fields));
            }

            if (query == null)
            {
                throw new ArgumentNullException(nameof(query));
            }

            return GroupedOrInternal(fields.ToArray(), query, Occurrence);
        }

        /// <inheritdoc/>
        public IBooleanOperation GroupedNot(IEnumerable<string> fields, params string[] query)
            => GroupedNot(fields, query.Select(f => new ExamineValue(Examineness.Explicit, f)).Cast<IExamineValue>().ToArray());

        /// <inheritdoc/>
        public IBooleanOperation GroupedNot(IEnumerable<string> fields, params IExamineValue[] query)
        {
            if (fields == null)
            {
                throw new ArgumentNullException(nameof(fields));
            }

            if (query == null)
            {
                throw new ArgumentNullException(nameof(query));
            }

            return GroupedNotInternal(fields.ToArray(), query);
        }

        #region INested

        private static readonly string[] EmptyStringArray = new string[0];

        /// <summary>
        /// Query on a specific field
        /// </summary>
        /// <typeparam name="T"></typeparam>
        /// <param name="fieldName"></param>
        /// <param name="fieldValue"></param>
        /// <returns></returns>
        protected abstract INestedBooleanOperation FieldNested<T>(string fieldName, T fieldValue) where T : struct;

        /// <summary>
        /// The index will determine the most appropiate way to query the fields specified
        /// </summary>
        /// <param name="query"></param>
        /// <param name="fields"></param>
        /// <returns></returns>
        protected abstract INestedBooleanOperation ManagedQueryNested(string query, string[]? fields = null);

        /// <summary>
        /// Matches items as defined by the IIndexFieldValueType used for the fields specified. 
        /// If a type is not defined for a field name, or the type does not implement IIndexRangeValueType for the types of min and max, nothing will be added
        /// </summary>
        /// <typeparam name="T"></typeparam>
        /// <param name="fields"></param>
        /// <param name="min"></param>
        /// <param name="max"></param>
        /// <param name="minInclusive"></param>
        /// <param name="maxInclusive"></param>
        /// <returns></returns>
        protected abstract INestedBooleanOperation RangeQueryNested<T>(string[] fields, T? min, T? max, bool minInclusive = true, bool maxInclusive = true) where T : struct;

        INestedBooleanOperation INestedQuery.Field(string fieldName, string fieldValue)
            => FieldInternal(fieldName, new ExamineValue(Examineness.Explicit, fieldValue), Occurrence);

        INestedBooleanOperation INestedQuery.Field(string fieldName, IExamineValue fieldValue)
            => FieldInternal(fieldName, fieldValue, Occurrence);

        INestedBooleanOperation INestedQuery.GroupedAnd(IEnumerable<string> fields, params string[] query)
            => GroupedAndInternal(fields == null ? EmptyStringArray : fields.ToArray(), query?.Select(f => new ExamineValue(Examineness.Explicit, f)).Cast<IExamineValue>().ToArray(), Occurrence);

        INestedBooleanOperation INestedQuery.GroupedAnd(IEnumerable<string> fields, params IExamineValue[] query)
            => GroupedAndInternal(fields == null ? EmptyStringArray : fields.ToArray(), query, Occurrence);

        INestedBooleanOperation INestedQuery.GroupedOr(IEnumerable<string> fields, params string[] query)
            => GroupedOrInternal(fields == null ? EmptyStringArray : fields.ToArray(), query?.Select(f => new ExamineValue(Examineness.Explicit, f)).Cast<IExamineValue>().ToArray(), Occurrence);

        INestedBooleanOperation INestedQuery.GroupedOr(IEnumerable<string> fields, params IExamineValue[] query)
            => GroupedOrInternal(fields == null ? EmptyStringArray : fields.ToArray(), query, Occurrence);

        INestedBooleanOperation INestedQuery.GroupedNot(IEnumerable<string> fields, params string[] query)
            => GroupedNotInternal(fields == null ? EmptyStringArray : fields.ToArray(), query.Select(f => new ExamineValue(Examineness.Explicit, f)).Cast<IExamineValue>().ToArray());

        INestedBooleanOperation INestedQuery.GroupedNot(IEnumerable<string> fields, params IExamineValue[] query)
            => GroupedNotInternal(fields == null ? EmptyStringArray : fields.ToArray(), query);

        INestedBooleanOperation INestedQuery.ManagedQuery(string query, string[]? fields) => ManagedQueryNested(query, fields);

        INestedBooleanOperation INestedQuery.RangeQuery<T>(string[] fields, T? min, T? max, bool minInclusive, bool maxInclusive)
            => RangeQueryNested(fields, min, max, minInclusive, maxInclusive);

        INestedBooleanOperation INestedQuery.Field<T>(string fieldName, T fieldValue) => FieldNested(fieldName, fieldValue);

        #endregion

        #region Internal

        /// <inheritdoc/>
        protected internal LuceneBooleanOperationBase FieldInternal(string fieldName, IExamineValue fieldValue, Occur occurrence)
        {
            if (fieldName == null)
            {
                throw new ArgumentNullException(nameof(fieldName));
            }

            if (fieldValue == null)
            {
                throw new ArgumentNullException(nameof(fieldValue));
            }

            return FieldInternal(fieldName, fieldValue, occurrence, true);
        }

        /// <inheritdoc/>
        private LuceneBooleanOperationBase FieldInternal(string fieldName, IExamineValue fieldValue, Occur occurrence, bool useQueryParser)
        {
            var queryToAdd = GetFieldInternalQuery(fieldName, fieldValue, useQueryParser);

            if (queryToAdd != null)
            {
                Query.Add(queryToAdd, occurrence);
            }

            return CreateOp();
        }

        /// <inheritdoc/>
        protected internal LuceneBooleanOperationBase GroupedAndInternal(string[] fields, IExamineValue[]? fieldVals, Occur occurrence)
        {
            if (fields == null)
            {
                throw new ArgumentNullException(nameof(fields));
            }

            if (fieldVals == null)
            {
                throw new ArgumentNullException(nameof(fieldVals));
            }

            //if there's only 1 query text we want to build up a string like this:
            //(+field1:query +field2:query +field3:query)
            //but Lucene will bork if you provide an array of length 1 (which is != to the field length)

            Query.Add(GetMultiFieldQuery(fields, fieldVals, Occur.MUST), occurrence);

            return CreateOp();
        }

        /// <inheritdoc/>
        protected internal LuceneBooleanOperationBase GroupedNotInternal(string[] fields, IExamineValue[] fieldVals)
        {
            if (fields == null)
            {
                throw new ArgumentNullException(nameof(fields));
            }

            if (fieldVals == null)
            {
                throw new ArgumentNullException(nameof(fieldVals));
            }

            // if there's only one field and one value then deal with this like a normal And().Not()
            if (fields.Length == 1 && fieldVals.Length == 1)
            {
                FieldInternal(fields[0], fieldVals[0], Occur.MUST_NOT);
                return CreateOp();
            }

            //if there's only 1 query text we want to build up a string like this:
            //(!field1:query !field2:query !field3:query)
            //but Lucene will bork if you provide an array of length 1 (which is != to the field length)

            // NOTE: This is important because we cannot prefix a + to a group of NOT's, that doesn't work. 
            // for example, it cannot be:  +(-id:1 -id:2 -id:3) 
            // and it cannot be:            (-id:1 -id:2 -id:3) - this will be an optional list of must not's so really nothing is filtered
            // It needs to be:              -id:1 -id:2 -id:3

            // So we get all clauses 
            var subQueries = GetMultiFieldQuery(fields, fieldVals, Occur.MUST_NOT, true);

            // then add each individual one directly to the query
            foreach (var c in subQueries.Clauses)
            {
                Query.Add(c);
            }

            return CreateOp();
        }

        /// <inheritdoc/>
        protected internal LuceneBooleanOperationBase GroupedOrInternal(string[] fields, IExamineValue[]? fieldVals, Occur occurrence)
        {
            if (fields == null)
            {
                throw new ArgumentNullException(nameof(fields));
            }

            if (fieldVals == null)
            {
                throw new ArgumentNullException(nameof(fieldVals));
            }

            //if there's only 1 query text we want to build up a string like this:
            //(field1:query field2:query field3:query)
            //but Lucene will bork if you provide an array of length 1 (which is != to the field length)

            Query.Add(GetMultiFieldQuery(fields, fieldVals, Occur.SHOULD, true), occurrence);

            return CreateOp();
        }

        /// <inheritdoc/>
        protected internal LuceneBooleanOperationBase IdInternal(string id, Occur occurrence)
        {
            if (id == null)
            {
                throw new ArgumentNullException(nameof(id));
            }

            //use a query parser (which uses the analyzer) to build up the field query which we want
            Query.Add(_queryParser.GetFieldQueryInternal(ExamineFieldNames.ItemIdFieldName, id), occurrence);

            return CreateOp();
        }

        #endregion

        /// <summary>
        /// Returns the Lucene query object for a field given an IExamineValue
        /// </summary>
        /// <param name="fieldName"></param>
        /// <param name="fieldValue"></param>
        /// <param name="useQueryParser">True to use the query parser to parse the search text, otherwise, manually create the queries</param>
        /// <returns>A new <see cref="IBooleanOperation"/> with the clause appended</returns>
        protected virtual Query? GetFieldInternalQuery(string fieldName, IExamineValue fieldValue, bool useQueryParser)
        {
            if (string.IsNullOrEmpty(fieldName))
            {
                throw new ArgumentException($"'{nameof(fieldName)}' cannot be null or empty", nameof(fieldName));
            }

            if (fieldValue is null)
            {
                throw new ArgumentNullException(nameof(fieldValue));
            }

            if (string.IsNullOrEmpty(fieldValue.Value))
            {
                throw new ArgumentException($"'{nameof(fieldName)}' cannot be null or empty", nameof(fieldName));
            }

            Query? queryToAdd;

            switch (fieldValue.Examineness)
            {
                case Examineness.Fuzzy:
                    if (useQueryParser)
                    {
                        queryToAdd = _queryParser.GetFuzzyQueryInternal(fieldName, fieldValue.Value, fieldValue.Level);
                    }
                    else
                    {
                        //REFERENCE: http://lucene.apache.org/java/2_4_0/queryparsersyntax.html#Fuzzy%20Searches
                        var proxQuery = fieldName + ":" + fieldValue.Value + "~" + Convert.ToInt32(fieldValue.Level);
                        queryToAdd = ParseRawQuery(proxQuery);
                    }
                    break;
                case Examineness.SimpleWildcard:
                case Examineness.ComplexWildcard:

                    var searchValue = fieldValue.Value + (fieldValue.Examineness == Examineness.ComplexWildcard ? "*" : "?");

                    if (useQueryParser)
                    {
                        queryToAdd = _queryParser.GetWildcardQueryInternal(fieldName, searchValue);
                    }
                    else
                    {
                        //REFERENCE: http://lucene.apache.org/java/2_4_0/queryparsersyntax.html#Wildcard%20Searches
                        var proxQuery = fieldName + ":" + searchValue;
                        queryToAdd = ParseRawQuery(proxQuery);
                    }
                    break;
                case Examineness.Boosted:
                    if (useQueryParser)
                    {
                        queryToAdd = _queryParser.GetFieldQueryInternal(fieldName, fieldValue.Value);
                        if (queryToAdd != null)
                        {
                            queryToAdd.Boost = fieldValue.Level;
                        }
                    }
                    else
                    {
                        //REFERENCE: http://lucene.apache.org/java/2_4_0/queryparsersyntax.html#Boosting%20a%20Term
                        var proxQuery = fieldName + ":\"" + fieldValue.Value + "\"^" + Convert.ToInt32(fieldValue.Level).ToString();
                        queryToAdd = ParseRawQuery(proxQuery);
                    }
                    break;
                case Examineness.Proximity:
                    int proximity = Convert.ToInt32(fieldValue.Level);
                    if (useQueryParser)
                    {
                        queryToAdd = _queryParser.GetProximityQueryInternal(fieldName, fieldValue.Value, proximity);
                    }
                    else
                    {
                        var qry = fieldName + ":\"" + fieldValue.Value + "\"~" + proximity;
                        queryToAdd = ParseRawQuery(qry);
                    }
                    break;
                case Examineness.Escaped:

                    //This uses the KeywordAnalyzer to parse the 'phrase'
                    //var stdQuery = fieldName + ":" + fieldValue.Value;

                    //NOTE: We used to just use this but it's more accurate/exact with the below usage of phrase query
                    //queryToAdd = ParseRawQuery(stdQuery);

                    //This uses the PhraseQuery to parse the phrase, the results seem identical
                    queryToAdd = CreatePhraseQuery(fieldName, fieldValue.Value);

                    break;
                case Examineness.Explicit:
                default:
                    if (useQueryParser)
                    {
                        queryToAdd = _queryParser.GetFieldQueryInternal(fieldName, fieldValue.Value);
                    }
                    else
                    {
                        //standard query 
                        var proxQuery = fieldName + ":" + fieldValue.Value;
                        queryToAdd = ParseRawQuery(proxQuery);
                    }
                    break;
            }
            return queryToAdd;
        }

        /// <summary>
        /// This parses a raw query into a non-tokenized query.
        /// not analyzing/tokenizing the search string
        /// </summary>
        /// <remarks>
        /// Currently this is done by just using the keyword analyzer which doesn't parse special chars, whitespace, etc..
        /// however there may be a better way to acheive this, or could manually parse into a boolean query
        /// using TermQueries.
        /// </remarks>
        /// <param name="rawQuery"></param>
        /// <returns></returns>
        private Query ParseRawQuery(string rawQuery)
            => CustomMultiFieldQueryParser.KeywordAnalyzerQueryParser.Parse(rawQuery);

        /// <summary>
        /// Uses a PhraseQuery to build a 'raw/exact' match
        /// </summary>
        /// <param name="field"></param>
        /// <param name="txt"></param>
        /// <returns></returns>
        /// <remarks>
        /// The result of this seems to be better than the above since it does not include results that contain part of the phrase.
        /// For example, 'codegarden 090' would be matched against the search term 'codegarden 09' with the above, whereas when using the 
        /// PhraseQuery this is not the case
        /// </remarks>
        private static Query CreatePhraseQuery(string field, string txt)
        {
            var phraseQuery = new PhraseQuery { Slop = 0 };
            foreach (var val in txt.Split(new[] { ' ' }, StringSplitOptions.RemoveEmptyEntries))
            {
                phraseQuery.Add(new Term(field, val));
            }
            return phraseQuery;
        }

        /// <summary>
        /// Creates our own style 'multi field query' used internal for the grouped operations
        /// </summary>
        /// <param name="fields"></param>
        /// <param name="fieldVals"></param>
        /// <param name="occurance"></param>
        /// <param name="matchAllCombinations">If true will match all combinations, if not will only match the values corresponding with fields</param>
        /// <returns>A new <see cref="IBooleanOperation"/> with the clause appended</returns>
        /// <remarks>
        ///
        /// docs about this are here: https://github.com/Shazwazza/Examine/wiki/Grouped-Operations
        /// 
        /// if matchAllCombinations == false then...
        /// this will create a query that matches the field index to the value index if the value length is >= to the field length
        /// otherwise we will have to match all combinations.
        /// 
        /// For example if we have these fields:
        /// bodyText, pageTitle
        /// and these values:
        /// "hello", "world"
        /// 
        /// then the query output will be:
        /// 
        /// bodyText: "hello" pageTitle: "world"
        /// 
        /// if matchAllCombinations == true then...
        /// This will create a query for all combinations of fields and values. 
        /// For example if we have these fields:
        /// bodyText, pageTitle
        /// and these values:
        /// "hello", "world"
        /// 
        /// then the query output will be:
        /// 
        /// bodyText: "hello" bodyText: "world" pageTitle: "hello" pageTitle: "world"
        /// 
        /// </remarks>   
        private BooleanQuery GetMultiFieldQuery(
            IReadOnlyList<string> fields,
            IReadOnlyList<IExamineValue> fieldVals,
            Occur occurance,
            bool matchAllCombinations = false)
        {

            var qry = new BooleanQuery();

            //if there's only one field defined then we will match all combinations
            //if matchAllCombinations is explicitly specified, or there's no way that the key/value pairs can be aligned,
            //we will have to match all combinations
            if (fields.Count == 1 || matchAllCombinations || fieldVals.Count < fields.Count)
            {
                foreach (var f in fields)
                {
                    foreach (var val in fieldVals)
                    {
                        var q = GetFieldInternalQuery(f, val, true);
                        if (q != null)
                        {
                            qry.Add(q, occurance);
                        }
                    }
                }
                return qry;
            }

            //This will align the key value pairs:            
            for (int i = 0; i < fields.Count; i++)
            {
                var queryVal = fieldVals[i];
                var q = GetFieldInternalQuery(fields[i], queryVal, true);
                if (q != null)
                {
                    qry.Add(q, occurance);
                }
            }

            return qry;
        }

        /// <summary>
        /// Returns a <see cref="string"/> that represents this instance.
        /// </summary>
        /// <returns>
        /// A <see cref="string"/> that represents this instance.
        /// </returns>
<<<<<<< HEAD
        public override string ToString()
        {
            return $"{{ Category: {Category}, LuceneQuery: {Query} }}";
        }

        /// <inheritdoc/>
        public abstract IBooleanOperation SpatialOperationQuery(string field, ExamineSpatialOperation spatialOperation, Func<IExamineSpatialShapeFactory, IExamineSpatialShape> shape);

        /// <inheritdoc/>
        public abstract IBooleanOperation SpatialOperationFilter(string field, ExamineSpatialOperation spatialOperation, Func<IExamineSpatialShapeFactory, IExamineSpatialShape> shape);
=======
        public override string ToString() => $"{{ Category: {Category}, LuceneQuery: {Query} }}";

        /// <summary>
        /// Apply a filter
        /// </summary>
        /// <param name="filter"></param>
        /// <returns></returns>
        public abstract IQuery WithFilter(Action<IFilter> filter);
>>>>>>> d54bd4c5
    }
}<|MERGE_RESOLUTION|>--- conflicted
+++ resolved
@@ -28,44 +28,36 @@
         /// </summary>
         public BooleanQuery Query => Queries.Peek();
 
-<<<<<<< HEAD
+        /// <summary>
+        /// The sort fields of the query
+        /// </summary>
         [Obsolete("Use Sortings")]
         public IList<SortField> SortFields { get; } = new List<SortField>();
 
+        internal Stack<BooleanFilter> Filters { get; } = new Stack<BooleanFilter>();
+
+        /// <summary>
+        /// The <see cref="BooleanFilter"/>
+        /// </summary>
+        public BooleanFilter Filter => Filters.Peek();
+
+        /// <summary>
+        /// Specifies how clauses are to occur in matching documents
+        /// </summary>
         public IList<Sorting> Sortings { get; } = new List<Sorting>();
 
         protected Occur Occurrence { get; set; }
         private BooleanOperation _boolOp;
 
+        private BooleanOperation _boolFilterOp;
+
+
+        /// <inheritdoc/>
         internal Stack<BooleanFilter> Filters { get; } = new Stack<BooleanFilter>();
 
         internal BooleanFilter Filter => Filters.Peek();
 
 
-=======
-        /// <summary>
-        /// The sort fields of the query
-        /// </summary>
-        public IList<SortField> SortFields { get; } = new List<SortField>();
-
-        internal Stack<BooleanFilter> Filters { get; } = new Stack<BooleanFilter>();
-
-        /// <summary>
-        /// The <see cref="BooleanFilter"/>
-        /// </summary>
-        public BooleanFilter Filter => Filters.Peek();
-
-        /// <summary>
-        /// Specifies how clauses are to occur in matching documents
-        /// </summary>
-        protected Occur Occurrence { get; set; }
-        private BooleanOperation _boolOp;
-
-        private BooleanOperation _boolFilterOp;
-
-
-        /// <inheritdoc/>
->>>>>>> d54bd4c5
         protected LuceneSearchQueryBase(CustomMultiFieldQueryParser queryParser,
             string? category, LuceneSearchOptions searchOptions, BooleanOperation occurance)
         {
@@ -170,11 +162,8 @@
             return CreateOp();
         }
 
-<<<<<<< HEAD
-=======
-
-        /// <inheritdoc/>
->>>>>>> d54bd4c5
+
+        /// <inheritdoc/>
         public IBooleanOperation Id(string id) => IdInternal(id, Occurrence);
 
         /// <inheritdoc/>
@@ -686,7 +675,7 @@
         /// <returns>
         /// A <see cref="string"/> that represents this instance.
         /// </returns>
-<<<<<<< HEAD
+        public override string ToString() => $"{{ Category: {Category}, LuceneQuery: {Query} }}";
         public override string ToString()
         {
             return $"{{ Category: {Category}, LuceneQuery: {Query} }}";
@@ -695,17 +684,13 @@
         /// <inheritdoc/>
         public abstract IBooleanOperation SpatialOperationQuery(string field, ExamineSpatialOperation spatialOperation, Func<IExamineSpatialShapeFactory, IExamineSpatialShape> shape);
 
+        /// <summary>
+        /// Apply a filter
+        /// </summary>
+        /// <param name="filter"></param>
+        /// <returns></returns>
+        public abstract IQuery WithFilter(Action<IFilter> filter);
         /// <inheritdoc/>
         public abstract IBooleanOperation SpatialOperationFilter(string field, ExamineSpatialOperation spatialOperation, Func<IExamineSpatialShapeFactory, IExamineSpatialShape> shape);
-=======
-        public override string ToString() => $"{{ Category: {Category}, LuceneQuery: {Query} }}";
-
-        /// <summary>
-        /// Apply a filter
-        /// </summary>
-        /// <param name="filter"></param>
-        /// <returns></returns>
-        public abstract IQuery WithFilter(Action<IFilter> filter);
->>>>>>> d54bd4c5
     }
 }