using System;
using System.Collections.Generic;
using System.Linq;
using Examine.Search;
using Lucene.Net.Index;
using Lucene.Net.Queries;
using Lucene.Net.QueryParsers.Classic;
using Lucene.Net.Search;

namespace Examine.Lucene.Search
{
    /// <summary>
    /// Represents a base for <see cref="LuceneSearchQuery"/>
    /// </summary>
    public abstract class LuceneSearchQueryBase : IQuery, INestedQuery
    {
        private readonly CustomMultiFieldQueryParser _queryParser;

        /// <summary>
        /// The query parser of the query
        /// </summary>
        public QueryParser QueryParser => _queryParser;

        internal Stack<BooleanQuery> Queries { get; } = new Stack<BooleanQuery>();

        /// <summary>
        /// The <see cref="BooleanQuery"/>
        /// </summary>
        public BooleanQuery Query => Queries.Peek();

        /// <summary>
        /// The sort fields of the query
        /// </summary>
        public IList<SortField> SortFields { get; } = new List<SortField>();

        internal Stack<BooleanFilter> Filters { get; } = new Stack<BooleanFilter>();

        /// <summary>
        /// The <see cref="BooleanFilter"/>
        /// </summary>
        public BooleanFilter Filter => Filters.Peek();

        /// <summary>
        /// Specifies how clauses are to occur in matching documents
        /// </summary>
        protected Occur Occurrence { get; set; }
        private BooleanOperation _boolOp;

        private BooleanOperation _boolFilterOp;


        /// <inheritdoc/>
        protected LuceneSearchQueryBase(CustomMultiFieldQueryParser queryParser,
            string? category, LuceneSearchOptions searchOptions, BooleanOperation occurance)
        {
            Category = category;
            SearchOptions = searchOptions;
            Queries.Push(new BooleanQuery());
            Filters.Push(new BooleanFilter());
            BooleanOperation = occurance;
            _queryParser = queryParser;
        }

        /// <summary>
        /// Creates a <see cref="LuceneBooleanOperationBase"/>
        /// </summary>
        /// <returns></returns>
        protected abstract LuceneBooleanOperationBase CreateOp();

        /// <summary>
        /// The type of boolean operation
        /// </summary>
        public BooleanOperation BooleanOperation
        {
            get => _boolOp;
            set
            {
                _boolOp = value;
                Occurrence = _boolOp.ToLuceneOccurrence();
            }
        }

        /// <summary>
        /// The type of boolean operation
        /// </summary>
        public BooleanOperation BooleanFilterOperation
        {
            get => _boolFilterOp;
            set
            {
                _boolFilterOp = value;
                Occurrence = _boolFilterOp.ToLuceneOccurrence();
            }
        }

        /// <summary>
        /// The category of the query
        /// </summary>
        public string? Category { get; }

        /// <summary>
        /// All the searchable fields of the query
        /// </summary>
        public string[] AllFields => _queryParser.SearchableFields;

        /// <summary>
        /// The query search options
        /// </summary>
        public LuceneSearchOptions SearchOptions { get; }

        /// <inheritdoc />
        public IBooleanOperation Group(Func<INestedQuery, INestedBooleanOperation> inner, BooleanOperation defaultOp = BooleanOperation.Or)
        {
            var bo = CreateOp();
            bo.Op(inner, BooleanOperation, defaultOp);
            return bo;
        }

        /// <inheritdoc/>
        public IOrdering All()
        {
            Query.Add(new MatchAllDocsQuery(), BooleanOperation.ToLuceneOccurrence());
            return CreateOp();
        }

        /// <inheritdoc />
        public IBooleanOperation NativeQuery(string query)
        {
            Query.Add(_queryParser.Parse(query), Occurrence);
            return CreateOp();
        }

        /// <summary>
        /// Adds a true Lucene Query 
        /// </summary>
        /// <param name="query"></param>
        /// <param name="op"></param>
        /// <returns></returns>
        public LuceneBooleanOperationBase LuceneQuery(Query query, BooleanOperation? op = null)
        {
            Query.Add(query, (op ?? BooleanOperation).ToLuceneOccurrence());
            return CreateOp();
        }

        /// <summary>
        /// Adds a true Lucene Filter 
        /// </summary>
        /// <param name="filter"></param>
        /// <param name="op"></param>
        /// <returns></returns>
        public LuceneBooleanOperationBase LuceneFilter(Filter filter, BooleanOperation? op = null)
        {
            Filter.Add(filter, (op ?? BooleanOperation).ToLuceneOccurrence());
            return CreateOp();
        }


        /// <inheritdoc/>
        public IBooleanOperation Id(string id) => IdInternal(id, Occurrence);

        /// <inheritdoc/>
        public abstract IBooleanOperation Field<T>(string fieldName, T fieldValue) where T : struct;

        /// <inheritdoc/>
        public abstract IBooleanOperation ManagedQuery(string query, string[]? fields = null);

        /// <inheritdoc/>
        public abstract IBooleanOperation RangeQuery<T>(string[] fields, T? min, T? max, bool minInclusive = true, bool maxInclusive = true) where T : struct;

        /// <inheritdoc/>
        public IBooleanOperation Field(string fieldName, string fieldValue)
            => FieldInternal(fieldName, new ExamineValue(Examineness.Explicit, fieldValue), Occurrence);

        /// <inheritdoc/>
        public IBooleanOperation Field(string fieldName, IExamineValue fieldValue)
            => FieldInternal(fieldName, fieldValue, Occurrence);

        /// <inheritdoc/>
        public IBooleanOperation GroupedAnd(IEnumerable<string> fields, params string[] query)
            => GroupedAnd(fields, query.Select(f => new ExamineValue(Examineness.Explicit, f)).Cast<IExamineValue>().ToArray());

        /// <inheritdoc/>
        public IBooleanOperation GroupedAnd(IEnumerable<string> fields, params IExamineValue[]? fieldVals)
        {
            if (fields == null)
            {
                throw new ArgumentNullException(nameof(fields));
            }

            if (fieldVals == null)
            {
                throw new ArgumentNullException(nameof(fieldVals));
            }

            return GroupedAndInternal(fields.ToArray(), fieldVals, Occurrence);
        }

        /// <inheritdoc/>
        public IBooleanOperation GroupedOr(IEnumerable<string> fields, params string[] query)
            => GroupedOr(fields, query?.Select(f => new ExamineValue(Examineness.Explicit, f)).Cast<IExamineValue>().ToArray());

        /// <inheritdoc/>
        public IBooleanOperation GroupedOr(IEnumerable<string> fields, params IExamineValue[]? query)
        {
            if (fields == null)
            {
                throw new ArgumentNullException(nameof(fields));
            }

            if (query == null)
            {
                throw new ArgumentNullException(nameof(query));
            }

            return GroupedOrInternal(fields.ToArray(), query, Occurrence);
        }

        /// <inheritdoc/>
        public IBooleanOperation GroupedNot(IEnumerable<string> fields, params string[] query)
            => GroupedNot(fields, query.Select(f => new ExamineValue(Examineness.Explicit, f)).Cast<IExamineValue>().ToArray());

        /// <inheritdoc/>
        public IBooleanOperation GroupedNot(IEnumerable<string> fields, params IExamineValue[] query)
        {
            if (fields == null)
            {
                throw new ArgumentNullException(nameof(fields));
            }

            if (query == null)
            {
                throw new ArgumentNullException(nameof(query));
            }

            return GroupedNotInternal(fields.ToArray(), query);
        }

        #region INested

        private static readonly string[] EmptyStringArray = new string[0];

        /// <summary>
        /// Query on a specific field
        /// </summary>
        /// <typeparam name="T"></typeparam>
        /// <param name="fieldName"></param>
        /// <param name="fieldValue"></param>
        /// <returns></returns>
        protected abstract INestedBooleanOperation FieldNested<T>(string fieldName, T fieldValue) where T : struct;

        /// <summary>
        /// The index will determine the most appropiate way to query the fields specified
        /// </summary>
        /// <param name="query"></param>
        /// <param name="fields"></param>
        /// <returns></returns>
        protected abstract INestedBooleanOperation ManagedQueryNested(string query, string[]? fields = null);

        /// <summary>
        /// Matches items as defined by the IIndexFieldValueType used for the fields specified. 
        /// If a type is not defined for a field name, or the type does not implement IIndexRangeValueType for the types of min and max, nothing will be added
        /// </summary>
        /// <typeparam name="T"></typeparam>
        /// <param name="fields"></param>
        /// <param name="min"></param>
        /// <param name="max"></param>
        /// <param name="minInclusive"></param>
        /// <param name="maxInclusive"></param>
        /// <returns></returns>
        protected abstract INestedBooleanOperation RangeQueryNested<T>(string[] fields, T? min, T? max, bool minInclusive = true, bool maxInclusive = true) where T : struct;

        INestedBooleanOperation INestedQuery.Field(string fieldName, string fieldValue)
            => FieldInternal(fieldName, new ExamineValue(Examineness.Explicit, fieldValue), Occurrence);

        INestedBooleanOperation INestedQuery.Field(string fieldName, IExamineValue fieldValue)
            => FieldInternal(fieldName, fieldValue, Occurrence);

        INestedBooleanOperation INestedQuery.GroupedAnd(IEnumerable<string> fields, params string[] query)
            => GroupedAndInternal(fields == null ? EmptyStringArray : fields.ToArray(), query?.Select(f => new ExamineValue(Examineness.Explicit, f)).Cast<IExamineValue>().ToArray(), Occurrence);

        INestedBooleanOperation INestedQuery.GroupedAnd(IEnumerable<string> fields, params IExamineValue[] query)
            => GroupedAndInternal(fields == null ? EmptyStringArray : fields.ToArray(), query, Occurrence);

        INestedBooleanOperation INestedQuery.GroupedOr(IEnumerable<string> fields, params string[] query)
            => GroupedOrInternal(fields == null ? EmptyStringArray : fields.ToArray(), query?.Select(f => new ExamineValue(Examineness.Explicit, f)).Cast<IExamineValue>().ToArray(), Occurrence);

        INestedBooleanOperation INestedQuery.GroupedOr(IEnumerable<string> fields, params IExamineValue[] query)
            => GroupedOrInternal(fields == null ? EmptyStringArray : fields.ToArray(), query, Occurrence);

        INestedBooleanOperation INestedQuery.GroupedNot(IEnumerable<string> fields, params string[] query)
            => GroupedNotInternal(fields == null ? EmptyStringArray : fields.ToArray(), query.Select(f => new ExamineValue(Examineness.Explicit, f)).Cast<IExamineValue>().ToArray());

        INestedBooleanOperation INestedQuery.GroupedNot(IEnumerable<string> fields, params IExamineValue[] query)
            => GroupedNotInternal(fields == null ? EmptyStringArray : fields.ToArray(), query);

        INestedBooleanOperation INestedQuery.ManagedQuery(string query, string[]? fields) => ManagedQueryNested(query, fields);

        INestedBooleanOperation INestedQuery.RangeQuery<T>(string[] fields, T? min, T? max, bool minInclusive, bool maxInclusive)
            => RangeQueryNested(fields, min, max, minInclusive, maxInclusive);

        INestedBooleanOperation INestedQuery.Field<T>(string fieldName, T fieldValue) => FieldNested(fieldName, fieldValue);

        #endregion

        #region Internal

        /// <inheritdoc/>
        protected internal LuceneBooleanOperationBase FieldInternal(string fieldName, IExamineValue fieldValue, Occur occurrence)
        {
            if (fieldName == null)
            {
                throw new ArgumentNullException(nameof(fieldName));
            }

            if (fieldValue == null)
            {
                throw new ArgumentNullException(nameof(fieldValue));
            }

            return FieldInternal(fieldName, fieldValue, occurrence, true);
        }

        /// <inheritdoc/>
        private LuceneBooleanOperationBase FieldInternal(string fieldName, IExamineValue fieldValue, Occur occurrence, bool useQueryParser)
        {
            var queryToAdd = GetFieldInternalQuery(fieldName, fieldValue, useQueryParser);

            if (queryToAdd != null)
            {
                Query.Add(queryToAdd, occurrence);
            }

            return CreateOp();
        }

        /// <inheritdoc/>
        protected internal LuceneBooleanOperationBase GroupedAndInternal(string[] fields, IExamineValue[]? fieldVals, Occur occurrence)
        {
            if (fields == null)
            {
                throw new ArgumentNullException(nameof(fields));
            }

            if (fieldVals == null)
            {
                throw new ArgumentNullException(nameof(fieldVals));
            }

            //if there's only 1 query text we want to build up a string like this:
            //(+field1:query +field2:query +field3:query)
            //but Lucene will bork if you provide an array of length 1 (which is != to the field length)

            Query.Add(GetMultiFieldQuery(fields, fieldVals, Occur.MUST), occurrence);

            return CreateOp();
        }

        /// <inheritdoc/>
        protected internal LuceneBooleanOperationBase GroupedNotInternal(string[] fields, IExamineValue[] fieldVals)
        {
            if (fields == null)
            {
                throw new ArgumentNullException(nameof(fields));
            }

            if (fieldVals == null)
            {
                throw new ArgumentNullException(nameof(fieldVals));
            }

            // if there's only one field and one value then deal with this like a normal And().Not()
            if (fields.Length == 1 && fieldVals.Length == 1)
            {
                FieldInternal(fields[0], fieldVals[0], Occur.MUST_NOT);
                return CreateOp();
            }

            //if there's only 1 query text we want to build up a string like this:
            //(!field1:query !field2:query !field3:query)
            //but Lucene will bork if you provide an array of length 1 (which is != to the field length)

            // NOTE: This is important because we cannot prefix a + to a group of NOT's, that doesn't work. 
            // for example, it cannot be:  +(-id:1 -id:2 -id:3) 
            // and it cannot be:            (-id:1 -id:2 -id:3) - this will be an optional list of must not's so really nothing is filtered
            // It needs to be:              -id:1 -id:2 -id:3

            // So we get all clauses 
            var subQueries = GetMultiFieldQuery(fields, fieldVals, Occur.MUST_NOT, true);

            // then add each individual one directly to the query
            foreach (var c in subQueries.Clauses)
            {
                Query.Add(c);
            }

            return CreateOp();
        }

        /// <inheritdoc/>
        protected internal LuceneBooleanOperationBase GroupedOrInternal(string[] fields, IExamineValue[]? fieldVals, Occur occurrence)
        {
            if (fields == null)
            {
                throw new ArgumentNullException(nameof(fields));
            }

            if (fieldVals == null)
            {
                throw new ArgumentNullException(nameof(fieldVals));
            }

            //if there's only 1 query text we want to build up a string like this:
            //(field1:query field2:query field3:query)
            //but Lucene will bork if you provide an array of length 1 (which is != to the field length)

            Query.Add(GetMultiFieldQuery(fields, fieldVals, Occur.SHOULD, true), occurrence);

            return CreateOp();
        }

        /// <inheritdoc/>
        protected internal LuceneBooleanOperationBase IdInternal(string id, Occur occurrence)
        {
            if (id == null)
            {
                throw new ArgumentNullException(nameof(id));
            }

            //use a query parser (which uses the analyzer) to build up the field query which we want
            Query.Add(_queryParser.GetFieldQueryInternal(ExamineFieldNames.ItemIdFieldName, id), occurrence);

            return CreateOp();
        }

        #endregion

        /// <summary>
        /// Returns the Lucene query object for a field given an IExamineValue
        /// </summary>
        /// <param name="fieldName"></param>
        /// <param name="fieldValue"></param>
        /// <param name="useQueryParser">True to use the query parser to parse the search text, otherwise, manually create the queries</param>
        /// <returns>A new <see cref="IBooleanOperation"/> with the clause appended</returns>
        protected virtual Query? GetFieldInternalQuery(string fieldName, IExamineValue fieldValue, bool useQueryParser)
        {
            if (string.IsNullOrEmpty(fieldName))
            {
                throw new ArgumentException($"'{nameof(fieldName)}' cannot be null or empty", nameof(fieldName));
            }

            if (fieldValue is null)
            {
                throw new ArgumentNullException(nameof(fieldValue));
            }

            if (string.IsNullOrEmpty(fieldValue.Value))
            {
                throw new ArgumentException($"'{nameof(fieldName)}' cannot be null or empty", nameof(fieldName));
            }

            Query? queryToAdd;

            switch (fieldValue.Examineness)
            {
                case Examineness.Fuzzy:
                    if (useQueryParser)
                    {
                        queryToAdd = _queryParser.GetFuzzyQueryInternal(fieldName, fieldValue.Value, fieldValue.Level);
                    }
                    else
                    {
                        //REFERENCE: http://lucene.apache.org/java/2_4_0/queryparsersyntax.html#Fuzzy%20Searches
                        var proxQuery = fieldName + ":" + fieldValue.Value + "~" + Convert.ToInt32(fieldValue.Level);
                        queryToAdd = ParseRawQuery(proxQuery);
                    }
                    break;
                case Examineness.SimpleWildcard:
                case Examineness.ComplexWildcard:

                    var searchValue = fieldValue.Value + (fieldValue.Examineness == Examineness.ComplexWildcard ? "*" : "?");

                    if (useQueryParser)
                    {
                        queryToAdd = _queryParser.GetWildcardQueryInternal(fieldName, searchValue);
                    }
                    else
                    {
                        //REFERENCE: http://lucene.apache.org/java/2_4_0/queryparsersyntax.html#Wildcard%20Searches
                        var proxQuery = fieldName + ":" + searchValue;
                        queryToAdd = ParseRawQuery(proxQuery);
                    }
                    break;
                case Examineness.Boosted:
                    if (useQueryParser)
                    {
                        queryToAdd = _queryParser.GetFieldQueryInternal(fieldName, fieldValue.Value);
                        if (queryToAdd != null)
                        {
                            queryToAdd.Boost = fieldValue.Level;
                        }
                    }
                    else
                    {
                        //REFERENCE: http://lucene.apache.org/java/2_4_0/queryparsersyntax.html#Boosting%20a%20Term
                        var proxQuery = fieldName + ":\"" + fieldValue.Value + "\"^" + Convert.ToInt32(fieldValue.Level).ToString();
                        queryToAdd = ParseRawQuery(proxQuery);
                    }
                    break;
                case Examineness.Proximity:
                    int proximity = Convert.ToInt32(fieldValue.Level);
                    if (useQueryParser)
                    {
                        queryToAdd = _queryParser.GetProximityQueryInternal(fieldName, fieldValue.Value, proximity);
                    }
                    else
                    {
                        var qry = fieldName + ":\"" + fieldValue.Value + "\"~" + proximity;
                        queryToAdd = ParseRawQuery(qry);
                    }
                    break;
                case Examineness.Escaped:

                    //This uses the KeywordAnalyzer to parse the 'phrase'
                    //var stdQuery = fieldName + ":" + fieldValue.Value;

                    //NOTE: We used to just use this but it's more accurate/exact with the below usage of phrase query
                    //queryToAdd = ParseRawQuery(stdQuery);

                    //This uses the PhraseQuery to parse the phrase, the results seem identical
                    queryToAdd = CreatePhraseQuery(fieldName, fieldValue.Value);

                    break;
                case Examineness.Explicit:
                default:
                    if (useQueryParser)
                    {
                        queryToAdd = _queryParser.GetFieldQueryInternal(fieldName, fieldValue.Value);
                    }
                    else
                    {
                        //standard query 
                        var proxQuery = fieldName + ":" + fieldValue.Value;
                        queryToAdd = ParseRawQuery(proxQuery);
                    }
                    break;
            }
            return queryToAdd;
        }

        /// <summary>
        /// This parses a raw query into a non-tokenized query.
        /// not analyzing/tokenizing the search string
        /// </summary>
        /// <remarks>
        /// Currently this is done by just using the keyword analyzer which doesn't parse special chars, whitespace, etc..
        /// however there may be a better way to acheive this, or could manually parse into a boolean query
        /// using TermQueries.
        /// </remarks>
        /// <param name="rawQuery"></param>
        /// <returns></returns>
        private Query ParseRawQuery(string rawQuery)
            => CustomMultiFieldQueryParser.KeywordAnalyzerQueryParser.Parse(rawQuery);

        /// <summary>
        /// Uses a PhraseQuery to build a 'raw/exact' match
        /// </summary>
        /// <param name="field"></param>
        /// <param name="txt"></param>
        /// <returns></returns>
        /// <remarks>
        /// The result of this seems to be better than the above since it does not include results that contain part of the phrase.
        /// For example, 'codegarden 090' would be matched against the search term 'codegarden 09' with the above, whereas when using the 
        /// PhraseQuery this is not the case
        /// </remarks>
        private static Query CreatePhraseQuery(string field, string txt)
        {
            var phraseQuery = new PhraseQuery { Slop = 0 };
            foreach (var val in txt.Split(new[] { ' ' }, StringSplitOptions.RemoveEmptyEntries))
            {
                phraseQuery.Add(new Term(field, val));
            }
            return phraseQuery;
        }

        /// <summary>
        /// Creates our own style 'multi field query' used internal for the grouped operations
        /// </summary>
        /// <param name="fields"></param>
        /// <param name="fieldVals"></param>
        /// <param name="occurance"></param>
        /// <param name="matchAllCombinations">If true will match all combinations, if not will only match the values corresponding with fields</param>
        /// <returns>A new <see cref="IBooleanOperation"/> with the clause appended</returns>
        /// <remarks>
        ///
        /// docs about this are here: https://github.com/Shazwazza/Examine/wiki/Grouped-Operations
        /// 
        /// if matchAllCombinations == false then...
        /// this will create a query that matches the field index to the value index if the value length is >= to the field length
        /// otherwise we will have to match all combinations.
        /// 
        /// For example if we have these fields:
        /// bodyText, pageTitle
        /// and these values:
        /// "hello", "world"
        /// 
        /// then the query output will be:
        /// 
        /// bodyText: "hello" pageTitle: "world"
        /// 
        /// if matchAllCombinations == true then...
        /// This will create a query for all combinations of fields and values. 
        /// For example if we have these fields:
        /// bodyText, pageTitle
        /// and these values:
        /// "hello", "world"
        /// 
        /// then the query output will be:
        /// 
        /// bodyText: "hello" bodyText: "world" pageTitle: "hello" pageTitle: "world"
        /// 
        /// </remarks>   
        private BooleanQuery GetMultiFieldQuery(
            IReadOnlyList<string> fields,
            IReadOnlyList<IExamineValue> fieldVals,
            Occur occurance,
            bool matchAllCombinations = false)
        {

            var qry = new BooleanQuery();

            //if there's only one field defined then we will match all combinations
            //if matchAllCombinations is explicitly specified, or there's no way that the key/value pairs can be aligned,
            //we will have to match all combinations
            if (fields.Count == 1 || matchAllCombinations || fieldVals.Count < fields.Count)
            {
                foreach (var f in fields)
                {
                    foreach (var val in fieldVals)
                    {
                        var q = GetFieldInternalQuery(f, val, true);
                        if (q != null)
                        {
                            qry.Add(q, occurance);
                        }
                    }
                }
                return qry;
            }

            //This will align the key value pairs:            
            for (int i = 0; i < fields.Count; i++)
            {
                var queryVal = fieldVals[i];
                var q = GetFieldInternalQuery(fields[i], queryVal, true);
                if (q != null)
                {
                    qry.Add(q, occurance);
                }
            }

            return qry;
        }

        /// <summary>
        /// Returns a <see cref="string"/> that represents this instance.
        /// </summary>
        /// <returns>
        /// A <see cref="string"/> that represents this instance.
        /// </returns>
<<<<<<< HEAD
        public override string ToString()
        {
            return $"{{ Category: {Category}, LuceneQuery: {Query} }}";
        }

        public abstract IQuery WithFilter(Action<IFilter> filter);
=======
        public override string ToString() => $"{{ Category: {Category}, LuceneQuery: {Query} }}";
>>>>>>> 10250606
    }
}<|MERGE_RESOLUTION|>--- conflicted
+++ resolved
@@ -667,15 +667,13 @@
         /// <returns>
         /// A <see cref="string"/> that represents this instance.
         /// </returns>
-<<<<<<< HEAD
-        public override string ToString()
-        {
-            return $"{{ Category: {Category}, LuceneQuery: {Query} }}";
-        }
-
+        public override string ToString() => $"{{ Category: {Category}, LuceneQuery: {Query} }}";
+
+        /// <summary>
+        /// Apply a filter
+        /// </summary>
+        /// <param name="filter"></param>
+        /// <returns></returns>
         public abstract IQuery WithFilter(Action<IFilter> filter);
-=======
-        public override string ToString() => $"{{ Category: {Category}, LuceneQuery: {Query} }}";
->>>>>>> 10250606
     }
 }