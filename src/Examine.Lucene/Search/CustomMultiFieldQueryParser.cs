using System;
using Lucene.Net.Analysis;
using Lucene.Net.Analysis.Core;
using Lucene.Net.QueryParsers;
using Lucene.Net.QueryParsers.Classic;
using Lucene.Net.Search;
using Lucene.Net.Util;

namespace Examine.Lucene.Search
{

    /// <summary>
    /// We use this to get at the protected methods directly since the new version makes them not public
    /// </summary>
    public class CustomMultiFieldQueryParser : MultiFieldQueryParser
    {
<<<<<<< HEAD
        /// <inheritdoc/>
=======
        private QueryParser _keywordAnalyzerQueryParser;

>>>>>>> 295c45da
        public CustomMultiFieldQueryParser(LuceneVersion matchVersion, string[] fields, Analyzer analyzer)
            : base(matchVersion, fields, analyzer)
        {
            SearchableFields = fields;
        }

        // NOTE: Query parsers are not thread safe so we need to create a new instance here
        internal QueryParser KeywordAnalyzerQueryParser => _keywordAnalyzerQueryParser ??= new QueryParser(LuceneInfo.CurrentVersion, string.Empty, new KeywordAnalyzer());

        /// <summary>
        /// Fields that are searchable by the query parser
        /// </summary>
        public string[] SearchableFields { get; }

        /// <summary>
        /// Gets a fuzzy query
        /// </summary>
        /// <param name="field"></param>
        /// <param name="termStr"></param>
        /// <param name="minSimilarity"></param>
        /// <returns></returns>
        /// <exception cref="System.ArgumentException"></exception>
        public virtual Query GetFuzzyQueryInternal(string field, string termStr, float minSimilarity)
        {
            if (string.IsNullOrWhiteSpace(termStr))
            {
                throw new System.ArgumentException($"'{nameof(termStr)}' cannot be null or whitespace", nameof(termStr));
            }

            return GetFuzzyQuery(field, termStr, minSimilarity);
        }

        /// <summary>
        /// Override to provide support for numerical range query parsing
        /// </summary>
        /// <param name="field"></param>
        /// <param name="part1"></param>
        /// <param name="part2"></param>
        /// <param name="startInclusive"></param>
        /// <param name="endInclusive"></param>
        /// <returns></returns>
        /// <remarks>
        /// By Default the lucene query parser only deals with strings and the result is a TermRangeQuery, however for numerics it needs to be a
        /// NumericRangeQuery. We can override this method to provide that behavior.
        /// 
        /// In previous releases people were complaining that this wouldn't work and this is why. The answer came from here https://stackoverflow.com/questions/5026185/how-do-i-make-the-queryparser-in-lucene-handle-numeric-ranges
        /// 
        /// TODO: We could go further and override the field query and check if it is a numeric field, if so then we can automatically generate a numeric range query for the single digit too.
        /// </remarks>
        protected override Query GetRangeQuery(string field, string part1, string part2, bool startInclusive, bool endInclusive) => base.GetRangeQuery(field, part1, part2, startInclusive, endInclusive);

        /// <summary>
        /// Gets a wildcard query
        /// </summary>
        /// <param name="field"></param>
        /// <param name="termStr"></param>
        /// <returns></returns>
        /// <exception cref="ArgumentException"></exception>
        public virtual Query GetWildcardQueryInternal(string field, string termStr)
        {
            if (string.IsNullOrWhiteSpace(termStr))
            {
                throw new ArgumentException($"'{nameof(termStr)}' cannot be null or whitespace", nameof(termStr));
            }

            return GetWildcardQuery(field, termStr);
        }

        /// <summary>
        /// Gets a proximity query
        /// </summary>
        /// <param name="field"></param>
        /// <param name="queryText"></param>
        /// <param name="slop"></param>
        /// <returns></returns>
        public virtual Query GetProximityQueryInternal(string field, string queryText, int slop)
        {
            if (string.IsNullOrWhiteSpace(queryText))
            {
                throw new ArgumentException($"'{nameof(queryText)}' cannot be null or whitespace", nameof(queryText));
            }

            return GetFieldQuery(field, queryText, slop);
        }

        /// <summary>
        /// Gets a query field
        /// </summary>
        /// <param name="field"></param>
        /// <param name="queryText"></param>
        /// <returns></returns>
        /// <exception cref="ArgumentException"></exception>
        public Query GetFieldQueryInternal(string field, string queryText)
        {
            if (string.IsNullOrWhiteSpace(queryText))
            {
                throw new ArgumentException($"'{nameof(queryText)}' cannot be null or whitespace", nameof(queryText));
            }

            var query = GetFieldQuery(field, queryText, false);

            return query;
        }

    }
}<|MERGE_RESOLUTION|>--- conflicted
+++ resolved
@@ -14,12 +14,9 @@
     /// </summary>
     public class CustomMultiFieldQueryParser : MultiFieldQueryParser
     {
-<<<<<<< HEAD
-        /// <inheritdoc/>
-=======
         private QueryParser _keywordAnalyzerQueryParser;
 
->>>>>>> 295c45da
+        /// <inheritdoc/>
         public CustomMultiFieldQueryParser(LuceneVersion matchVersion, string[] fields, Analyzer analyzer)
             : base(matchVersion, fields, analyzer)
         {
