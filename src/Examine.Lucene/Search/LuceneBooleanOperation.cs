--- conflicted
+++ resolved
@@ -77,7 +77,14 @@
         /// <inheritdoc/>
         public override string ToString() => _search.ToString();
 
-<<<<<<< HEAD
+        /// <inheritdoc/>
+        public override IQueryExecutor WithFacets(Action<IFacetOperations> facets)
+        {
+            var luceneFacetOperation = new LuceneFacetOperation(_search);
+            facets.Invoke(luceneFacetOperation);
+            return luceneFacetOperation;
+        }
+
         #region Filter Fields
 
         /// <inheritdoc />
@@ -85,14 +92,5 @@
             => _search.SpatialOperationFilter(field, spatialOperation, shape);
 
         #endregion
-=======
-        /// <inheritdoc/>
-        public override IQueryExecutor WithFacets(Action<IFacetOperations> facets)
-        {
-            var luceneFacetOperation = new LuceneFacetOperation(_search);
-            facets.Invoke(luceneFacetOperation);
-            return luceneFacetOperation;
-        }
->>>>>>> d54bd4c5
     }
 }