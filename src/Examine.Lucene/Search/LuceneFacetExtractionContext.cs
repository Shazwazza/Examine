using System;
<<<<<<< HEAD
using Lucene.Net.Facet;
using Lucene.Net.Facet.SortedSet;
using Lucene.Net.Facet.Taxonomy;

namespace Examine.Lucene.Search
{
    public class LuceneFacetExtractionContext : IFacetExtractionContext
    {

        private SortedSetDocValuesReaderState _sortedSetReaderState = null;

=======

namespace Examine.Lucene.Search
{
    /// <inheritdoc/>
    public class LuceneFacetExtractionContext : IFacetExtractionContext
    {

        private SortedSetDocValuesReaderState? _sortedSetReaderState = null;

        /// <inheritdoc/>
>>>>>>> 9159fdc3
        public LuceneFacetExtractionContext(FacetsCollector facetsCollector, ISearcherReference searcherReference, FacetsConfig facetConfig)
        {
            FacetsCollector = facetsCollector;
            FacetConfig = facetConfig;
            SearcherReference = searcherReference;
        }

        /// <inheritdoc/>
        public FacetsCollector FacetsCollector { get; }

        /// <inheritdoc/>
        public FacetsConfig FacetConfig { get; }

        /// <inheritdoc/>
        public ISearcherReference SearcherReference { get; }

        /// <inheritdoc/>
        public virtual Facets GetFacetCounts(string facetIndexFieldName, bool isTaxonomyIndexed)
        {
            if (isTaxonomyIndexed)
            {
<<<<<<< HEAD
                if (SearcherReference is ITaxonomySearcherReference taxonomySearcher)
                {
                    return new FastTaxonomyFacetCounts(facetIndexFieldName, taxonomySearcher.TaxonomyReader, FacetConfig, FacetsCollector);
                }
                throw new InvalidOperationException("Cannot get FastTaxonomyFacetCounts for field not stored in the Taxonomy index");
=======
                throw new NotSupportedException("Taxonomy Index not supported");
>>>>>>> 9159fdc3
            }
            else
            {
                if (_sortedSetReaderState == null || !_sortedSetReaderState.Field.Equals(facetIndexFieldName))
                {
                    _sortedSetReaderState = new DefaultSortedSetDocValuesReaderState(SearcherReference.IndexSearcher.IndexReader, facetIndexFieldName);
                }
                return new SortedSetDocValuesFacetCounts(_sortedSetReaderState, FacetsCollector);
            }
        }
    }
}<|MERGE_RESOLUTION|>--- conflicted
+++ resolved
@@ -1,17 +1,7 @@
 using System;
-<<<<<<< HEAD
 using Lucene.Net.Facet;
 using Lucene.Net.Facet.SortedSet;
 using Lucene.Net.Facet.Taxonomy;
-
-namespace Examine.Lucene.Search
-{
-    public class LuceneFacetExtractionContext : IFacetExtractionContext
-    {
-
-        private SortedSetDocValuesReaderState _sortedSetReaderState = null;
-
-=======
 
 namespace Examine.Lucene.Search
 {
@@ -22,7 +12,6 @@
         private SortedSetDocValuesReaderState? _sortedSetReaderState = null;
 
         /// <inheritdoc/>
->>>>>>> 9159fdc3
         public LuceneFacetExtractionContext(FacetsCollector facetsCollector, ISearcherReference searcherReference, FacetsConfig facetConfig)
         {
             FacetsCollector = facetsCollector;
@@ -44,15 +33,11 @@
         {
             if (isTaxonomyIndexed)
             {
-<<<<<<< HEAD
                 if (SearcherReference is ITaxonomySearcherReference taxonomySearcher)
                 {
                     return new FastTaxonomyFacetCounts(facetIndexFieldName, taxonomySearcher.TaxonomyReader, FacetConfig, FacetsCollector);
                 }
                 throw new InvalidOperationException("Cannot get FastTaxonomyFacetCounts for field not stored in the Taxonomy index");
-=======
-                throw new NotSupportedException("Taxonomy Index not supported");
->>>>>>> 9159fdc3
             }
             else
             {
