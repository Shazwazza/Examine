using System;
using System.Collections;
using System.Collections.Generic;
using Examine.Search;

namespace Examine.Lucene.Search
{
    /// <summary>
    /// Represents the search results of a query
    /// </summary>
    public class LuceneSearchResults : ILuceneSearchResults, IFacetResults
    {
        private readonly IReadOnlyDictionary<string, IFacetResult> _noFacets = new Dictionary<string, IFacetResult>(0, StringComparer.InvariantCultureIgnoreCase);

        /// <summary>
        /// Gets an empty search result
        /// </summary>
        public static LuceneSearchResults Empty { get; } = new LuceneSearchResults(Array.Empty<ISearchResult>(), 0, new Dictionary<string, IFacetResult>(), float.NaN, null);
        
        private readonly IReadOnlyCollection<ISearchResult> _results;

<<<<<<< HEAD
        /// <inheritdoc/>
        [Obsolete("To remove in Examine V5")]
        public LuceneSearchResults(IReadOnlyCollection<ISearchResult> results, int totalItemCount)
        {
            _results = results;
            TotalItemCount = totalItemCount;
            MaxScore = float.NaN;
            Facets = _noFacets;
        }

        /// <inheritdoc/>
        public LuceneSearchResults(IReadOnlyCollection<ISearchResult> results, int totalItemCount, IReadOnlyDictionary<string, IFacetResult> facets, float maxScore, SearchAfterOptions? searchAfterOptions)
=======
        public LuceneSearchResults(
            IReadOnlyCollection<ISearchResult> results,
            int totalItemCount,
            float maxScore,
            SearchAfterOptions searchAfterOptions)
>>>>>>> 295c45da
        {
            _results = results;
            TotalItemCount = totalItemCount;
            MaxScore = maxScore;
            SearchAfter = searchAfterOptions;
            Facets = facets;
        }

        /// <inheritdoc/>
        public long TotalItemCount { get; }

        /// <summary>
        /// Returns the maximum score value encountered. Note that in case
        /// scores are not tracked, this returns <see cref="float.NaN"/>.
        /// </summary>
        public float MaxScore { get; }

        /// <summary>
        /// Options for skipping documents after a previous search
        /// </summary>
        public SearchAfterOptions? SearchAfter { get; }

        /// <inheritdoc/>
        public IReadOnlyDictionary<string, IFacetResult> Facets { get; }

        /// <inheritdoc/>
        public IEnumerator<ISearchResult> GetEnumerator() => _results.GetEnumerator();

<<<<<<< HEAD
        /// <inheritdoc/>
=======
>>>>>>> 295c45da
        IEnumerator IEnumerable.GetEnumerator() => GetEnumerator();
    }
}<|MERGE_RESOLUTION|>--- conflicted
+++ resolved
@@ -19,26 +19,21 @@
         
         private readonly IReadOnlyCollection<ISearchResult> _results;
 
-<<<<<<< HEAD
         /// <inheritdoc/>
         [Obsolete("To remove in Examine V5")]
-        public LuceneSearchResults(IReadOnlyCollection<ISearchResult> results, int totalItemCount)
+        public LuceneSearchResults(IReadOnlyCollection<ISearchResult> results, int totalItemCount,
+            float maxScore,
+            SearchAfterOptions searchAfterOptions)
         {
             _results = results;
             TotalItemCount = totalItemCount;
-            MaxScore = float.NaN;
+            MaxScore = maxScore;
+            SearchAfter = searchAfterOptions;
             Facets = _noFacets;
         }
 
         /// <inheritdoc/>
         public LuceneSearchResults(IReadOnlyCollection<ISearchResult> results, int totalItemCount, IReadOnlyDictionary<string, IFacetResult> facets, float maxScore, SearchAfterOptions? searchAfterOptions)
-=======
-        public LuceneSearchResults(
-            IReadOnlyCollection<ISearchResult> results,
-            int totalItemCount,
-            float maxScore,
-            SearchAfterOptions searchAfterOptions)
->>>>>>> 295c45da
         {
             _results = results;
             TotalItemCount = totalItemCount;
@@ -67,10 +62,7 @@
         /// <inheritdoc/>
         public IEnumerator<ISearchResult> GetEnumerator() => _results.GetEnumerator();
 
-<<<<<<< HEAD
         /// <inheritdoc/>
-=======
->>>>>>> 295c45da
         IEnumerator IEnumerable.GetEnumerator() => GetEnumerator();
     }
 }