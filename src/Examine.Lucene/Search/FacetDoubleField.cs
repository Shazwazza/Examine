using Lucene.Net.Facet.Range;
using System.Collections.Generic;
using Examine.Search;
using System.Linq;

namespace Examine.Lucene.Search
{
    /// <summary>
    /// Represents a double facet field
    /// </summary>
    public readonly struct FacetDoubleField : IFacetField
    {
        /// <summary>
        /// The double ranges for the field
        /// </summary>
        public Examine.Search.DoubleRange[] DoubleRanges { get; }

        /// <inheritdoc/>
        public string Field { get; }

        /// <inheritdoc/>
        public string FacetField { get; }

        /// <inheritdoc/>
        public bool IsTaxonomyIndexed { get; }

<<<<<<< HEAD

=======
        /// <inheritdoc/>
>>>>>>> 9159fdc3
        public FacetDoubleField(string field, Examine.Search.DoubleRange[] doubleRanges, string facetField, bool isTaxonomyIndexed = false)
        {
            Field = field;
            DoubleRanges = doubleRanges;
            FacetField = facetField;
            IsTaxonomyIndexed = isTaxonomyIndexed;
        }

        /// <inheritdoc/>
        public IEnumerable<KeyValuePair<string, IFacetResult>> ExtractFacets(IFacetExtractionContext facetExtractionContext)
        {
            var doubleFacetCounts = new DoubleRangeFacetCounts(Field, facetExtractionContext.FacetsCollector, DoubleRanges.AsLuceneRange().ToArray());

            var doubleFacets = doubleFacetCounts.GetTopChildren(0, Field);

            if (doubleFacets == null)
            {
                yield break;
            }

            yield return new KeyValuePair<string, IFacetResult>(Field, new Examine.Search.FacetResult(doubleFacets.LabelValues.Select(labelValue => new FacetValue(labelValue.Label, labelValue.Value) as IFacetValue)));
        }
    }
}<|MERGE_RESOLUTION|>--- conflicted
+++ resolved
@@ -24,11 +24,7 @@
         /// <inheritdoc/>
         public bool IsTaxonomyIndexed { get; }
 
-<<<<<<< HEAD
-
-=======
         /// <inheritdoc/>
->>>>>>> 9159fdc3
         public FacetDoubleField(string field, Examine.Search.DoubleRange[] doubleRanges, string facetField, bool isTaxonomyIndexed = false)
         {
             Field = field;
