--- conflicted
+++ resolved
@@ -36,15 +36,11 @@
         /// Specifies the index value types to use for this indexer, if this is not specified then the result of <see cref="ValueTypeFactoryCollection.GetDefaultValueTypes"/> will be used.
         /// This is generally used to initialize any custom value types for your indexer since the value type collection cannot be modified at runtime.
         /// </summary>
-<<<<<<< HEAD
-        public IReadOnlyDictionary<string, IFieldValueTypeFactory> IndexValueTypesFactory { get; set; }
+        public IReadOnlyDictionary<string, IFieldValueTypeFactory>? IndexValueTypesFactory { get; set; }
 
         /// <summary>
         /// Gets or Sets whether to use a Taxonomy Index
         /// </summary>
         public bool UseTaxonomyIndex { get; set; }
-=======
-        public IReadOnlyDictionary<string, IFieldValueTypeFactory>? IndexValueTypesFactory { get; set; }
->>>>>>> 9159fdc3
     }
 }