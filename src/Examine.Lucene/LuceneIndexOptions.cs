using System.Collections.Generic;
using Lucene.Net.Analysis;
<<<<<<< HEAD
using Lucene.Net.Analysis.Standard;
using Lucene.Net.Facet;
=======
>>>>>>> 295c45da
using Lucene.Net.Index;

namespace Examine.Lucene
{
    /// <summary>
    /// Represents options for a lucene index
    /// </summary>
    public class LuceneIndexOptions : IndexOptions
    {
<<<<<<< HEAD
        /// <summary>
        /// THe index deletion policy
        /// </summary>
        public IndexDeletionPolicy? IndexDeletionPolicy { get; set; }
=======
        public bool NrtEnabled { get; set; } = true;

        public double NrtTargetMaxStaleSec { get; set; } = 60.0;

        public double NrtTargetMinStaleSec { get; set; } = 1.0;

        public double NrtCacheMaxMergeSizeMB { get; set; } = 5.0;

        public double NrtCacheMaxCachedMB { get; set; } = 60.0;
>>>>>>> 295c45da

        /// <summary>
        /// The analyzer used in the index
        /// </summary>
        public Analyzer? Analyzer { get; set; }

        /// <summary>
        /// Records per-dimension configuration.  By default a
        /// dimension is flat, single valued and does
        /// not require count for the dimension; use
        /// the setters in this class to change these settings for
        /// each dim.
        /// </summary>
        public FacetsConfig FacetsConfig { get; set; } = new FacetsConfig();

        /// <summary>
        /// Specifies the index value types to use for this indexer, if this is not specified then the result of <see cref="ValueTypeFactoryCollection.GetDefaultValueTypes"/> will be used.
        /// This is generally used to initialize any custom value types for your indexer since the value type collection cannot be modified at runtime.
        /// </summary>
        public IReadOnlyDictionary<string, IFieldValueTypeFactory>? IndexValueTypesFactory { get; set; }

        /// <summary>
        /// Gets or Sets whether to use a Taxonomy Index
        /// </summary>
        public bool UseTaxonomyIndex { get; set; }
    }
}<|MERGE_RESOLUTION|>--- conflicted
+++ resolved
@@ -1,10 +1,7 @@
 using System.Collections.Generic;
 using Lucene.Net.Analysis;
-<<<<<<< HEAD
 using Lucene.Net.Analysis.Standard;
 using Lucene.Net.Facet;
-=======
->>>>>>> 295c45da
 using Lucene.Net.Index;
 
 namespace Examine.Lucene
@@ -14,12 +11,6 @@
     /// </summary>
     public class LuceneIndexOptions : IndexOptions
     {
-<<<<<<< HEAD
-        /// <summary>
-        /// THe index deletion policy
-        /// </summary>
-        public IndexDeletionPolicy? IndexDeletionPolicy { get; set; }
-=======
         public bool NrtEnabled { get; set; } = true;
 
         public double NrtTargetMaxStaleSec { get; set; } = 60.0;
@@ -29,7 +20,10 @@
         public double NrtCacheMaxMergeSizeMB { get; set; } = 5.0;
 
         public double NrtCacheMaxCachedMB { get; set; } = 60.0;
->>>>>>> 295c45da
+        /// <summary>
+        /// THe index deletion policy
+        /// </summary>
+        public IndexDeletionPolicy? IndexDeletionPolicy { get; set; }
 
         /// <summary>
         /// The analyzer used in the index
