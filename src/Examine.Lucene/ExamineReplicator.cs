using System;
using System.IO;
using Examine.Lucene.Directories;
using Examine.Lucene.Providers;
using Lucene.Net.Index;
using Lucene.Net.Replicator;
using Lucene.Net.Store;
using Lucene.Net.Util;
using Microsoft.Extensions.Logging;
using Directory = Lucene.Net.Store.Directory;

namespace Examine.Lucene
{
    /// <summary>
    /// Used to replicate an index to a destination directory
    /// </summary>
    /// <remarks>
    /// The destination directory must not have any active writers open to it.
    /// </remarks>
    public class ExamineReplicator : IDisposable
    {
        private bool _disposedValue;
        private readonly LocalReplicator _replicator;
        private readonly LuceneIndex _sourceIndex;
        private readonly Directory _sourceDirectory;
        private readonly Directory _destinationDirectory;
        private readonly Lazy<LoggingReplicationClient> _localReplicationClient;
        private readonly object _locker = new object();
        private bool _started = false;
        private readonly ILogger<ExamineReplicator> _logger;

<<<<<<< HEAD
        /// <summary>
        /// Creates an instance of <see cref="ExamineReplicator"/>
        /// </summary>
        /// <param name="loggerFactory">The logger factory</param>
        /// <param name="sourceIndex">The source index</param>
        /// <param name="destinationDirectory">The destination directory</param>
        /// <param name="tempStorage">The temp storage directory info</param>
=======
        [Obsolete("Use ctor specifying loggers instead")]
>>>>>>> 7ab37467
        public ExamineReplicator(
            ILoggerFactory loggerFactory,
            LuceneIndex sourceIndex,
            Directory destinationDirectory,
            DirectoryInfo tempStorage)
            : this(
                  loggerFactory.CreateLogger<ExamineReplicator>(),
                  loggerFactory.CreateLogger<LoggingReplicationClient>(),
                  sourceIndex,
                  destinationDirectory,
                  tempStorage)
        {
        }

        [Obsolete("Use ctor specifying source directory instead")]
        public ExamineReplicator(
            ILogger<ExamineReplicator> replicatorLogger,
            ILogger<LoggingReplicationClient> clientLogger,
            LuceneIndex sourceIndex,
            Directory destinationDirectory,
            DirectoryInfo tempStorage)
            : this(
                  replicatorLogger,
                  clientLogger,
                  sourceIndex,
                  UnwrapSourceDirectory(sourceIndex.GetLuceneDirectory()),
                  destinationDirectory,
                  tempStorage)
        {
        }

        public ExamineReplicator(
            ILogger<ExamineReplicator> replicatorLogger,
            ILogger<LoggingReplicationClient> clientLogger,
            LuceneIndex sourceIndex,
            Directory sourceDirectory,
            Directory destinationDirectory,
            DirectoryInfo tempStorage)
        {
            _sourceIndex = sourceIndex;
            _sourceDirectory = sourceDirectory;
            _destinationDirectory = destinationDirectory;
            _replicator = new LocalReplicator();
            _logger = replicatorLogger;

            _localReplicationClient = new Lazy<LoggingReplicationClient>(()
                => new LoggingReplicationClient(
                    clientLogger,
                    _replicator,
                    new IndexReplicationHandler(
                        destinationDirectory,
                        () =>
                        {
                            // Callback, can be used to notify when replication is done (i.e. to open the index)
                            if (_logger.IsEnabled(LogLevel.Debug))
                            {
                                var sourceDir = UnwrapDirectory(sourceDirectory);
                                var destDir = UnwrapDirectory(destinationDirectory);

                                _logger.LogDebug(
                                    "{IndexName} replication complete from {SourceDirectory} to {DestinationDirectory}",
                                    sourceIndex.Name,
                                    sourceDir?.Directory.ToString() ?? "InMemory",
                                    destDir?.Directory.ToString() ?? "InMemory");
                            }
                        }),
                    new PerSessionDirectoryFactory(tempStorage.FullName)));
        }

        /// <summary>
        /// Will sync from the active index to the destination directory
        /// </summary>
        public void ReplicateIndex()
        {
            if (IndexWriter.IsLocked(_destinationDirectory))
            {
                throw new InvalidOperationException("The destination directory is locked");
            }

            _logger.LogInformation(
                "Replicating index from {SourceIndex} to {DestinationIndex}",
                _sourceDirectory,
                _destinationDirectory);

            IndexRevision rev;
            try
            {
                rev = new IndexRevision(_sourceIndex.IndexWriter.IndexWriter);
            }
            catch (InvalidOperationException)
            {
                // will occur if there is nothing to sync
                _logger.LogInformation("There was nothing to replicate to {DestinationIndex}", _destinationDirectory);
                return;
            }

            _replicator.Publish(rev);
            _localReplicationClient.Value.UpdateNow();

            _logger.LogInformation(
                "Replication from index {SourceIndex} to {DestinationIndex} complete.",
                _sourceDirectory,
                _destinationDirectory);
        }

        /// <summary>
        /// Starts index replication
        /// </summary>
        /// <param name="milliseconds"></param>
        /// <exception cref="InvalidOperationException"></exception>
        public void StartIndexReplicationOnSchedule(int milliseconds)
        {
            if (_started)
            {
                return;
            }

            lock (_locker)
            {
                _started = true;

                if (_sourceIndex.IsCancellationRequested)
                {
                    return;
                }

                if (IndexWriter.IsLocked(_destinationDirectory))
                {
                    throw new InvalidOperationException("The destination directory is locked");
                }

                _sourceIndex.IndexCommitted += SourceIndex_IndexCommitted;

                // this will update the destination every second if there are changes.
                // the change monitor will be stopped when this is disposed.
                _localReplicationClient.Value.StartUpdateThread(milliseconds, $"IndexRep{_sourceIndex.Name}");
            }

        }

        /// <summary>
        /// Whenever the index is committed, publish the new revision to be synced.
        /// </summary>
        /// <param name="sender"></param>
        /// <param name="e"></param>
        private void SourceIndex_IndexCommitted(object? sender, EventArgs e)
        {
            var index = (LuceneIndex?)sender;
            if (_logger.IsEnabled(LogLevel.Debug))
            {
                if(index == null)
                {
                    _logger.LogWarning("Index is null in {method}", nameof(ExamineReplicator.SourceIndex_IndexCommitted));
                }
                _logger.LogDebug("{IndexName} committed", index?.Name ?? $"({nameof(index)} is null)");
            }

            if (!_sourceIndex.IsCancellationRequested)
            {
                var rev = new IndexRevision(_sourceIndex.IndexWriter.IndexWriter);
                _replicator.Publish(rev);
            }
        }

        /// <summary>
        /// Disposes the instance
        /// </summary>
        /// <param name="disposing">If the call is coming from Dispose</param>
        protected virtual void Dispose(bool disposing)
        {
            if (!_disposedValue)
            {
                if (disposing)
                {
                    _sourceIndex.IndexCommitted -= SourceIndex_IndexCommitted;

                    // Disposal in this order based on lucene.net tests:
                    // https://github.com/apache/lucenenet/blob/6b161d961a7764f2d2dbe90ee2ae03f73ccce019/src/Lucene.Net.Tests.Replicator/IndexReplicationClientTest.cs#L169
                    // replicator client
                    // writer
                    // replicator
                    // publish directory
                    // handler directory

                    // We have:
                    //   writer - done with LuceneIndex
                    //   SyncedFileSystemDirectory - done with LuceneIndex
                    //   - ExamineReplicator (this)
                    //   -- client
                    //   --- replicator
                    //   - publish directory
                    //   - handler directory - done with base class FilterDirectory
                    if (_localReplicationClient.IsValueCreated)
                    {
                        _localReplicationClient.Value.Dispose();
                    }
                    _replicator.Dispose();
                }

                _disposedValue = true;
            }
        }

<<<<<<< HEAD
        /// <summary>
        /// Disposes the instance
        /// </summary>
        public void Dispose()
        {
=======
        public void Dispose() =>
>>>>>>> 7ab37467
            // Do not change this code. Put cleanup code in 'Dispose(bool disposing)' method
#pragma warning disable IDE0022 // Use expression body for method
            Dispose(disposing: true);
<<<<<<< HEAD
#pragma warning restore IDE0022 // Use expression body for method
=======

        private static FSDirectory UnwrapSourceDirectory(Directory dir)
        {
            if (dir is SyncedFileSystemDirectory syncedDir)
            {
                return UnwrapDirectory(syncedDir.LocalLuceneDirectory);
            }

            return UnwrapDirectory(dir);
        }

        private static FSDirectory UnwrapDirectory(Directory dir)
        {
            if (dir is FSDirectory fsDir)
            {
                return fsDir;
            }

            if (dir is NRTCachingDirectory nrtDir)
            {
                return UnwrapSourceDirectory(nrtDir.Delegate);
            }

            return null;
>>>>>>> 7ab37467
        }
    }
}<|MERGE_RESOLUTION|>--- conflicted
+++ resolved
@@ -29,7 +29,6 @@
         private bool _started = false;
         private readonly ILogger<ExamineReplicator> _logger;
 
-<<<<<<< HEAD
         /// <summary>
         /// Creates an instance of <see cref="ExamineReplicator"/>
         /// </summary>
@@ -37,9 +36,7 @@
         /// <param name="sourceIndex">The source index</param>
         /// <param name="destinationDirectory">The destination directory</param>
         /// <param name="tempStorage">The temp storage directory info</param>
-=======
         [Obsolete("Use ctor specifying loggers instead")]
->>>>>>> 7ab37467
         public ExamineReplicator(
             ILoggerFactory loggerFactory,
             LuceneIndex sourceIndex,
@@ -243,21 +240,9 @@
             }
         }
 
-<<<<<<< HEAD
-        /// <summary>
-        /// Disposes the instance
-        /// </summary>
-        public void Dispose()
-        {
-=======
         public void Dispose() =>
->>>>>>> 7ab37467
             // Do not change this code. Put cleanup code in 'Dispose(bool disposing)' method
-#pragma warning disable IDE0022 // Use expression body for method
             Dispose(disposing: true);
-<<<<<<< HEAD
-#pragma warning restore IDE0022 // Use expression body for method
-=======
 
         private static FSDirectory UnwrapSourceDirectory(Directory dir)
         {
@@ -282,7 +267,6 @@
             }
 
             return null;
->>>>>>> 7ab37467
         }
     }
 }