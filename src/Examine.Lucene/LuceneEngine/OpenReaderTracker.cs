using System;
using System.Collections.Generic;
using System.Diagnostics;
using System.Linq;
using System.Security;
using Lucene.Net.Index;
using Lucene.Net.Store;

namespace Examine.LuceneEngine
{
    
    internal class OpenReaderTracker
    {
        private static readonly OpenReaderTracker Instance = new OpenReaderTracker();

<<<<<<< HEAD
        private readonly Dictionary<Directory, Queue<Tuple<IndexReader, DateTime>>> _oldReaders = new Dictionary<Directory, Queue<Tuple<IndexReader, DateTime>>>();
=======
        private readonly List<Tuple<IndexReader, DateTime,Directory>> _oldReaders = new List<Tuple<IndexReader, DateTime,Directory>>(); 
>>>>>>> e80f5d36

        private readonly object _locker = new object();

        public static OpenReaderTracker Current
        {
            get { return Instance; }
        }

        public void AddOpenReader(IndexReader reader, Directory directory)
        {
            lock (_locker)
            {
<<<<<<< HEAD
                var dir = reader.Directory();
                if (!_oldReaders.TryGetValue(dir, out var readers))
                {
                    readers = new Queue<Tuple<IndexReader, DateTime>>();
                    _oldReaders.Add(dir, readers);
                }

                readers.Enqueue(new Tuple<IndexReader, DateTime>(reader, DateTime.Now));
=======
                //reader.IncRef();
                _oldReaders.Add(new Tuple<IndexReader, DateTime,Directory>(reader, DateTime.Now,directory));
>>>>>>> e80f5d36
            }
        }

        public int CloseStaleReaders(Directory dir, TimeSpan ts)
        {
            lock (_locker)
            {
                var now = DateTime.Now;

<<<<<<< HEAD
                if (!_oldReaders.TryGetValue(dir, out var readersForDir))
                {
                    return 0;
                }

                var hasStale = true;
                var staleCount = 0;
=======
                var readersForDir = _oldReaders.Where(x => x.Item3.GetLockID() == dir.GetLockID()).ToList();
                var newest = readersForDir.OrderByDescending(x => x.Item2).FirstOrDefault();
                readersForDir.Remove(newest);
                var stale = readersForDir.Where(x => now - x.Item2 >= ts).ToArray();
>>>>>>> e80f5d36

                while (hasStale)
                {
<<<<<<< HEAD
                    var oldest = readersForDir.Peek();
                    hasStale = now - oldest.Item2 >= ts;
                    if (hasStale)
=======
                    //close reader and remove from list
                    try
                    {
                        reader.Item1.Dispose();
                    }
                    catch (ObjectDisposedException)
>>>>>>> e80f5d36
                    {
                        staleCount++;
                        //close reader and remove from list
                        try
                        {
                            oldest.Item1.Dispose();
                        }
                        catch (AlreadyClosedException)
                        {
                            //if this happens, more than one instance has decreased referenced, this could occur if this 
                            //somehow gets called in conjuction with the shutdown code or manually, etc...
                        }
                        finally
                        {
                            readersForDir.Dequeue();
                        }
                    }
                }

                return staleCount;
            }
            
        }

        public int CloseAllReaders(Directory dir)
        {
            lock (_locker)
            {
<<<<<<< HEAD
                if (!_oldReaders.TryGetValue(dir, out var readersForDir))
                {
                    return 0;
                }

                var readerCount = readersForDir.Count;

                while (readersForDir.Count > 0)
=======
                var readersForDir = _oldReaders.Where(x => x.Item3.GetLockID() == dir.GetLockID()).ToArray();
                foreach (var reader in readersForDir)
>>>>>>> e80f5d36
                {
                    var reader = readersForDir.Dequeue();

                    //close reader
                    try
                    {
                        reader.Item1.Dispose();
                    }
                    catch (ObjectDisposedException)
                    {
                        //if this happens, more than one instance has decreased referenced, this could occur if this 
                        //somehow gets called in conjuction with the shutdown code or manually, etc...
                    }
                }

                return readerCount;
            }
        }

        public int CloseAllReaders()
        {
            lock (_locker)
            {
                var readerCount = 0;

                foreach (var kv in _oldReaders)
                {
<<<<<<< HEAD
                    readerCount += kv.Value.Count;

                    while (kv.Value.Count > 0)
=======
                    //close reader and remove from list
                    try
                    {
                        reader.Item1.Dispose();
                    }
                    catch (ObjectDisposedException)
>>>>>>> e80f5d36
                    {
                        var reader = kv.Value.Dequeue();

                        //close reader
                        try
                        {
                            reader.Item1.Dispose();
                        }
                        catch (AlreadyClosedException)
                        {
                            //if this happens, more than one instance has decreased referenced, this could occur if this 
                            //somehow gets called in conjuction with the shutdown code or manually, etc...
                        }
                    }
                }

                _oldReaders.Clear();

                return readerCount;
            }
        }

    }
}<|MERGE_RESOLUTION|>--- conflicted
+++ resolved
@@ -13,11 +13,7 @@
     {
         private static readonly OpenReaderTracker Instance = new OpenReaderTracker();
 
-<<<<<<< HEAD
         private readonly Dictionary<Directory, Queue<Tuple<IndexReader, DateTime>>> _oldReaders = new Dictionary<Directory, Queue<Tuple<IndexReader, DateTime>>>();
-=======
-        private readonly List<Tuple<IndexReader, DateTime,Directory>> _oldReaders = new List<Tuple<IndexReader, DateTime,Directory>>(); 
->>>>>>> e80f5d36
 
         private readonly object _locker = new object();
 
@@ -30,7 +26,6 @@
         {
             lock (_locker)
             {
-<<<<<<< HEAD
                 var dir = reader.Directory();
                 if (!_oldReaders.TryGetValue(dir, out var readers))
                 {
@@ -39,10 +34,6 @@
                 }
 
                 readers.Enqueue(new Tuple<IndexReader, DateTime>(reader, DateTime.Now));
-=======
-                //reader.IncRef();
-                _oldReaders.Add(new Tuple<IndexReader, DateTime,Directory>(reader, DateTime.Now,directory));
->>>>>>> e80f5d36
             }
         }
 
@@ -52,7 +43,6 @@
             {
                 var now = DateTime.Now;
 
-<<<<<<< HEAD
                 if (!_oldReaders.TryGetValue(dir, out var readersForDir))
                 {
                     return 0;
@@ -60,27 +50,12 @@
 
                 var hasStale = true;
                 var staleCount = 0;
-=======
-                var readersForDir = _oldReaders.Where(x => x.Item3.GetLockID() == dir.GetLockID()).ToList();
-                var newest = readersForDir.OrderByDescending(x => x.Item2).FirstOrDefault();
-                readersForDir.Remove(newest);
-                var stale = readersForDir.Where(x => now - x.Item2 >= ts).ToArray();
->>>>>>> e80f5d36
 
                 while (hasStale)
                 {
-<<<<<<< HEAD
                     var oldest = readersForDir.Peek();
                     hasStale = now - oldest.Item2 >= ts;
                     if (hasStale)
-=======
-                    //close reader and remove from list
-                    try
-                    {
-                        reader.Item1.Dispose();
-                    }
-                    catch (ObjectDisposedException)
->>>>>>> e80f5d36
                     {
                         staleCount++;
                         //close reader and remove from list
@@ -89,6 +64,7 @@
                             oldest.Item1.Dispose();
                         }
                         catch (AlreadyClosedException)
+                        catch (ObjectDisposedException)
                         {
                             //if this happens, more than one instance has decreased referenced, this could occur if this 
                             //somehow gets called in conjuction with the shutdown code or manually, etc...
@@ -109,7 +85,6 @@
         {
             lock (_locker)
             {
-<<<<<<< HEAD
                 if (!_oldReaders.TryGetValue(dir, out var readersForDir))
                 {
                     return 0;
@@ -118,10 +93,6 @@
                 var readerCount = readersForDir.Count;
 
                 while (readersForDir.Count > 0)
-=======
-                var readersForDir = _oldReaders.Where(x => x.Item3.GetLockID() == dir.GetLockID()).ToArray();
-                foreach (var reader in readersForDir)
->>>>>>> e80f5d36
                 {
                     var reader = readersForDir.Dequeue();
 
@@ -149,18 +120,9 @@
 
                 foreach (var kv in _oldReaders)
                 {
-<<<<<<< HEAD
                     readerCount += kv.Value.Count;
 
                     while (kv.Value.Count > 0)
-=======
-                    //close reader and remove from list
-                    try
-                    {
-                        reader.Item1.Dispose();
-                    }
-                    catch (ObjectDisposedException)
->>>>>>> e80f5d36
                     {
                         var reader = kv.Value.Dequeue();
 
@@ -170,6 +132,7 @@
                             reader.Item1.Dispose();
                         }
                         catch (AlreadyClosedException)
+                        catch (ObjectDisposedException)
                         {
                             //if this happens, more than one instance has decreased referenced, this could occur if this 
                             //somehow gets called in conjuction with the shutdown code or manually, etc...
