using System;
using System.Collections.Generic;
using System.Diagnostics;
using System.IO;
using System.Security;
<<<<<<< HEAD
using Examine.Logging;
=======
using Lucene.Net.Documents;
>>>>>>> e80f5d36
using Lucene.Net.Index;
using Lucene.Net.Store;

namespace Examine.LuceneEngine.Directories
{
    /// <summary>
    /// A custom Lucene directory that allows for a slow master file directory and a fast cache directory
    /// </summary>
    /// <remarks>
    /// This directory is needed in circumstances where the website is hosted on a remote file share or the index exists on a slower
    /// file server. This will allow for the master index copy to be copied to a local fast cache directory which all reads will be 
    /// done through. All writes will then be to both of these directories.
    /// This can be called Copy-on-read and Copy-on-write.
    /// 
    /// Shans notes: 
    /// After some research into an error we were getting it turns out there's a java implementation similar to this called jackrabbit.
    /// They've approached this slightly differently but the end result is very similar. Here's the source code for the interesting parts:
    /// 
    /// CopyOnRead directory:  http://svn.apache.org/viewvc/jackrabbit/oak/branches/1.6/oak-lucene/src/main/java/org/apache/jackrabbit/oak/plugins/index/lucene/directory/CopyOnReadDirectory.java?view=markup
    /// CopyOnWrite directory: http://svn.apache.org/viewvc/jackrabbit/oak/branches/1.6/oak-lucene/src/main/java/org/apache/jackrabbit/oak/plugins/index/lucene/directory/CopyOnWriteDirectory.java?view=markup
    /// 
    /// Whats quite interesting is that they keep an in memory file map of the slow directory which would improve performance if we did that as well since
    /// there would be less IO especially for things like ListAll, FileExists
    /// 
    /// </remarks>
    
    public class SyncDirectory : Lucene.Net.Store.Directory
    {
        private readonly Lucene.Net.Store.Directory _masterDirectory;
        private readonly Lucene.Net.Store.Directory _cacheDirectory;
<<<<<<< HEAD
        private readonly ILoggingService _logging;
        private readonly MultiIndexLockFactory _lockFactory;
=======
        private MultiIndexLockFactory _lockFactory;
>>>>>>> e80f5d36
        private volatile bool _dirty = true;
        private bool _inSync = false;
        private readonly object _locker = new object();

        internal static readonly HashSet<string> RemoteOnlyFiles = new HashSet<string> {"segments.gen"};


        /// <summary>
        /// Create a SyncDirectory
        /// </summary>
        /// <param name="masterDirectory"></param>
        /// <param name="cacheDirectory">local Directory object to use for local cache</param>
        public SyncDirectory(
            Lucene.Net.Store.Directory masterDirectory,
            Lucene.Net.Store.Directory cacheDirectory)
        {
            if (masterDirectory == null) throw new ArgumentNullException(nameof(masterDirectory));
            if (cacheDirectory == null) throw new ArgumentNullException(nameof(cacheDirectory));
            _masterDirectory = masterDirectory;
            _cacheDirectory = cacheDirectory;
            _lockFactory = new MultiIndexLockFactory(_masterDirectory, _cacheDirectory);
            _logging = new TraceLoggingService();
        }
        /// <summary>
        /// Create a SyncDirectory
        /// </summary>
        /// <param name="masterDirectory"></param>
        /// <param name="cacheDirectory">local Directory object to use for local cache</param>
        /// <param name="loggingService">logging service use for tracking errors, info and warnings</param>
        public SyncDirectory(
            Lucene.Net.Store.Directory masterDirectory,
            Lucene.Net.Store.Directory cacheDirectory, ILoggingService loggingService)
        {
            if (masterDirectory == null) throw new ArgumentNullException(nameof(masterDirectory));
            if (cacheDirectory == null) throw new ArgumentNullException(nameof(cacheDirectory));
            _masterDirectory = masterDirectory;
            _cacheDirectory = cacheDirectory;
            _lockFactory = new MultiIndexLockFactory(_masterDirectory, _cacheDirectory);
            _logging = loggingService;
        }
        public void ClearCache()
        {
            foreach (string file in _cacheDirectory.ListAll())
            {
                _cacheDirectory.DeleteFile(file);
            }
        }
        
        public Lucene.Net.Store.Directory CacheDirectory => _cacheDirectory;

        public Lucene.Net.Store.Directory MasterDirectory => _masterDirectory;
        
        /// <summary>Returns an array of strings, one for each file in the
        /// directory.  Unlike <see cref="M:Lucene.Net.Store.Directory.List" /> this method does no
        /// filtering of the contents in a directory, and it will
        /// never return null (throws <see cref="NoSuchDirectoryException"/> instead).
        /// </summary>
        /// <exception cref="NoSuchDirectoryException">
        /// This will throw a <see cref="NoSuchDirectoryException"/> which is expected by lucene when the directory doesn't exist yet
        /// </exception>
        /// <remarks>
        /// Since the master directory is "Slow" we don't want to always list all from the master since ListAll is used in various
        /// scenarios like: IndexReader.IsCurrent and IndexReader.IndexExists. IsCurrent is used very often to check if the reader needs
        /// to be refreshed especially when an NRT reader is not being used (i.e. when no writing has been initialized) So what if we could 
        /// figure out a 'fast' way to check if the 2 directories are out of sync and when they are, we read from the master but when they 
        /// are in sync we read from the local disk. We could use this same logic for the FileExists, FileModified, FileLength methods too.
        /// A proposal would be to:
        /// * track when the master/local is dirty and set a dirty flag
        /// * when this flag is set and one of these methods is called, we need to re-calculate the hash (or whatever) of if these dirs are in sync
        /// * when the hash matches and the dirty flag is null, for these methods we'll use the local disk
        /// </remarks>
        
        public override string[] ListAll()
        {
            CheckDirty();

            return _inSync ? _cacheDirectory.ListAll() : _masterDirectory.ListAll();
        }

        /// <summary>Returns true if a file with the given name exists. </summary>
        
        [Obsolete("this method will be removed in 5.0 of Lucene")]
        public override bool FileExists(string name)
        {
            CheckDirty();

            if (_inSync)
            {
                //Any exception that is thrown would be based on the ctor of a FileInfo which would indicate security issues or similar
                //see exceptions: https://msdn.microsoft.com/en-us/library/system.io.fileinfo.fileinfo(v=vs.110).aspx
                //Lucene uses a new FileInfo(...).Exists for this check which itself doesn't throw exceptions
                //we used to catch this but it seems counter intuitive since the normal FSDirectory already catches and it seems that
                //if we catch and return null we're covering up an underlying issue.

                var cacheExists = _cacheDirectory.FileExists(name);

                //revert to checking the master - what implications would this have?

                //TODO: If the master does in fact have the file, we should sync it to the cache dir

                return cacheExists || _masterDirectory.FileExists(name);
            }

            //not in sync so return from the master
            return _masterDirectory.FileExists(name);
        }



     

        /// <summary>Removes an existing file in the directory. </summary>
        
        public override void DeleteFile(string name)
        {
            //We're going to try to remove this from the cache directory first,
            // because the IndexFileDeleter will call this file to remove files 
            // but since some files will be in use still, it will retry when a reader/searcher
            // is refreshed until the file is no longer locked. So we need to try to remove 
            // from local storage first and if it fails, let it keep throwing the IOExpception
            // since that is what Lucene is expecting in order for it to retry.
            //If we remove the main storage file first, then this will never retry to clean out
            // local storage because the FileExist method will always return false.
            try
            {
                if (_cacheDirectory.FileExists(name))
                {
                    _cacheDirectory.DeleteFile(name);
                    SetDirty();
                }
            }
            catch (IOException ex)
            {
                //This will occur because this file is locked, when this is the case, we don't really want to delete it from the master either because
                // if we do that then this file will never get removed from the cache folder either! This is based on the Deletion Policy which the
                // IndexFileDeleter uses. We could implement our own one of those to deal with this scenario too but it seems the easiest way it to just 
                // let this throw so Lucene will retry when it can and when that is successful we'll also clear it from the master
                throw;
            }

            //if we've made it this far then the cache directly file has been successfully removed so now we'll do the master
            _masterDirectory.DeleteFile(name);
            SetDirty();
        }
        
        /// <summary>Returns the length of a file in the directory. </summary>
        public override long FileLength(string name)
        {
            CheckDirty();

            return _inSync ? _cacheDirectory.FileLength(name) : _masterDirectory.FileLength(name);
        }

        public override IndexOutput CreateOutput(string name, IOContext context)
        {
            SetDirty();

            //This is what enables "Copy on write" semantics
<<<<<<< HEAD
            return new SyncIndexOutput(this, name, _logging);
=======
            return new SyncIndexOutput(this, name);
        }
>>>>>>> e80f5d36

        public override void Sync(ICollection<string> names)
        {
            this.EnsureOpen();
        }

        



        /// <summary>Returns a stream reading an existing file. </summary>
        
        public override IndexInput OpenInput(string name, IOContext context)
        {
            //There's a project called Jackrabbit which performs a copy on read/copy on write semantics as well and it appears
            //that they also experienced the file not found issue. I noticed that their implementation only ever reads the segments.gen
            //file from the remote file system. 

            //The Lucene docs reveal a bit more info - since the segments.gen file is not 'write once' we'd have to deal with that accordingly:

            //"As of 2.1, there is also a file segments.gen. This file contains the current generation (the _N in segments_N) of the index. 
            //This is used only as a fallback in case the current generation cannot be accurately determined by directory listing alone 
            //(as is the case for some NFS clients with time-based directory cache expiraation). 
            //This file simply contains an Int32 version header (SegmentInfos.FORMAT_LOCKLESS = -2), followed by the 
            //generation recorded as Int64, written twice."

            //"As of version 2.1 (lock-less commits), file names are never re-used (there is one exception, "segments.gen", see below). 
            //That is, when any file is saved to the Directory it is given a never before used filename. This is achieved using a simple 
            //generations approach. For example, the first segments file is segments_1, then segments_2, etc. 
            //The generation is a sequential long integer represented in alpha-numeric (base 36) form."

            if (RemoteOnlyFiles.Contains(name))
            {
                return _masterDirectory.OpenInput(name,context);
            }

            try
            {
                return new SyncIndexInput(this, name, _logging);
            }
            catch (Exception err)
            {
                throw new FileNotFoundException(name, err);
            }
        }

        /// <summary>Construct a {@link Lock}.</summary>
        /// <param name="name">the name of the lock file
        /// </param>
        
        public override Lock MakeLock(string name)
        {
            return _lockFactory.MakeLock(name);
        }

        
        public override void ClearLock(string name)
        {
            _lockFactory.ClearLock(name);
        }

        public override LockFactory LockFactory => _lockFactory;

        public override string GetLockID()
        {
            return string.Concat(_masterDirectory.GetLockID(), _cacheDirectory.GetLockID());
        }
        
        protected override void Dispose(bool disposing)
        {
            _masterDirectory.Dispose();
            _cacheDirectory.Dispose();
        }

        public override void SetLockFactory(LockFactory lockFactory)
        {
            _lockFactory = (MultiIndexLockFactory) lockFactory;
        }

        //TODO: This isn't used
        internal StreamInput OpenCachedInputAsStream(string name)
        {
            return new StreamInput(CacheDirectory.OpenInput(name, new IOContext()));
        }

        //TODO: This isn't used
        internal StreamOutput CreateCachedOutputAsStream(string name)
        {
            return new StreamOutput(CacheDirectory.CreateOutput(name,new IOContext()));
        }
        
        private void CheckDirty()
        {
            if (_dirty)
            {
                lock (_locker)
                {
                    //double check locking
                    if (_dirty)
                    {
                        //these methods don't throw exceptions, will return -1 if something has gone wrong
                        // in which case we'll consider them not in sync
                        var masterSeg = SegmentInfos.GetLastCommitGeneration(_masterDirectory);
                        var localSeg = SegmentInfos.GetLastCommitGeneration(_cacheDirectory);
                        _inSync = masterSeg == localSeg && masterSeg != -1;
                        _dirty = false;
                    }
                }
            }
        }

        private void SetDirty()
        {
            lock (_locker)
            {
                _dirty = true;
            }
        }
    }
}<|MERGE_RESOLUTION|>--- conflicted
+++ resolved
@@ -3,11 +3,8 @@
 using System.Diagnostics;
 using System.IO;
 using System.Security;
-<<<<<<< HEAD
 using Examine.Logging;
-=======
 using Lucene.Net.Documents;
->>>>>>> e80f5d36
 using Lucene.Net.Index;
 using Lucene.Net.Store;
 
@@ -38,12 +35,8 @@
     {
         private readonly Lucene.Net.Store.Directory _masterDirectory;
         private readonly Lucene.Net.Store.Directory _cacheDirectory;
-<<<<<<< HEAD
         private readonly ILoggingService _logging;
         private readonly MultiIndexLockFactory _lockFactory;
-=======
-        private MultiIndexLockFactory _lockFactory;
->>>>>>> e80f5d36
         private volatile bool _dirty = true;
         private bool _inSync = false;
         private readonly object _locker = new object();
@@ -202,12 +195,8 @@
             SetDirty();
 
             //This is what enables "Copy on write" semantics
-<<<<<<< HEAD
             return new SyncIndexOutput(this, name, _logging);
-=======
-            return new SyncIndexOutput(this, name);
-        }
->>>>>>> e80f5d36
+        }
 
         public override void Sync(ICollection<string> names)
         {
