﻿using System;
using Lucene.Net.Analysis;
using Lucene.Net.QueryParsers;
using Lucene.Net.QueryParsers.Classic;
using Lucene.Net.Search;
using Lucene.Net.Util;

namespace Examine.LuceneEngine.Search
{

    /// <summary>
    /// We use this to get at the protected methods directly since the new version makes them not public
    /// </summary>
    public class CustomMultiFieldQueryParser : MultiFieldQueryParser
    {

        public CustomMultiFieldQueryParser(LuceneVersion matchVersion, string[] fields, Analyzer analyzer) : base(matchVersion, fields, analyzer)
        {
        }

        public virtual Query GetFuzzyQueryInternal(string field, string termStr, float minSimilarity)
        {
            if (string.IsNullOrWhiteSpace(termStr)) throw new System.ArgumentException($"'{nameof(termStr)}' cannot be null or whitespace", nameof(termStr));

            return GetFuzzyQuery(field, termStr, minSimilarity);
        }
        /// <summary>
        /// Override to provide support for numerical range query parsing
        /// </summary>
        /// <param name="field"></param>
        /// <param name="part1"></param>
        /// <param name="part2"></param>
        /// <param name="startInclusive"></param>
        /// <returns></returns>
        /// <remarks>
        /// By Default the lucene query parser only deals with strings and the result is a TermRangeQuery, however for numerics it needs to be a
        /// NumericRangeQuery. We can override this method to provide that behavior.
        /// 
        /// In previous releases people were complaining that this wouldn't work and this is why. The answer came from here https://stackoverflow.com/questions/5026185/how-do-i-make-the-queryparser-in-lucene-handle-numeric-ranges
        /// 
        /// TODO: We could go further and override the field query and check if it is a numeric field, if so then we can automatically generate a numeric range query for the single digit too.
        /// </remarks>
        protected override Query GetRangeQuery(string field, string part1, string part2, bool startInclusive,bool endInclusive)
        {
            return base.GetRangeQuery(field, part1, part2, startInclusive,endInclusive);
        }

        public virtual Query GetWildcardQueryInternal(string field, string termStr)
        {
            if (string.IsNullOrWhiteSpace(termStr)) throw new System.ArgumentException($"'{nameof(termStr)}' cannot be null or whitespace", nameof(termStr));
            
            return GetWildcardQuery(field, termStr);
        }
     
        public virtual Query GetFieldQueryInternal(string field, string queryText, int slop)
        {
            return GetFieldQuery(field, queryText,slop);
        }
        public Query GetFieldQueryInternal(string field, string queryText,
            bool quoted)
        {
<<<<<<< HEAD
            if (string.IsNullOrWhiteSpace(queryText)) throw new System.ArgumentException($"'{nameof(queryText)}' cannot be null or whitespace", nameof(queryText));

            return GetFieldQuery(field, queryText);
=======
            return GetFieldQuery(field, queryText,true);
>>>>>>> e80f5d36
        }
    }
}<|MERGE_RESOLUTION|>--- conflicted
+++ resolved
@@ -54,18 +54,17 @@
      
         public virtual Query GetFieldQueryInternal(string field, string queryText, int slop)
         {
+            if (string.IsNullOrWhiteSpace(queryText)) throw new System.ArgumentException($"'{nameof(queryText)}' cannot be null or whitespace", nameof(queryText));
+
             return GetFieldQuery(field, queryText,slop);
         }
+        
         public Query GetFieldQueryInternal(string field, string queryText,
             bool quoted)
         {
-<<<<<<< HEAD
             if (string.IsNullOrWhiteSpace(queryText)) throw new System.ArgumentException($"'{nameof(queryText)}' cannot be null or whitespace", nameof(queryText));
 
-            return GetFieldQuery(field, queryText);
-=======
             return GetFieldQuery(field, queryText,true);
->>>>>>> e80f5d36
         }
     }
 }