--- conflicted
+++ resolved
@@ -5,11 +5,7 @@
 using Examine.LuceneEngine.Providers;
 using Examine.Search;
 using Lucene.Net.Analysis;
-<<<<<<< HEAD
-using Lucene.Net.Documents;
-=======
 using Lucene.Net.Analysis.Core;
->>>>>>> e80f5d36
 using Lucene.Net.Index;
 using Lucene.Net.QueryParsers;
 using Lucene.Net.QueryParsers.Classic;
@@ -414,11 +410,7 @@
         /// <returns></returns>
         private Query ParseRawQuery(string rawQuery)
         {
-<<<<<<< HEAD
-            var parser = new QueryParser(LuceneVersion, string.Empty, KeywordAnalyzer);
-=======
-            var parser = new QueryParser(Util.Version, "", new KeywordAnalyzer());
->>>>>>> e80f5d36
+            var parser = new QueryParser(Util.Version, string.Empty, KeywordAnalyzer);
             return parser.Parse(rawQuery);
         }
 
