--- conflicted
+++ resolved
@@ -455,17 +455,13 @@
                     IndexWriter.Unlock(dir);
                 }
                 //create the writer (this will overwrite old index files)
-<<<<<<< HEAD
-                writer = new IndexWriter(dir, FieldAnalyzer, true, IndexWriter.MaxFieldLength.UNLIMITED);
+                writer = new IndexWriter(dir, new IndexWriterConfig(Util.Version,FieldAnalyzer));
 
                 // clear out current scheduler and set the error logging one
                 writer.MergeScheduler.Dispose();
                 writer.SetMergeScheduler(new ErrorLoggingConcurrentMergeScheduler(Name,
                     (s, e) => OnIndexingError(new IndexingErrorEventArgs(this, s, "-1", e))));
 
-=======
-                writer = new IndexWriter(dir, new IndexWriterConfig(Util.Version,FieldAnalyzer));
->>>>>>> e80f5d36
             }
             catch (Exception ex)
             {
@@ -1226,17 +1222,13 @@
         protected virtual IndexWriter WriterFactory(Directory d)
         {
             if (d == null) throw new ArgumentNullException(nameof(d));
-<<<<<<< HEAD
-            var writer = new IndexWriter(d, FieldAnalyzer, false, IndexWriter.MaxFieldLength.UNLIMITED);
+            var writer = new IndexWriter(d, new IndexWriterConfig(Util.Version,FieldAnalyzer));
 
             // clear out current scheduler and set the error logging one
             writer.MergeScheduler.Dispose();
             writer.SetMergeScheduler(new ErrorLoggingConcurrentMergeScheduler(Name,
                 (s, e) => OnIndexingError(new IndexingErrorEventArgs(this, s, "-1", e))));
 
-=======
-            var writer = new IndexWriter(d, new IndexWriterConfig(Util.Version,FieldAnalyzer));
->>>>>>> e80f5d36
             return writer;
         }
 
@@ -1455,25 +1447,6 @@
                 }
                 _disposedValue = true;
             }
-<<<<<<< HEAD
-=======
-            _disposer.Dispose();
-        }
-
-        #endregion
-
-
-        public Task<long> GetDocumentCountAsync()
-        {
-            var writer = GetIndexWriter();
-            return Task.FromResult((long)writer.GetReader(true).NumDocs);
-        }
-
-        public Task<IEnumerable<string>> GetFieldNamesAsync()
-        {
-            var writer = GetIndexWriter();
-            return Task.FromResult((IEnumerable<string>)writer.GetReader(true).Context.Leaves.FirstOrDefault()?.AtomicReader.Fields);               
->>>>>>> e80f5d36
         }
 
         public void Dispose() => Dispose(disposing: true);
