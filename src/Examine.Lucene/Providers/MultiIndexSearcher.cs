using System;
using System.Collections.Generic;
using System.Linq;
using Examine.Lucene.Search;
using Lucene.Net.Analysis;
using Lucene.Net.Analysis.Standard;
using Lucene.Net.Facet;

namespace Examine.Lucene.Providers
{
    ///<summary>
    /// A provider that allows for searching across multiple indexes
    ///</summary>
    public class MultiIndexSearcher : BaseLuceneSearcher
    {
        private readonly Lazy<IEnumerable<ISearcher>> _searchers;


        /// <summary>
        /// Constructor to allow for creating a searcher at runtime
        /// </summary>
        /// <param name="name"></param>
        /// <param name="indexes"></param>
        /// <param name="facetsConfig">Get the current <see cref="FacetsConfig"/> by injecting <see cref="LuceneIndexOptions.FacetsConfig"/> or use <code>new FacetsConfig()</code> for an empty configuration</param>
        /// <param name="analyzer"></param>
<<<<<<< HEAD
#pragma warning disable RS0026 // Do not add multiple public overloads with optional parameters
        public MultiIndexSearcher(string name, IEnumerable<IIndex> indexes, Analyzer analyzer = null)
#pragma warning restore RS0026 // Do not add multiple public overloads with optional parameters
            : base(name, analyzer ?? new StandardAnalyzer(LuceneInfo.CurrentVersion))
=======
        public MultiIndexSearcher(string name, IEnumerable<IIndex> indexes, FacetsConfig facetsConfig, Analyzer? analyzer = null)
            : base(name, analyzer ?? new StandardAnalyzer(LuceneInfo.CurrentVersion), facetsConfig)
>>>>>>> 925f33c2
        {
            _searchers = new Lazy<IEnumerable<ISearcher>>(() => indexes.Select(x => x.Searcher));
        }

        /// <summary>
        /// Constructor to allow for creating a searcher at runtime
        /// </summary>
        /// <param name="name"></param>
        /// <param name="searchers"></param>
        /// <param name="facetsConfig">Get the current <see cref="FacetsConfig"/> by injecting <see cref="LuceneIndexOptions.FacetsConfig"/> or use <code>new FacetsConfig()</code> for an empty configuration</param>
        /// <param name="analyzer"></param>
<<<<<<< HEAD
#pragma warning disable RS0026 // Do not add multiple public overloads with optional parameters
        public MultiIndexSearcher(string name, Lazy<IEnumerable<ISearcher>> searchers, Analyzer analyzer = null)
#pragma warning restore RS0026 // Do not add multiple public overloads with optional parameters
            : base(name, analyzer ?? new StandardAnalyzer(LuceneInfo.CurrentVersion))
=======
        public MultiIndexSearcher(string name, Lazy<IEnumerable<ISearcher>> searchers, FacetsConfig facetsConfig, Analyzer? analyzer = null)
            : base(name, analyzer ?? new StandardAnalyzer(LuceneInfo.CurrentVersion), facetsConfig)
>>>>>>> 925f33c2
        {
            _searchers = searchers;
        }

        ///<summary>
        /// The underlying LuceneSearchers that will be searched across
        ///</summary>
        public IEnumerable<LuceneSearcher> Searchers => _searchers.Value.OfType<LuceneSearcher>();

        /// <summary>
        /// Are the searchers initialized
        /// </summary>
        public bool SearchersInitialized => _searchers.IsValueCreated;

        /// <inheritdoc/>
        public override ISearchContext GetSearchContext()
            => new MultiSearchContext(Searchers.Select(s => s.GetSearchContext()).ToArray());

    }
}<|MERGE_RESOLUTION|>--- conflicted
+++ resolved
@@ -23,15 +23,10 @@
         /// <param name="indexes"></param>
         /// <param name="facetsConfig">Get the current <see cref="FacetsConfig"/> by injecting <see cref="LuceneIndexOptions.FacetsConfig"/> or use <code>new FacetsConfig()</code> for an empty configuration</param>
         /// <param name="analyzer"></param>
-<<<<<<< HEAD
 #pragma warning disable RS0026 // Do not add multiple public overloads with optional parameters
-        public MultiIndexSearcher(string name, IEnumerable<IIndex> indexes, Analyzer analyzer = null)
-#pragma warning restore RS0026 // Do not add multiple public overloads with optional parameters
-            : base(name, analyzer ?? new StandardAnalyzer(LuceneInfo.CurrentVersion))
-=======
         public MultiIndexSearcher(string name, IEnumerable<IIndex> indexes, FacetsConfig facetsConfig, Analyzer? analyzer = null)
             : base(name, analyzer ?? new StandardAnalyzer(LuceneInfo.CurrentVersion), facetsConfig)
->>>>>>> 925f33c2
+#pragma warning restore RS0026 // Do not add multiple public overloads with optional parameters
         {
             _searchers = new Lazy<IEnumerable<ISearcher>>(() => indexes.Select(x => x.Searcher));
         }
@@ -43,15 +38,10 @@
         /// <param name="searchers"></param>
         /// <param name="facetsConfig">Get the current <see cref="FacetsConfig"/> by injecting <see cref="LuceneIndexOptions.FacetsConfig"/> or use <code>new FacetsConfig()</code> for an empty configuration</param>
         /// <param name="analyzer"></param>
-<<<<<<< HEAD
 #pragma warning disable RS0026 // Do not add multiple public overloads with optional parameters
-        public MultiIndexSearcher(string name, Lazy<IEnumerable<ISearcher>> searchers, Analyzer analyzer = null)
-#pragma warning restore RS0026 // Do not add multiple public overloads with optional parameters
-            : base(name, analyzer ?? new StandardAnalyzer(LuceneInfo.CurrentVersion))
-=======
         public MultiIndexSearcher(string name, Lazy<IEnumerable<ISearcher>> searchers, FacetsConfig facetsConfig, Analyzer? analyzer = null)
             : base(name, analyzer ?? new StandardAnalyzer(LuceneInfo.CurrentVersion), facetsConfig)
->>>>>>> 925f33c2
+#pragma warning restore RS0026 // Do not add multiple public overloads with optional parameters
         {
             _searchers = searchers;
         }
