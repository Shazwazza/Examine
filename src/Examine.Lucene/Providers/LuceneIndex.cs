using System;
using System.Collections.Generic;
using System.ComponentModel;
using System.Diagnostics;
using System.IO;
using System.Linq;
using System.Threading;
using System.Threading.Tasks;
using Lucene.Net.Analysis;
using Lucene.Net.Analysis.Miscellaneous;
using Lucene.Net.Documents;
using Lucene.Net.Index;
using Lucene.Net.Search;
using Microsoft.Extensions.Logging;
using Directory = Lucene.Net.Store.Directory;
using static Lucene.Net.Index.IndexWriter;
using Microsoft.Extensions.Options;
using Lucene.Net.Analysis.Standard;
using Examine.Lucene.Indexing;
using Examine.Lucene.Directories;
<<<<<<< HEAD
using Examine.Suggest;
using Examine.Lucene.Suggest;
=======
using Lucene.Net.Facet.Taxonomy;
using Lucene.Net.Facet.Taxonomy.Directory;
using static Lucene.Net.Replicator.IndexAndTaxonomyRevision;
>>>>>>> 925f33c2

namespace Examine.Lucene.Providers
{
    // TODO: I think we should borrow the IBackgroundTaskQueue from Umbraco and use that to do all background
    // task processing? seems it would be a lot simpler? Then can be replaced with aspnetcore implementation

    ///<summary>
    /// Abstract object containing all of the logic used to use Lucene as an indexer
    ///</summary>
    public class LuceneIndex : BaseIndexProvider, IDisposable, IIndexStats, ReferenceManager.IRefreshListener
    {
        #region Constructors

        protected LuceneIndex(
           ILoggerFactory loggerFactory,
           string name,
           IOptionsMonitor<LuceneDirectoryIndexOptions> indexOptions,
           Func<LuceneIndex, IIndexCommiter> indexCommiterFactory,
           IndexWriter writer = null)
           : base(loggerFactory, name, indexOptions)
        {
            _options = indexOptions.GetNamedOptions(name);
            _committer = indexCommiterFactory(this);
            _logger = loggerFactory.CreateLogger<LuceneIndex>();

            //initialize the field types
            _fieldValueTypeCollection = new Lazy<FieldValueTypeCollection>(() => CreateFieldValueTypes(_options.IndexValueTypesFactory));

            _cancellationTokenSource = new CancellationTokenSource();
            _cancellationToken = _cancellationTokenSource.Token;

            if (writer != null)
            {
                _writer = new TrackingIndexWriter(writer ?? throw new ArgumentNullException(nameof(writer)));
                DefaultAnalyzer = writer.Analyzer;
            }
            else
            {
                DefaultAnalyzer = _options.Analyzer ?? new StandardAnalyzer(LuceneInfo.CurrentVersion);
            }
            LuceneDirectoryIndexOptions directoryOptions = indexOptions.GetNamedOptions(name);

            if (directoryOptions.DirectoryFactory == null)
            {
                throw new InvalidOperationException($"No {typeof(IDirectoryFactory)} assigned");
            }

            if (_options.UseTaxonomyIndex)
            {
                _taxonomyDirectory = new Lazy<Directory>(() => directoryOptions.DirectoryFactory.CreateTaxonomyDirectory(this, directoryOptions.UnlockIndex));
            }

            _directory = new Lazy<Directory>(() => directoryOptions.DirectoryFactory.CreateDirectory(this, directoryOptions.UnlockIndex));
        }


        private LuceneIndex(
            ILoggerFactory loggerFactory,
            string name,
            IOptionsMonitor<LuceneIndexOptions> indexOptions)
            : base(loggerFactory, name, indexOptions)
        {
            _options = indexOptions.GetNamedOptions(name);
            _committer = new IndexCommiter(this);
            _logger = loggerFactory.CreateLogger<LuceneIndex>();

            //initialize the field types
            _fieldValueTypeCollection = new Lazy<FieldValueTypeCollection>(() => CreateFieldValueTypes(_options.IndexValueTypesFactory));

            if (_options.UseTaxonomyIndex)
            {
                _taxonomySearcher = new Lazy<LuceneTaxonomySearcher>(CreateTaxonomySearcher);

                _searcher = new Lazy<BaseLuceneSearcher>(() => _taxonomySearcher.Value);
            }
            else
            {
                _taxonomySearcher = new Lazy<LuceneTaxonomySearcher>(() => throw new NotSupportedException("TaxonomySearcher not supported when not using taxonomy index."));
                _searcher = new Lazy<BaseLuceneSearcher>(CreateSearcher);
            }
            _cancellationTokenSource = new CancellationTokenSource();
            _cancellationToken = _cancellationTokenSource.Token;

            DefaultAnalyzer = _options.Analyzer ?? new StandardAnalyzer(LuceneInfo.CurrentVersion);

            //initialize the field types
            _suggesterDefinitionCollection = _options.SuggesterDefinitions;

            _suggester = new Lazy<LuceneSuggester>(CreateSuggesters);
        }

        /// <summary>
        /// Constructor to create an indexer
        /// </summary>
        public LuceneIndex(
            ILoggerFactory loggerFactory,
            string name,
            IOptionsMonitor<LuceneDirectoryIndexOptions> indexOptions)
           : this(loggerFactory, name, (IOptionsMonitor<LuceneIndexOptions>)indexOptions)
        {
            LuceneDirectoryIndexOptions directoryOptions = indexOptions.GetNamedOptions(name);

            if (directoryOptions.DirectoryFactory == null)
            {
                throw new InvalidOperationException($"No {typeof(IDirectoryFactory)} assigned");
            }

<<<<<<< HEAD
=======
            if (_options.UseTaxonomyIndex)
            {
                _taxonomyDirectory = new Lazy<Directory>(() => directoryOptions.DirectoryFactory.CreateTaxonomyDirectory(this, directoryOptions.UnlockIndex));
            }
>>>>>>> 925f33c2
            _directory = new Lazy<Directory>(() => directoryOptions.DirectoryFactory.CreateDirectory(this, directoryOptions.UnlockIndex));
        }

        //TODO: The problem with this is that the writer would already need to be configured with a PerFieldAnalyzerWrapper
        // with all of the field definitions in place, etc... but that will most likely never happen
        /// <summary>
        /// Constructor to allow for creating an indexer at runtime - using NRT
        /// </summary>
        internal LuceneIndex(
            ILoggerFactory loggerFactory,
            string name,
            IOptionsMonitor<LuceneIndexOptions> indexOptions,
            IndexWriter writer)
               : this(loggerFactory, name, indexOptions)
        {
            _writer = new TrackingIndexWriter(writer ?? throw new ArgumentNullException(nameof(writer)));
            DefaultAnalyzer = writer.Analyzer;
        }

        #endregion

        private readonly LuceneIndexOptions _options;
<<<<<<< HEAD
        private PerFieldAnalyzerWrapper _fieldAnalyzer;
        private ControlledRealTimeReopenThread<IndexSearcher> _nrtReopenThread;
        private ControlledRealTimeReopenThread<DirectoryReader> _nrtSuggesterReopenThread;
=======
        private PerFieldAnalyzerWrapper? _fieldAnalyzer;
        private ControlledRealTimeReopenThread<IndexSearcher>? _nrtReopenThread;
>>>>>>> 925f33c2
        private readonly ILogger<LuceneIndex> _logger;
        private readonly Lazy<Directory>? _directory;
#if FULLDEBUG
        private FileStream? _logOutput;
#endif
        private bool _disposedValue;
        private readonly IIndexCommiter _committer;

        private volatile TrackingIndexWriter? _writer;

        private int _activeWrites = 0;

        /// <summary>
        /// Used for creating the background tasks
        /// </summary>
        private readonly object _taskLocker = new object();

        /// <summary>
        /// Used to aquire the index writer
        /// </summary>
        private readonly object _writerLocker = new object();

        private readonly Lazy<BaseLuceneSearcher> _searcher;

        private bool? _exists;

        /// <summary>
        /// Whether the Taxonomny Index exists.
        /// </summary>
        private bool? _taxonomyExists;

        /// <summary>
        /// Gets a searcher for the index
        /// </summary>
        public override ISearcher Searcher => _searcher.Value;



        private readonly Lazy<LuceneSuggester> _suggester;
        /// <summary>
        /// Gets a suggester for the index
        /// </summary>
        public override ISuggester Suggester => _suggester.Value;

        /// <summary>
        /// Gets a Taxonomy searcher for the index
        /// </summary>
        public virtual ILuceneTaxonomySearcher TaxonomySearcher => _taxonomySearcher.Value;

        /// <summary>
        /// The async task that runs during an async indexing operation
        /// </summary>
        private Task _asyncTask = Task.CompletedTask;

        /// <summary>
        /// Used to cancel the async operation
        /// </summary>
        private CancellationTokenSource _cancellationTokenSource;

        /// <summary>
        /// Gets the token from the token source
        /// </summary>
        private CancellationToken _cancellationToken;

        private readonly Lazy<FieldValueTypeCollection> _fieldValueTypeCollection;

        // tracks the latest Generation value of what has been indexed.This can be used to force update a searcher to this generation.
        private long? _latestGen;

        private volatile DirectoryTaxonomyWriter _taxonomyWriter;
        private ControlledRealTimeReopenThread<SearcherTaxonomyManager.SearcherAndTaxonomy> _taxonomyNrtReopenThread;

        private readonly Lazy<LuceneTaxonomySearcher> _taxonomySearcher;
        private readonly Lazy<Directory> _taxonomyDirectory;

        #region Properties

        /// <summary>
        /// Returns the <see cref="FieldValueTypeCollection"/> configured for this index
        /// </summary>
        public FieldValueTypeCollection FieldValueTypeCollection => _fieldValueTypeCollection.Value;

        private readonly SuggesterDefinitionCollection _suggesterDefinitionCollection;

        /// <summary>
        /// Returns the <see cref="SuggesterDefinitionCollection"/> configured for this index
        /// </summary>
        public SuggesterDefinitionCollection SuggesterDefinitionCollection => _suggesterDefinitionCollection;

        /// <summary>
        /// The default analyzer to use when indexing content, by default, this is set to StandardAnalyzer
        /// </summary>
        public Analyzer DefaultAnalyzer { get; }

        /// <summary>
        /// Gets the field ananlyzer
        /// </summary>
        public PerFieldAnalyzerWrapper FieldAnalyzer => _fieldAnalyzer
            ?? (_fieldAnalyzer =
                (DefaultAnalyzer is PerFieldAnalyzerWrapper pfa)
                    ? pfa
                    : _fieldValueTypeCollection.Value.Analyzer);


        /// <summary>
        /// Not used, will be removed in future versions
        /// </summary>
        [Obsolete("Not used, will be removed in future versions")]
        [EditorBrowsable(EditorBrowsableState.Never)]
        public int CommitCount { get; protected internal set; }

        /// <summary>
        /// Indicates whether or this system will process the queue items asynchonously - used for testing
        /// </summary>
        public bool RunAsync { get; protected internal set; } = true;

        /// <summary>
        /// This should ONLY be used internally by the scheduled committer we should refactor this out in the future
        /// </summary>
        [EditorBrowsable(EditorBrowsableState.Never)]
        protected bool IsCancellationRequested => _cancellationToken.IsCancellationRequested;

#endregion

#region Events

        /// <summary>
        /// Occurs when [document writing].
        /// </summary>
        public event EventHandler<DocumentWritingEventArgs>? DocumentWriting;

        /// <summary>
<<<<<<< HEAD
        /// Occors when the index is commited
        /// </summary>
        public event EventHandler IndexCommitted;
=======
        /// Occurs when an index is commited
        /// </summary>
        public event EventHandler? IndexCommitted;

        protected void RaiseIndexCommited(object sender, EventArgs e)
        {
            IndexCommitted?.Invoke(sender, e);
        }
>>>>>>> 925f33c2

        #endregion

#region Event handlers

        /// <summary>
        /// Called when an indexing error occurs
        /// </summary>
        /// <param name="e"></param>
        protected override void OnIndexingError(IndexingErrorEventArgs e)
        {
            base.OnIndexingError(e);

            if (!RunAsync)
            {
                var msg = "Indexing Error Occurred: " + e.Message;
                throw new Exception(msg, e.Exception);
            }

        }

        /// <summary>
        /// Called when a document in writing
        /// </summary>
        /// <param name="docArgs"></param>
        protected virtual void OnDocumentWriting(DocumentWritingEventArgs docArgs)
            => DocumentWriting?.Invoke(this, docArgs);

#endregion

#region Provider implementation

        /// <inheritdoc/>
        protected override void PerformIndexItems(IEnumerable<ValueSet> values, Action<IndexOperationEventArgs> onComplete)
        {
            // need to lock, we don't want to issue any node writing if there's an index rebuild occuring
            lock (_writerLocker)
            {
                var currentToken = _cancellationToken;

                if (RunAsync)
                {
                    QueueTask(() => PerformIndexItemsInternal(values, currentToken), onComplete, currentToken);
                }
                else
                {
                    var count = 0;
                    try
                    {
                        count = PerformIndexItemsInternal(values, currentToken);
                    }
                    finally
                    {
                        onComplete?.Invoke(new IndexOperationEventArgs(this, count));
                    }
                }
            }
        }

        private int PerformIndexItemsInternal(IEnumerable<ValueSet> valueSets, CancellationToken cancellationToken)
        {
            //check if the index is ready to be written to.
            if (!IndexReady())
            {
                OnIndexingError(new IndexingErrorEventArgs(this, "Cannot index queue items, the index is currently locked", null, null));
                return 0;
            }

            //track all of the nodes indexed
            var indexedNodes = 0;

            Interlocked.Increment(ref _activeWrites);

            try
            {
                foreach (var valueSet in valueSets)
                {
                    if (cancellationToken.IsCancellationRequested)
                    {
                        break;
                    }

                    var op = new IndexOperation(valueSet, IndexOperationType.Add);
                    if (ProcessQueueItem(op))
                    {
                        indexedNodes++;
                    }
                }

                if (indexedNodes > 0)
                {
                    //this is required to ensure the index is written to during the same thread execution
                    if (!RunAsync)
                    {
                        //commit the changes
                        _committer.CommitNow();

                        // now force any searcher to be updated.
                        WaitForChanges();
                    }
                    else
                    {
                        _committer.ScheduleCommit();
                    }
                }
            }
            catch (Exception ex)
            {
                OnIndexingError(new IndexingErrorEventArgs(this, "Error indexing queue items", null, ex));
            }
            finally
            {
                Interlocked.Decrement(ref _activeWrites);
            }

            return indexedNodes;
        }

        /// <summary>
        /// Creates a brand new index, this will override any existing index with an empty one
        /// </summary>
        public void EnsureIndex(bool forceOverwrite)
        {
            if (!forceOverwrite && _exists.HasValue && _exists.Value && (!_options.UseTaxonomyIndex || (_taxonomyExists.HasValue && _taxonomyExists.Value)))
            {
                return;
            }

            var indexExists = IndexExists();
            if (!indexExists || forceOverwrite)
            {
                //if we can't acquire the lock exit - this will happen if this method is called multiple times but we don't want this 
                // logic to actually execute multiple times
                if (Monitor.TryEnter(_writerLocker))
                {
                    try
                    {
                        if (!indexExists)
                        {
                            var dir = GetLuceneDirectory();
                            if (_logger.IsEnabled(LogLevel.Debug))
                            {
                                _logger.LogDebug("Initializing new index {IndexName}", Name);
                            }

                            //if there's no index, we need to create one
                            CreateNewIndex(dir);

                            if (_options.UseTaxonomyIndex)
                            {
                                //Now create the taxonomy index
                                var taxonomyDir = GetLuceneTaxonomyDirectory();
                                CreateNewTaxonomyIndex(taxonomyDir);
                            }
                        }
                        else
                        {
                            //it does exists so we'll need to clear it out
                            if (_logger.IsEnabled(LogLevel.Debug))
                            {
                                _logger.LogDebug("Clearing existing index {IndexName}", Name);
                            }

                            if (_writer == null)
                            {
                                //This will happen if the writer hasn't been created/initialized yet which
                                // might occur if a rebuild is triggered before any indexing has been triggered.
                                //In this case we need to initialize a writer and continue as normal.
                                //Since we are already inside the writer lock and it is null, we are allowed to 
                                // make this call with out using GetIndexWriter() to do the initialization.
                                _writer = CreateIndexWriterInternal();
                            }

                            if (_options.UseTaxonomyIndex && _taxonomyWriter == null)
                            {
                                _taxonomyWriter = CreateTaxonomyWriterInternal();
                            }

                            //We're forcing an overwrite, 
                            // this means that we need to cancel all operations currently in place,
                            // clear the queue and delete all of the data in the index.

                            //cancel any operation currently in place
                            _cancellationTokenSource.Cancel();

                            // indicates that it was locked, this generally shouldn't happen but we don't want to have unhandled exceptions
                            if (_writer == null)
                            {
                                _logger.LogWarning("{IndexName} writer was null, exiting", Name);
                                return;
                            }

                            try
                            {
                                //remove all of the index data
                                _latestGen = _writer.DeleteAll();
                                _committer.CommitNow();
                            }
                            finally
                            {
                                _cancellationTokenSource.Dispose();
                                _cancellationTokenSource = new CancellationTokenSource();
                                _cancellationToken = _cancellationTokenSource.Token;

                                // we need to reset this task because if any faults occur when rebuilding
                                // the task will remain in a canceled state and nothing will ever run again.
                                _asyncTask = Task.CompletedTask;
                            }
                        }
                    }
                    finally
                    {
                        Monitor.Exit(_writerLocker);
                    }
                }
                else
                {
                    // we cannot acquire the lock, this is because the main writer is being created, or the index is being created currently
                    OnIndexingError(new IndexingErrorEventArgs(this, "Could not acquire lock in EnsureIndex so cannot create new index", null, null));
                }
            }
        }

        /// <summary>
        /// Used internally to create a brand new index, this is not thread safe
        /// </summary>
        private void CreateNewIndex(Directory? dir)
        {
            IndexWriter? writer = null;
            try
            {
                if (IsLocked(dir))
                {
                    //unlock it!
                    Unlock(dir);
                }
                //create the writer (this will overwrite old index files)
                var writerConfig = new IndexWriterConfig(LuceneInfo.CurrentVersion, FieldAnalyzer)
                {
                    OpenMode = OpenMode.CREATE,
                    MergeScheduler = new ErrorLoggingConcurrentMergeScheduler(Name,
                        (s, e) => OnIndexingError(new IndexingErrorEventArgs(this, s, "-1", e)))
                };
                writer = new IndexWriter(dir, writerConfig);

            }
            catch (Exception ex)
            {
                OnIndexingError(new IndexingErrorEventArgs(this, "An error occurred creating the index", null, ex));
                return;
            }
            finally
            {
                writer?.Dispose();
                _exists = true;
            }
        }

        /// <summary>
        /// Used internally to create a brand new taxonomy index, this is not thread safe
        /// </summary>
        private void CreateNewTaxonomyIndex(Directory dir)
        {
            DirectoryTaxonomyWriter writer = null;
            try
            {
                if (IsLocked(dir))
                {
                    //unlock it!
                    Unlock(dir);
                }
                //create the writer (this will overwrite old index files)
                writer = new DirectoryTaxonomyWriter(dir, OpenMode.CREATE);
            }
            catch (Exception ex)
            {
                OnIndexingError(new IndexingErrorEventArgs(this, "An error occurred creating the index", null, ex));
                return;
            }
            finally
            {
                writer?.Dispose();
                _taxonomyExists = true;
            }
        }

        /// <summary>
        /// Creates a new index, any existing index will be deleted
        /// </summary>
        public override void CreateIndex()
        {
            if (_cancellationToken.IsCancellationRequested)
            {
                OnIndexingError(new IndexingErrorEventArgs(this, "Cannot create a new index, indexing cancellation has been requested", null, null));
                return;
            }
            EnsureIndex(true);
        }

        /// <summary>
        /// Deletes a node from the index.                
        /// </summary>
        /// <remarks>
        /// When a content node is deleted, we also need to delete it's children from the index so we need to perform a 
        /// custom Lucene search to find all decendents and create Delete item queues for them too.
        /// </remarks>
        /// <param name="itemIds">ID of the node to delete</param>
        /// <param name="onComplete"></param>
        protected override void PerformDeleteFromIndex(IEnumerable<string> itemIds, Action<IndexOperationEventArgs> onComplete)
        {
            // need to lock, we don't want to issue any node writing if there's an index rebuild occuring
            lock (_writerLocker)
            {
                var currentToken = _cancellationToken;

                if (RunAsync)
                {
                    QueueTask(() => PerformDeleteFromIndexInternal(itemIds, currentToken), onComplete, currentToken);
                }
                else
                {
                    var count = 0;
                    try
                    {
                        count = PerformDeleteFromIndexInternal(itemIds, currentToken);
                    }
                    finally
                    {
                        onComplete?.Invoke(new IndexOperationEventArgs(this, count));
                    }
                }
            }
        }

        private int PerformDeleteFromIndexInternal(IEnumerable<string> itemIds, CancellationToken cancellationToken)
        {
            //check if the index is ready to be written to.
            if (!IndexReady())
            {
                OnIndexingError(new IndexingErrorEventArgs(this, "Cannot index queue items, the index is currently locked", null, null));
                return 0;
            }

            //track all of the nodes indexed
            var indexedNodes = 0;

            Interlocked.Increment(ref _activeWrites);

            try
            {
                foreach (var id in itemIds)
                {
                    if (cancellationToken.IsCancellationRequested)
                        break;

                    var op = new IndexOperation(new ValueSet(id), IndexOperationType.Delete);
                    if (ProcessQueueItem(op))
                    {
                        indexedNodes++;
                    }
                }

                //this is required to ensure the index is written to during the same thread execution
                if (!RunAsync)
                {
                    //commit the changes (this will process the deletes too)
                    _committer.CommitNow();

                    // now force any searcher to be updated.
                    WaitForChanges();
                }
                else
                {
                    _committer.ScheduleCommit();
                }
            }
            catch (Exception ex)
            {
                OnIndexingError(new IndexingErrorEventArgs(this, "Error indexing queue items", null, ex));
            }
            finally
            {
                Interlocked.Decrement(ref _activeWrites);
            }

            return indexedNodes;
        }

#endregion

#region Protected



        /// <summary>
        /// Creates the <see cref="FieldValueTypeCollection"/> for this index
        /// </summary>
        /// <param name="indexValueTypesFactory"></param>
        /// <returns></returns>
        protected virtual FieldValueTypeCollection CreateFieldValueTypes(IReadOnlyDictionary<string, IFieldValueTypeFactory>? indexValueTypesFactory = null)
        {
            //copy to writable dictionary
            var defaults = new Dictionary<string, IFieldValueTypeFactory>();
            foreach (var defaultIndexValueType in ValueTypeFactoryCollection.GetDefaultValueTypes(LoggerFactory, DefaultAnalyzer))
            {
                defaults[defaultIndexValueType.Key] = defaultIndexValueType.Value;
            }
            //copy the factory over the defaults
            if (indexValueTypesFactory != null)
            {
                foreach (var value in indexValueTypesFactory)
                {
                    defaults[value.Key] = value.Value;
                }
            }

            var result = new FieldValueTypeCollection(DefaultAnalyzer, defaults, FieldDefinitions);
            return result;
        }

        /// <summary>
        /// Checks if the index is ready to open/write to.
        /// </summary>
        /// <returns></returns>
        protected bool IndexReady() => _writer != null || (!IsLocked(GetLuceneDirectory()));

        /// <summary>
        /// Check if there is an index in the index folder
        /// </summary>
        /// <returns></returns>
        public override bool IndexExists()
        {
            var mainIndexExists = _writer != null || IndexExistsImpl();
            if (!_options.UseTaxonomyIndex)
            {
                return mainIndexExists;
            }
            var taxonomyIndexExists = _taxonomyWriter != null || TaxonomyIndexExistsImpl();
            return taxonomyIndexExists && mainIndexExists;
        }

        /// <summary>
        /// Check if the index is readable/healthy
        /// </summary>
        /// <returns></returns>
        public bool IsReadable(out Exception? ex)
        {
            if (_writer != null)
            {
                try
                {
                    using (_writer.IndexWriter.GetReader(false))
                    {
                        ex = null;
                        return true;
                    }
                }
                catch (Exception e)
                {
                    ex = e;
                    return false;
                }
            }

            try
            {
                using (DirectoryReader.Open(GetLuceneDirectory()))
                {
                }
                ex = null;
                return true;
            }
            catch (Exception e)
            {
                ex = e;
                return false;
            }
        }

        /// <summary>
        /// This will check one time if the index exists, we don't want to keep using IndexReader.IndexExists because that will literally go list
        /// every file in the index folder and we don't need any more IO ops
        /// </summary>
        /// <returns></returns>
        /// <remarks>
        /// If the index does not exist, it will not store the value so subsequent calls to this will re-evaulate
        /// </remarks>

        private bool IndexExistsImpl()
        {
            //if it's been set and it's true, return true
            if (_exists.HasValue && _exists.Value)
                return true;

            //if it's not been set or it just doesn't exist, re-read the lucene files
            if (!_exists.HasValue || !_exists.Value)
            {
                _exists = DirectoryReader.IndexExists(GetLuceneDirectory());
            }

            return _exists.Value;
        }

        // <summary>
        /// This will check one time if the taxonomny index exists, we don't want to keep using IndexReader.IndexExists because that will literally go list
        /// every file in the index folder and we don't need any more IO ops
        /// </summary>
        /// <returns></returns>
        /// <remarks>
        /// If the index does not exist, it will not store the value so subsequent calls to this will re-evaulate
        /// </remarks>

        private bool TaxonomyIndexExistsImpl()
        {
            //if it's been set and it's true, return true
            if (_taxonomyExists.HasValue && _taxonomyExists.Value)
                return true;

            //if it's not been set or it just doesn't exist, re-read the lucene files
            if (!_taxonomyExists.HasValue || !_taxonomyExists.Value)
            {
                _taxonomyExists = DirectoryReader.IndexExists(GetLuceneTaxonomyDirectory());
            }

            return _taxonomyExists.Value;
        }



        /// <summary>
        /// Removes the specified term from the index
        /// </summary>
        /// <param name="indexTerm"></param>
        /// <param name="performCommit"></param>
        /// <returns>Boolean if it successfully deleted the term, or there were on errors</returns>
        private bool DeleteFromIndex(Term indexTerm, bool performCommit = true)
        {
            string? itemId = null;
            if (indexTerm.Field == "id")
            {
                itemId = indexTerm.Text;
            }

            try
            {
                //if the index doesn't exist, then no don't attempt to open it.
                if (!IndexExists())
                {
                    return true;
                }

                _latestGen = IndexWriter.DeleteDocuments(indexTerm);

                if (performCommit)
                {
                    _committer.CommitNow();
                }

                return true;
            }
            catch (Exception ee)
            {
                OnIndexingError(new IndexingErrorEventArgs(this, "Error deleting Lucene index", itemId, ee));
                return false;
            }
        }

        /// <summary>
        /// Collects the data for the fields and adds the document which is then committed into Lucene.Net's index
        /// </summary>
        /// <param name="doc"></param>
        /// <param name="valueSet">The data to index.</param>
        protected virtual void AddDocument(Document doc, ValueSet valueSet)
        {
            if (_logger.IsEnabled(LogLevel.Debug))
            {
                _logger.LogDebug("{IndexName} Write lucene doc id:{DocumentId}, category:{DocumentCategory}, type:{DocumentItemType}",
                Name,
                valueSet.Id,
                valueSet.Category,
                valueSet.ItemType);
            }

            //add node id
            IIndexFieldValueType nodeIdValueType = FieldValueTypeCollection.GetValueType(ExamineFieldNames.ItemIdFieldName, FieldValueTypeCollection.ValueTypeFactories.GetRequiredFactory(FieldDefinitionTypes.Raw));
            nodeIdValueType.AddValue(doc, valueSet.Id);

            //add the category
            IIndexFieldValueType categoryValueType = FieldValueTypeCollection.GetValueType(ExamineFieldNames.CategoryFieldName, FieldValueTypeCollection.ValueTypeFactories.GetRequiredFactory(FieldDefinitionTypes.InvariantCultureIgnoreCase));
            categoryValueType.AddValue(doc, valueSet.Category);

            //add the item type
            IIndexFieldValueType indexTypeValueType = FieldValueTypeCollection.GetValueType(ExamineFieldNames.ItemTypeFieldName, FieldValueTypeCollection.ValueTypeFactories.GetRequiredFactory(FieldDefinitionTypes.InvariantCultureIgnoreCase));
            indexTypeValueType.AddValue(doc, valueSet.ItemType);

            if(valueSet.Values != null)
            {
                foreach (KeyValuePair<string, IReadOnlyList<object>> field in valueSet.Values)
                {
                    //check if we have a defined one
                    if (FieldDefinitions.TryGetValue(field.Key, out FieldDefinition definedFieldDefinition))
                    {
                        IIndexFieldValueType valueType = FieldValueTypeCollection.GetValueType(
                            definedFieldDefinition.Name,
                            FieldValueTypeCollection.ValueTypeFactories.TryGetFactory(definedFieldDefinition.Type, out var valTypeFactory)
                                ? valTypeFactory
                                : FieldValueTypeCollection.ValueTypeFactories.GetRequiredFactory(FieldDefinitionTypes.FullText));

                        foreach (var o in field.Value)
                        {
                            valueType.AddValue(doc, o);
                        }
                    }
                    else if (field.Key.StartsWith(ExamineFieldNames.SpecialFieldPrefix))
                    {
                        //Check for the special field prefix, if this is the case it's indexed as an invariant culture value

                        IIndexFieldValueType valueType = FieldValueTypeCollection.GetValueType(field.Key, FieldValueTypeCollection.ValueTypeFactories.GetRequiredFactory(FieldDefinitionTypes.InvariantCultureIgnoreCase));
                        foreach (var o in field.Value)
                        {
                            valueType.AddValue(doc, o);
                        }
                    }
                    else
                    {
                        // wasn't specifically defined, use FullText as the default

                        IIndexFieldValueType valueType = FieldValueTypeCollection.GetValueType(
                            field.Key,
                            FieldValueTypeCollection.ValueTypeFactories.GetRequiredFactory(FieldDefinitionTypes.FullText));

                        foreach (var o in field.Value)
                        {
                            valueType.AddValue(doc, o);
                        }
                    }
                }
            }

            var docArgs = new DocumentWritingEventArgs(valueSet, doc);
            OnDocumentWriting(docArgs);
            if (docArgs.Cancel)
            {
                return;
            }

            // TODO: try/catch with OutOfMemoryException (see docs on UpdateDocument), though i've never seen this in real life
            if (_options.UseTaxonomyIndex)
            {
                _latestGen = IndexWriter.UpdateDocument(new Term(ExamineFieldNames.ItemIdFieldName, valueSet.Id), _options.FacetsConfig.Build(TaxonomyWriter, doc));
            }
            else
            {
                _latestGen = IndexWriter.UpdateDocument(new Term(ExamineFieldNames.ItemIdFieldName, valueSet.Id), _options.FacetsConfig.Build(doc));
            }
        }

        /// <summary>
        /// This queues up a commit for the index so that a commit doesn't happen on every individual write since that is quite expensive
        /// </summary>
        private class IndexCommiter : DisposableObjectSlim, IIndexCommiter
        {
            private readonly LuceneIndex _index;
            private DateTime _timestamp;
            private Timer? _timer;
            private readonly object _locker = new object();
            private const int WaitMilliseconds = 2000;

            /// <summary>
            /// The maximum time period that will elapse until we must commit (5 mins)
            /// </summary>
            private const int MaxWaitMilliseconds = 300000;

            /// <summary>
            /// Constructor
            /// </summary>
            /// <param name="index">Index to commit</param>
            public IndexCommiter(LuceneIndex index)
            {
                _index = index;
            }

            /// <inheritdoc/>
            public void CommitNow()
            {
                _index._taxonomyWriter?.Commit();
                _index._writer?.IndexWriter?.Commit();
                _index.IndexCommitted?.Invoke(_index, EventArgs.Empty);
            }

            /// <inheritdoc/>
            public void ScheduleCommit()
            {
                lock (_locker)
                {
                    if (_timer == null)
                    {
                        //if we've been cancelled then be sure to commit now
                        if (_index.IsCancellationRequested)
                        {
                            // perform the commit
                            CommitNow();
                        }
                        else
                        {
                            //It's the initial call to this at the beginning or after successful commit
                            _timestamp = DateTime.Now;
                            _timer = new Timer(_ => TimerRelease());
                            _timer.Change(WaitMilliseconds, 0);
                        }
                    }
                    else
                    {
                        //if we've been cancelled then be sure to cancel the timer and commit now
                        if (_index.IsCancellationRequested)
                        {
                            //Stop the timer
                            _timer.Change(Timeout.Infinite, Timeout.Infinite);
                            _timer.Dispose();
                            _timer = null;

                            //perform the commit
                            CommitNow();
                        }
                        else if (
                            // must be less than the max
                            DateTime.Now - _timestamp < TimeSpan.FromMilliseconds(MaxWaitMilliseconds) &&
                            // and less than the delay
                            DateTime.Now - _timestamp < TimeSpan.FromMilliseconds(WaitMilliseconds))
                        {
                            //Delay  
                            _timer.Change(WaitMilliseconds, 0);
                        }
                        else
                        {
                            //Cannot delay! the callback will execute on the pending timeout
                        }
                    }
                }
            }


            private void TimerRelease()
            {
                lock (_locker)
                {
                    //if the timer is not null then a commit has been scheduled
                    if (_timer != null)
                    {
                        //Stop the timer
                        _timer.Change(Timeout.Infinite, Timeout.Infinite);
                        _timer.Dispose();
                        _timer = null;

                        try
                        {
                            //perform the commit
                            CommitNow();

                            // after the commit, refresh the searcher
                            _index.WaitForChanges();
                        }
                        catch (Exception e)
                        {
                            // It is unclear how/why this happens but probably indicates index corruption
                            // see https://github.com/Shazwazza/Examine/issues/164
                            _index.OnIndexingError(new IndexingErrorEventArgs(
                                _index,
                                "An error occurred during the index commit operation, if this error is persistent then index rebuilding is necessary",
                                "-1",
                                e));
                        }
                    }
                }
            }

            protected override void DisposeResources() => TimerRelease();
        }


        private bool ProcessQueueItem(IndexOperation item)
        {
            switch (item.Operation)
            {
                case IndexOperationType.Add:

                    var added = ProcessIndexQueueItem(item);
                    return added;
                case IndexOperationType.Delete:
                    ProcessDeleteQueueItem(item, false);
                    return true;
                default:
                    throw new ArgumentOutOfRangeException();
            }
        }

        /// <summary>
        /// Returns the Lucene Directory used to store the index
        /// </summary>
        /// <returns></returns>
        public Directory? GetLuceneDirectory() => _writer != null ? _writer.IndexWriter.Directory : _directory?.Value;

        /// <summary>
        /// Returns the Lucene Directory used to store the taxonomy index
        /// </summary>
        /// <returns></returns>
        public Directory GetLuceneTaxonomyDirectory() => _taxonomyWriter != null ? _taxonomyWriter.Directory : _taxonomyDirectory.Value;


        /// <summary>
        /// Used to create an index writer - this is called in GetIndexWriter (and therefore, GetIndexWriter should not be overridden)
        /// </summary>
        /// <returns></returns>
        private TrackingIndexWriter? CreateIndexWriterInternal()
        {
            Directory? dir = GetLuceneDirectory();

            // Unfortunatley if the appdomain is taken down this will remain locked, so we can 
            // ensure that it's unlocked here in that case.
            try
            {
                if (IsLocked(dir))
                {
                    if (_logger.IsEnabled(LogLevel.Debug))
                    {
                        _logger.LogDebug("Forcing index {IndexName} to be unlocked since it was left in a locked state", Name);
                    }
                    //unlock it!
                    Unlock(dir);
                }
            }
            catch (Exception ex)
            {
                OnIndexingError(new IndexingErrorEventArgs(this, "The index was locked and could not be unlocked", null, ex));
                return null;
            }

            IndexWriter writer = CreateIndexWriter(dir);

            var trackingIndexWriter = new TrackingIndexWriter(writer);

            return trackingIndexWriter;
        }

        /// <summary>
        /// Method that creates the IndexWriter
        /// </summary>
        /// <param name="d"></param>
        /// <returns></returns>
        protected virtual IndexWriter CreateIndexWriter(Directory? d)
        {
            if (d == null)
            {
                throw new ArgumentNullException(nameof(d));
            }

            var writer = new IndexWriter(d, new IndexWriterConfig(LuceneInfo.CurrentVersion, FieldAnalyzer)
            {
                IndexDeletionPolicy = _options.IndexDeletionPolicy ?? new KeepOnlyLastCommitDeletionPolicy(),
#if FULLDEBUG

            //If we want to enable logging of lucene output....
            //It is also possible to set a default InfoStream on the static IndexWriter class
            InfoStream =

            _logOutput?.Close();
            if (LuceneIndexFolder != null)
            {
                try
                {
                    System.IO.Directory.CreateDirectory(LuceneIndexFolder.FullName);
                    _logOutput = new FileStream(Path.Combine(LuceneIndexFolder.FullName, DateTime.UtcNow.ToString("yyyy-MM-dd") + ".log"), FileMode.Append);
           
            
                }
                catch (Exception ex)
                {
                    //if an exception is thrown here we won't worry about it, it will mean we cannot create the log file
                }
            }

#endif

                MergeScheduler = new ErrorLoggingConcurrentMergeScheduler(Name,
                    (s, e) => OnIndexingError(new IndexingErrorEventArgs(this, s, "-1", e)))
            });

            return writer;
        }

        /// <summary>
        /// Gets the TrackingIndexWriter for the current directory
        /// </summary>
        /// <remarks>
        /// Using a TrackingIndexWriter allows for more control over NRT readers. Though Examine doesn't specifically
        /// use the features of TrackingIndexWriter directly (i.e. to be able to wait for a specific generation),
        /// this is a requirement of NRT with SearchManager and ControlledRealTimeReopenThread.
        /// See example: http://www.lucenetutorial.com/lucene-nrt-hello-world.html
        /// http://blog.mikemccandless.com/2011/11/near-real-time-readers-with-lucenes.html
        /// https://stackoverflow.com/questions/17993960/lucene-4-4-0-new-controlledrealtimereopenthread-sample-usage
        /// TODO: Do we need/want to use the ControlledRealTimeReopenThread? Else according to mikecandles above in comments
        /// we can probably just get away with using MaybeReopen each time we search. Though there are comments in the lucene
        /// code to avoid that and do that on a background thread, which is exactly what ControlledRealTimeReopenThread already does.
        /// </remarks>
        public TrackingIndexWriter IndexWriter
        {
            get
            {
                EnsureIndex(false);

                if (_writer == null)
                {
                    Monitor.Enter(_writerLocker);
                    try
                    {
                        if (_writer == null)
                        {
                            _writer = CreateIndexWriterInternal();
                        }
                    }
                    finally
                    {
                        Monitor.Exit(_writerLocker);
                    }

                }

                return _writer; // TODO: should this throw when null
            }
        }

        /// <summary>
        /// Used to create an index writer - this is called in GetIndexWriter (and therefore, GetIndexWriter should not be overridden)
        /// </summary>
        /// <returns></returns>
        private DirectoryTaxonomyWriter CreateTaxonomyWriterInternal()
        {
            Directory dir = GetLuceneTaxonomyDirectory();

            // Unfortunatley if the appdomain is taken down this will remain locked, so we can 
            // ensure that it's unlocked here in that case.
            try
            {
                if (IsLocked(dir))
                {
                    if (_logger.IsEnabled(LogLevel.Debug))
                    {
                        _logger.LogDebug("Forcing index {IndexName} to be unlocked since it was left in a locked state", Name);
                    }
                    //unlock it!
                    Unlock(dir);
                }
            }
            catch (Exception ex)
            {
                OnIndexingError(new IndexingErrorEventArgs(this, "The index was locked and could not be unlocked", null, ex));
                return null;
            }

            DirectoryTaxonomyWriter writer = CreateTaxonomyWriter(dir);

            return writer;
        }

        /// <summary>
        /// Method that creates the IndexWriter
        /// </summary>
        /// <param name="d"></param>
        /// <returns></returns>
        protected virtual DirectoryTaxonomyWriter CreateTaxonomyWriter(Directory d)
        {
            if (d == null)
            {
                throw new ArgumentNullException(nameof(d));
            }
            var taxonomyWriter = new SnapshotDirectoryTaxonomyWriter(d);

            return taxonomyWriter;
        }

        public DirectoryTaxonomyWriter TaxonomyWriter
        {
            get
            {
                EnsureIndex(false);

                if (_taxonomyWriter == null)
                {
                    Monitor.Enter(_writerLocker);
                    try
                    {
                        if (_taxonomyWriter == null)
                        {
                            _taxonomyWriter = CreateTaxonomyWriterInternal();
                        }
                    }
                    finally
                    {
                        Monitor.Exit(_writerLocker);
                    }

                }

                return _taxonomyWriter;
            }
        }

        #endregion

#region Private

        private LuceneSuggester CreateSuggesters()
        {
            var possibleSuffixes = new[] { "Index", "Indexer" };
            var name = Name;
            foreach (var suffix in possibleSuffixes)
            {
                //trim the "Indexer" / "Index" suffix if it exists
                if (!name.EndsWith(suffix))
                    continue;
                name = name.Substring(0, name.LastIndexOf(suffix, StringComparison.Ordinal));
            }

            TrackingIndexWriter writer = IndexWriter;
            var suggesterManager = new ReaderManager(writer.IndexWriter, true);
            suggesterManager.AddListener(this);

            _nrtSuggesterReopenThread = new ControlledRealTimeReopenThread<DirectoryReader>(writer, suggesterManager, 5.0, 1.0)
            {
                Name = $"{Name} Suggester NRT Reopen Thread",
                IsBackground = true
            };

            _nrtSuggesterReopenThread.Start();

            // wait for most recent changes when first creating the suggester
            WaitForChanges();

            var suggester = new LuceneSuggester(name + "Suggester", suggesterManager, FieldValueTypeCollection, SuggesterDefinitionCollection);

            IndexCommitted += LuceneIndex_IndexCommitted_RefreshSuggesters;
            return suggester;
        }

        private void LuceneIndex_IndexCommitted_RefreshSuggesters(object sender, EventArgs e) => _suggester.Value.RebuildSuggesters();

        private LuceneSearcher CreateSearcher()
        {
            var possibleSuffixes = new[] { "Index", "Indexer" };
            var name = Name;
            foreach (var suffix in possibleSuffixes)
            {
                //trim the "Indexer" / "Index" suffix if it exists
                if (!name.EndsWith(suffix))
                    continue;
                name = name.Substring(0, name.LastIndexOf(suffix, StringComparison.Ordinal));
            }

            TrackingIndexWriter writer = IndexWriter;
            var searcherManager = new SearcherManager(writer.IndexWriter, true, new SearcherFactory());
            searcherManager.AddListener(this);

            _nrtReopenThread = new ControlledRealTimeReopenThread<IndexSearcher>(writer, searcherManager, 5.0, 1.0)
            {
                Name = $"{Name} NRT Reopen Thread",
                IsBackground = true
            };

            _nrtReopenThread.Start();

            // wait for most recent changes when first creating the searcher
            WaitForChanges();

            return new LuceneSearcher(name + "Searcher", searcherManager, FieldAnalyzer, FieldValueTypeCollection, _options.FacetsConfig);
        }

        private LuceneTaxonomySearcher CreateTaxonomySearcher()
        {
            var possibleSuffixes = new[] { "Index", "Indexer" };
            var name = Name;
            foreach (var suffix in possibleSuffixes)
            {
                //trim the "Indexer" / "Index" suffix if it exists
                if (!name.EndsWith(suffix))
                    continue;
                name = name.Substring(0, name.LastIndexOf(suffix, StringComparison.Ordinal));
            }

            TrackingIndexWriter writer = IndexWriter;
            DirectoryTaxonomyWriter taxonomyWriter = TaxonomyWriter;
            var searcherManager = new SearcherTaxonomyManager(writer.IndexWriter, true, new SearcherFactory(), taxonomyWriter);
            searcherManager.AddListener(this);
            _taxonomyNrtReopenThread = new ControlledRealTimeReopenThread<SearcherTaxonomyManager.SearcherAndTaxonomy>(writer, searcherManager, 5.0, 1.0)
            {
                Name = $"{Name} Taxonomy NRT Reopen Thread",
                IsBackground = true
            };

            _taxonomyNrtReopenThread.Start();

            // wait for most recent changes when first creating the searcher
            WaitForChanges();

            return new LuceneTaxonomySearcher(name + "Searcher", searcherManager, FieldAnalyzer, FieldValueTypeCollection, _options.FacetsConfig);
        }

        /// <summary>
        /// Deletes the item from the index either by id or by category
        /// </summary>
        /// <param name="op"></param>
        /// <param name="performCommit"></param>
        private void ProcessDeleteQueueItem(IndexOperation op, bool performCommit = true)
        {

            //if the id is empty then remove the whole type
            if (!string.IsNullOrEmpty(op.ValueSet.Id))
            {
                DeleteFromIndex(new Term(ExamineFieldNames.ItemIdFieldName, op.ValueSet.Id), performCommit);
            }
            else if (!string.IsNullOrEmpty(op.ValueSet.Category))
            {
                DeleteFromIndex(new Term(ExamineFieldNames.CategoryFieldName, op.ValueSet.Category), performCommit);
            }
        }


        private bool ProcessIndexQueueItem(IndexOperation op)
        {

            //raise the event and assign the value to the returned data from the event
            var indexingNodeDataArgs = new IndexingItemEventArgs(this, op.ValueSet);
            OnTransformingIndexValues(indexingNodeDataArgs);
            if (indexingNodeDataArgs.Cancel)
            {
                return false;
            }

            var d = new Document();
            AddDocument(d, indexingNodeDataArgs.ValueSet);

            return true;
        }

        private void QueueTask(Func<int> op, Action<IndexOperationEventArgs> onComplete, CancellationToken currentToken)
        {
            using (ExecutionContext.SuppressFlow())
            {
                // This can be called by many threads and we want to keep a linear
                // chain of continuations so we lock.
                lock (_taskLocker)
                {
                    if (_asyncTask.IsCanceled)
                    {
                        if (_logger.IsEnabled(LogLevel.Debug))
                        {
                            _logger.LogDebug("{IndexName} Indexing cancellation requested, cannot proceed", Name);
                        }
                        onComplete?.Invoke(new IndexOperationEventArgs(this, 0));
                    }
                    else
                    {
                        if (_asyncTask.IsCompleted)
                        {
                            if (_logger.IsEnabled(LogLevel.Debug))
                            {
                                _logger.LogDebug("{IndexName} Queuing a new background thread", Name);
                            }
                        }

                        // The task is initialized to completed so just continue with
                        // and return the new task so that any new appended tasks are the current
                        Task t = _asyncTask.ContinueWith(
                            x =>
                            {
                                var indexedCount = 0;
                                try
                                {
                                    // execute the callback
                                    indexedCount = op();
                                }
                                catch (Exception ex)
                                {
                                    _logger.LogError(ex, "An error occurred processing the index batch.");
                                }
                                finally
                                {
                                    // when the task is done call the complete callback
                                    onComplete?.Invoke(new IndexOperationEventArgs(this, indexedCount));
                                }
                            },
                            currentToken,
                            // This ensures that all callbacks passed are executed, not just the first.
                            // See https://blog.stephencleary.com/2015/01/a-tour-of-task-part-7-continuations.html
                            // - need to explicitly define TaskContinuationOptions.DenyChildAttach + TaskScheduler.Default
                            TaskContinuationOptions.OnlyOnRanToCompletion | TaskContinuationOptions.DenyChildAttach,
                            TaskScheduler.Default);

                        if (t.IsCanceled)
                        {
                            if (_logger.IsEnabled(LogLevel.Debug))
                            {
                                _logger.LogDebug("{IndexName} Task was cancelled before it began", Name);
                            }
                            onComplete?.Invoke(new IndexOperationEventArgs(this, 0));
                        }
                        else if (t.IsFaulted)
                        {
                            if (_logger.IsEnabled(LogLevel.Debug))
                            {
                                _logger.LogDebug(_asyncTask.Exception, "{IndexName} Task was cancelled before it began", Name);
                            }
                            onComplete?.Invoke(new IndexOperationEventArgs(this, 0));
                        }

                        // make this task the current one
                        _asyncTask = t;
                    }
                }
            }
        }

#endregion

        /// <summary>
        /// Blocks the calling thread until the internal searcher can see latest documents
        /// </summary>
        /// <remarks>
        /// Useful if you want a searcher to see the very latest changes. Typically this is not used and the searchers
        /// refresh on a near real time schedule.
        /// </remarks>
        public void WaitForChanges()
        {
            if (_latestGen.HasValue && !_disposedValue && !_cancellationToken.IsCancellationRequested)
            {
                var found = _nrtReopenThread?.WaitForGeneration(_latestGen.Value, 5000);
                if (_logger.IsEnabled(LogLevel.Debug))
                {
                    _logger.LogDebug("{IndexName} WaitForChanges returned {GenerationFound}", Name, found);
                }
            }
        }

        /// <summary>
        /// Used to force the index into asynchronous or synchronous index processing
        /// </summary>
        /// <returns></returns>
        public IDisposable WithThreadingMode(IndexThreadingMode mode) => new ForceThreadingModeIndexProcessor(this, mode);

        /// <summary>
        /// Used to force the index into synchronous index processing
        /// </summary>
        private class ForceThreadingModeIndexProcessor : DisposableObjectSlim
        {
            private readonly LuceneIndex _index;
            private readonly IndexThreadingMode _mode;
            private readonly bool _orig;

            public ForceThreadingModeIndexProcessor(LuceneIndex index, IndexThreadingMode mode)
            {
                _index = index;
                _mode = mode;
                _orig = _index.RunAsync;
                _index.RunAsync = _mode == IndexThreadingMode.Asynchronous;
            }

            protected override void DisposeResources() => _index.RunAsync = _orig;
        }

        /// <inheritdoc/>
        public long GetDocumentCount() => IndexWriter.IndexWriter.NumDocs;

        /// <inheritdoc/>
        public IEnumerable<string> GetFieldNames()
        {
            var writer = IndexWriter;
            using (DirectoryReader reader = writer.IndexWriter.GetReader(false))
            {
                IEnumerable<string> fieldInfos = MultiFields.GetMergedFieldInfos(reader).Select(x => x.Name);
                return fieldInfos;
            }
        }

        private bool RetryUntilSuccessOrTimeout(Func<bool> task, TimeSpan timeout, TimeSpan pause, string timeoutMsg)
        {
            if (pause.TotalMilliseconds < 0)
            {
                throw new ArgumentException("pause must be >= 0 milliseconds");
            }
            var stopwatch = Stopwatch.StartNew();
            do
            {
                if (task())
                {
                    return true;
                }

                Thread.Sleep((int)pause.TotalMilliseconds);
            }
            while (stopwatch.Elapsed < timeout);

            _logger.LogInformation(timeoutMsg);
            return false;
        }

        /// <inheritdoc/>
        protected virtual void Dispose(bool disposing)
        {
            if (!_disposedValue)
            {
                if (disposing)
                {
                    if (_nrtReopenThread is not null)
                    {
                        _nrtReopenThread.Interrupt();
                        _nrtReopenThread.Dispose();
                    }
                    if (_nrtSuggesterReopenThread != null)
                    {
                        _nrtSuggesterReopenThread.Interrupt();
                        _nrtSuggesterReopenThread.Dispose();
                    }

                    if (_taxonomyNrtReopenThread != null)
                    {
                        _taxonomyNrtReopenThread.Interrupt();
                        _taxonomyNrtReopenThread.Dispose();
                    }

                    if (_searcher != null && _searcher.IsValueCreated)
                    {
                        _searcher.Value.Dispose();
                    }

                    if (_suggester.IsValueCreated)
                    {
                        IndexCommitted -= LuceneIndex_IndexCommitted_RefreshSuggesters;
                        _suggester.Value.Dispose();
                    }

                    //cancel any operation currently in place
                    _cancellationTokenSource.Cancel();

                    //Don't close the writer until there are definitely no more writes
                    //NOTE: we are not taking into acccount the WaitForIndexQueueOnShutdown property here because we really want to make sure
                    //we are not terminating Lucene while it is actively writing to the index.
                    RetryUntilSuccessOrTimeout(() => _activeWrites == 0, TimeSpan.FromSeconds(10), TimeSpan.FromSeconds(1), "Timeout elapsed waiting on final writes during shutdown.");

                    //close the committer, this will ensure a final commit is made if one has been queued
                    _committer.Dispose();

                    if (_writer != null && !_writer.IndexWriter.IsClosed)
                    {
                        try
                        {
                            _writer?.IndexWriter?.Analyzer.Dispose();
                        }
                        catch (ObjectDisposedException)
                        {
                            // Swallow. If the LuceneIndex was created with a writer and it externally has already been
                            // disposed, this will throw since any accesss to properties on the writer will throw.
                            // This should not happen with the check for IsClosed though.
                        }
                        catch (Exception e)
                        {
                            OnIndexingError(new IndexingErrorEventArgs(this, "Error closing the index analyzer", "-1", e));
                        }

                        try
                        {
                            _writer?.IndexWriter?.Dispose(true);
                        }
                        catch (Exception e)
                        {
                            OnIndexingError(new IndexingErrorEventArgs(this, "Error closing the index", "-1", e));
                        }


                    }
                    if (_taxonomyWriter != null)
                    {
                        try
                        {
                            // Taxonomy writer must be disposed before index writer
                            _taxonomyWriter?.Dispose();
                        }
                        catch (Exception e)
                        {
                            OnIndexingError(new IndexingErrorEventArgs(this, "Error closing the Taxonomy index", "-1", e));
                        }
                    }

                    _cancellationTokenSource.Dispose();

#if FULLDEBUG
                    _logOutput?.Close();
#endif
                }
                _disposedValue = true;
            }
        }

        /// <inheritdoc/>
        public void Dispose() => Dispose(disposing: true);

        void ReferenceManager.IRefreshListener.BeforeRefresh() { }

        void ReferenceManager.IRefreshListener.AfterRefresh(bool didRefresh)
        {
            if (_logger.IsEnabled(LogLevel.Debug))
            {
                _logger.LogDebug("{IndexName} searcher refreshed? {DidRefresh}", Name, didRefresh);
            }
        }
    }


}
<|MERGE_RESOLUTION|>--- conflicted
+++ resolved
@@ -18,14 +18,11 @@
 using Lucene.Net.Analysis.Standard;
 using Examine.Lucene.Indexing;
 using Examine.Lucene.Directories;
-<<<<<<< HEAD
-using Examine.Suggest;
-using Examine.Lucene.Suggest;
-=======
 using Lucene.Net.Facet.Taxonomy;
 using Lucene.Net.Facet.Taxonomy.Directory;
 using static Lucene.Net.Replicator.IndexAndTaxonomyRevision;
->>>>>>> 925f33c2
+using Examine.Suggest;
+using Examine.Lucene.Suggest;
 
 namespace Examine.Lucene.Providers
 {
@@ -133,13 +130,10 @@
                 throw new InvalidOperationException($"No {typeof(IDirectoryFactory)} assigned");
             }
 
-<<<<<<< HEAD
-=======
             if (_options.UseTaxonomyIndex)
             {
                 _taxonomyDirectory = new Lazy<Directory>(() => directoryOptions.DirectoryFactory.CreateTaxonomyDirectory(this, directoryOptions.UnlockIndex));
             }
->>>>>>> 925f33c2
             _directory = new Lazy<Directory>(() => directoryOptions.DirectoryFactory.CreateDirectory(this, directoryOptions.UnlockIndex));
         }
 
@@ -162,14 +156,9 @@
         #endregion
 
         private readonly LuceneIndexOptions _options;
-<<<<<<< HEAD
-        private PerFieldAnalyzerWrapper _fieldAnalyzer;
-        private ControlledRealTimeReopenThread<IndexSearcher> _nrtReopenThread;
-        private ControlledRealTimeReopenThread<DirectoryReader> _nrtSuggesterReopenThread;
-=======
         private PerFieldAnalyzerWrapper? _fieldAnalyzer;
         private ControlledRealTimeReopenThread<IndexSearcher>? _nrtReopenThread;
->>>>>>> 925f33c2
+        private ControlledRealTimeReopenThread<DirectoryReader> _nrtSuggesterReopenThread;
         private readonly ILogger<LuceneIndex> _logger;
         private readonly Lazy<Directory>? _directory;
 #if FULLDEBUG
@@ -209,6 +198,7 @@
 
 
         private readonly Lazy<LuceneSuggester> _suggester;
+
         /// <summary>
         /// Gets a suggester for the index
         /// </summary>
@@ -302,20 +292,18 @@
         public event EventHandler<DocumentWritingEventArgs>? DocumentWriting;
 
         /// <summary>
-<<<<<<< HEAD
+        /// Occurs when an index is commited
+        /// </summary>
+        public event EventHandler? IndexCommitted;
+
+        /// <summary>
         /// Occors when the index is commited
         /// </summary>
         public event EventHandler IndexCommitted;
-=======
-        /// Occurs when an index is commited
-        /// </summary>
-        public event EventHandler? IndexCommitted;
-
         protected void RaiseIndexCommited(object sender, EventArgs e)
         {
             IndexCommitted?.Invoke(sender, e);
         }
->>>>>>> 925f33c2
 
         #endregion
 
