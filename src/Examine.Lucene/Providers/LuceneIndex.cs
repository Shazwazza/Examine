using System;
using System.Collections.Generic;
using System.ComponentModel;
using System.Diagnostics;
using System.IO;
using System.Linq;
using System.Runtime.Intrinsics.X86;
using System.Threading;
using System.Threading.Tasks;
using Examine.Lucene.Directories;
using Examine.Lucene.Indexing;
using Lucene.Net.Analysis;
using Lucene.Net.Analysis.Miscellaneous;
using Lucene.Net.Analysis.Standard;
using Lucene.Net.Documents;
using Lucene.Net.Index;
using Lucene.Net.Search;
using Lucene.Net.Store;
using Microsoft.Extensions.Logging;
using Microsoft.Extensions.Options;
using static Lucene.Net.Index.IndexWriter;
using static Lucene.Net.Store.Lock;
using Directory = Lucene.Net.Store.Directory;
using Lucene.Net.Analysis.Standard;
using Examine.Lucene.Indexing;
using Examine.Lucene.Directories;
using Lucene.Net.Facet.Taxonomy;
using Lucene.Net.Facet.Taxonomy.Directory;
using static Lucene.Net.Replicator.IndexAndTaxonomyRevision;
using Lucene.Net.Replicator;

namespace Examine.Lucene.Providers
{
    // TODO: I think we should borrow the IBackgroundTaskQueue from Umbraco and use that to do all background
    // task processing? seems it would be a lot simpler? Then can be replaced with aspnetcore implementation

    ///<summary>
    /// Abstract object containing all of the logic used to use Lucene as an indexer
    ///</summary>
    public class LuceneIndex : BaseIndexProvider, IDisposable, IIndexStats, ReferenceManager.IRefreshListener
    {
        #region Constructors

        /// <summary>
        /// Constructor
        /// </summary>
        /// <param name="loggerFactory"></param>
        /// <param name="name"></param>
        /// <param name="indexOptions"></param>
        /// <param name="indexCommiterFactory"></param>
        /// <param name="writer"></param>
        /// <exception cref="ArgumentNullException"></exception>
        /// <exception cref="InvalidOperationException"></exception>
        protected LuceneIndex(
           ILoggerFactory loggerFactory,
           string name,
           IOptionsMonitor<LuceneDirectoryIndexOptions> indexOptions,
           Func<LuceneIndex, IIndexCommiter> indexCommiterFactory,
           IndexWriter? writer = null)
           : base(loggerFactory, name, indexOptions)
        {
            _options = indexOptions.GetNamedOptions(name);
            _committer = indexCommiterFactory(this);
            _logger = loggerFactory.CreateLogger<LuceneIndex>();

            //initialize the field types
            _fieldValueTypeCollection = new Lazy<FieldValueTypeCollection>(() => CreateFieldValueTypes(_options.IndexValueTypesFactory));

            if (_options.UseTaxonomyIndex)
            {
                _taxonomySearcher = new Lazy<LuceneTaxonomySearcher>(CreateTaxonomySearcher);

                _searcher = new Lazy<BaseLuceneSearcher>(() => _taxonomySearcher.Value);
            }
            else
            {
                _taxonomySearcher = new Lazy<LuceneTaxonomySearcher>(() => throw new NotSupportedException("TaxonomySearcher not supported when not using taxonomy index."));
                _searcher = new Lazy<BaseLuceneSearcher>(CreateSearcher);
            }

            _cancellationTokenSource = new CancellationTokenSource();
            _cancellationToken = _cancellationTokenSource.Token;

            if (writer != null)
            {
                _writer = new TrackingIndexWriter(writer ?? throw new ArgumentNullException(nameof(writer)));
                DefaultAnalyzer = writer.Analyzer;
            }
            else
            {
                DefaultAnalyzer = _options.Analyzer ?? new StandardAnalyzer(LuceneInfo.CurrentVersion);
            }
            var directoryOptions = indexOptions.GetNamedOptions(name);

            if (directoryOptions.DirectoryFactory == null)
            {
                throw new InvalidOperationException($"No {typeof(IDirectoryFactory)} assigned");
            }

            if (_options.UseTaxonomyIndex)
            {
                _taxonomyDirectory = new Lazy<Directory>(() => directoryOptions.DirectoryFactory.CreateTaxonomyDirectory(this, directoryOptions.UnlockIndex));
            }

            _directory = new Lazy<Directory>(() => directoryOptions.DirectoryFactory.CreateDirectory(this, directoryOptions.UnlockIndex));
        }


        private LuceneIndex(
            ILoggerFactory loggerFactory,
            string name,
            IOptionsMonitor<LuceneIndexOptions> indexOptions)
            : base(loggerFactory, name, indexOptions)
        {
            _options = indexOptions.GetNamedOptions(name);
            _committer = new IndexCommiter(this);
            _logger = loggerFactory.CreateLogger<LuceneIndex>();

            //initialize the field types
            _fieldValueTypeCollection = new Lazy<FieldValueTypeCollection>(() => CreateFieldValueTypes(_options.IndexValueTypesFactory));

            if (_options.UseTaxonomyIndex)
            {
                _taxonomySearcher = new Lazy<LuceneTaxonomySearcher>(CreateTaxonomySearcher);

                _searcher = new Lazy<BaseLuceneSearcher>(() => _taxonomySearcher.Value);
            }
            else
            {
                _taxonomySearcher = new Lazy<LuceneTaxonomySearcher>(() => throw new NotSupportedException("TaxonomySearcher not supported when not using taxonomy index."));
                _searcher = new Lazy<BaseLuceneSearcher>(CreateSearcher);
            }
            _cancellationTokenSource = new CancellationTokenSource();
            _cancellationToken = _cancellationTokenSource.Token;

            DefaultAnalyzer = _options.Analyzer ?? new StandardAnalyzer(LuceneInfo.CurrentVersion);
        }

        /// <summary>
        /// Constructor to create an indexer
        /// </summary>
        public LuceneIndex(
            ILoggerFactory loggerFactory,
            string name,
            IOptionsMonitor<LuceneDirectoryIndexOptions> indexOptions)
           : this(loggerFactory, name, (IOptionsMonitor<LuceneIndexOptions>)indexOptions)
        {
            var directoryOptions = indexOptions.GetNamedOptions(name);

            if (directoryOptions.DirectoryFactory == null)
            {
                throw new InvalidOperationException($"No {typeof(IDirectoryFactory)} assigned");
            }

<<<<<<< HEAD
            if (_options.UseTaxonomyIndex)
            {
                _taxonomyDirectory = new Lazy<Directory>(() => directoryOptions.DirectoryFactory.CreateTaxonomyDirectory(this, directoryOptions.UnlockIndex));
            }
            _directory = new Lazy<Directory>(() => directoryOptions.DirectoryFactory.CreateDirectory(this, directoryOptions.UnlockIndex));
=======
            _directory = new Lazy<Directory>(() =>
            {
                _isDirectoryExternallyManaged = directoryOptions.DirectoryFactory is GenericDirectoryFactory gdf && gdf.ExternallyManaged;
                return directoryOptions.DirectoryFactory.CreateDirectory(this, directoryOptions.UnlockIndex);
            });
>>>>>>> 7ab37467
        }

        //TODO: The problem with this is that the writer would already need to be configured with a PerFieldAnalyzerWrapper
        // with all of the field definitions in place, etc... but that will most likely never happen
        /// <summary>
        /// Constructor to allow for creating an indexer at runtime - using NRT
        /// </summary>
        public LuceneIndex(
            ILoggerFactory loggerFactory,
            string name,
            IOptionsMonitor<LuceneIndexOptions> indexOptions,
            IndexWriter writer)
               : this(loggerFactory, name, indexOptions)
        {
            _writer = new TrackingIndexWriter(writer ?? throw new ArgumentNullException(nameof(writer)));
            DefaultAnalyzer = writer.Analyzer;
        }

        #endregion

        private static readonly string[] s_possibleSuffixes = new[] { "Index", "Indexer" };
        private readonly LuceneIndexOptions _options;
        private PerFieldAnalyzerWrapper? _fieldAnalyzer;
        private ControlledRealTimeReopenThread<IndexSearcher>? _nrtReopenThread;
        private readonly ILogger<LuceneIndex> _logger;
        private readonly Lazy<Directory> _directory;
        private bool _isDirectoryExternallyManaged = false;
        private bool _disposedValue;
        private readonly IIndexCommiter _committer;

        private volatile TrackingIndexWriter? _writer;

        private SnapshotDirectoryTaxonomyIndexWriterFactory _snapshotDirectoryTaxonomyIndexWriterFactory;

        private int _activeWrites = 0;

        /// <summary>
        /// Used for creating the background tasks
        /// </summary>
        private readonly object _taskLocker = new object();

        /// <summary>
        /// Used to aquire the index writer
        /// </summary>
        private readonly object _writerLocker = new object();

        private readonly Lazy<BaseLuceneSearcher> _searcher;

        private bool? _exists;

        /// <summary>
        /// Whether the Taxonomny Index exists.
        /// </summary>
        private bool? _taxonomyExists;

        /// <summary>
        /// Gets a searcher for the index
        /// </summary>
        public override ISearcher Searcher => _searcher.Value;

        /// <summary>
        /// Gets a Taxonomy searcher for the index
        /// </summary>
        public virtual ILuceneTaxonomySearcher? TaxonomySearcher => _taxonomySearcher?.Value;

        /// <summary>
        /// The async task that runs during an async indexing operation
        /// </summary>
        private Task _asyncTask = Task.CompletedTask;

        /// <summary>
        /// Used to cancel the async operation
        /// </summary>
        private CancellationTokenSource _cancellationTokenSource;

        /// <summary>
        /// Gets the token from the token source
        /// </summary>
        private CancellationToken _cancellationToken;

        private readonly Lazy<FieldValueTypeCollection> _fieldValueTypeCollection;

        // tracks the latest Generation value of what has been indexed.This can be used to force update a searcher to this generation.
        private long? _latestGen;

        private volatile DirectoryTaxonomyWriter? _taxonomyWriter;
        private ControlledRealTimeReopenThread<SearcherTaxonomyManager.SearcherAndTaxonomy>? _taxonomyNrtReopenThread;

        private readonly Lazy<LuceneTaxonomySearcher> _taxonomySearcher;
        private readonly Lazy<Directory>? _taxonomyDirectory;

        #region Properties

        /// <summary>
        /// Returns the <see cref="FieldValueTypeCollection"/> configured for this index
        /// </summary>
        public FieldValueTypeCollection FieldValueTypeCollection => _fieldValueTypeCollection.Value;

        /// <summary>
        /// The default analyzer to use when indexing content, by default, this is set to StandardAnalyzer
        /// </summary>
        public Analyzer DefaultAnalyzer { get; }

        /// <summary>
        /// Gets the field ananlyzer
        /// </summary>
        public PerFieldAnalyzerWrapper FieldAnalyzer => (PerFieldAnalyzerWrapper)(_fieldAnalyzer ??=
                (DefaultAnalyzer is PerFieldAnalyzerWrapper pfa)
                    ? pfa
                    : _fieldValueTypeCollection.Value.Analyzer);


        /// <summary>
        /// Not used, will be removed in future versions
        /// </summary>
        [Obsolete("Not used, will be removed in future versions")]
        [EditorBrowsable(EditorBrowsableState.Never)]
        public int CommitCount { get; protected internal set; }

        /// <summary>
        /// Indicates whether or this system will process the queue items asynchonously - used for testing
        /// </summary>
        public bool RunAsync { get; protected internal set; } = true;

        /// <summary>
        /// This should ONLY be used internally by the scheduled committer we should refactor this out in the future
        /// </summary>
        [EditorBrowsable(EditorBrowsableState.Never)]
        protected internal bool IsCancellationRequested => _cancellationToken.IsCancellationRequested;

        #endregion

        #region Events

        /// <summary>
        /// Occurs when [document writing].
        /// </summary>
        public event EventHandler<DocumentWritingEventArgs>? DocumentWriting;

        /// <summary>
        /// Occors when the index is commited
        /// </summary>
        public event EventHandler? IndexCommitted;

        /// <summary>
        /// Invokes the index commited event
        /// </summary>
        /// <param name="sender"></param>
        /// <param name="e"></param>
        protected void RaiseIndexCommited(object sender, EventArgs e) => IndexCommitted?.Invoke(sender, e);

        #endregion

        #region Event handlers

        /// <summary>
        /// Called when an indexing error occurs
        /// </summary>
        /// <param name="e"></param>
        protected override void OnIndexingError(IndexingErrorEventArgs e)
        {
            base.OnIndexingError(e);

            if (!RunAsync)
            {
                var msg = "Indexing Error Occurred: " + e.Message;
                throw new Exception(msg, e.Exception);
            }

        }

        /// <summary>
        /// Called when a document in writing
        /// </summary>
        /// <param name="docArgs"></param>
        protected virtual void OnDocumentWriting(DocumentWritingEventArgs docArgs)
            => DocumentWriting?.Invoke(this, docArgs);

        #endregion

        #region Provider implementation

        /// <inheritdoc/>
        protected override void PerformIndexItems(IEnumerable<ValueSet> values, Action<IndexOperationEventArgs> onComplete)
        {
            // need to lock, we don't want to issue any node writing if there's an index rebuild occuring
            lock (_writerLocker)
            {
                var currentToken = _cancellationToken;

                if (RunAsync)
                {
                    QueueTask(() => PerformIndexItemsInternal(values, currentToken), onComplete, currentToken);
                }
                else
                {
                    var count = 0;
                    try
                    {
                        count = PerformIndexItemsInternal(values, currentToken);
                    }
                    finally
                    {
                        onComplete?.Invoke(new IndexOperationEventArgs(this, count));
                    }
                }
            }
        }

        private int PerformIndexItemsInternal(IEnumerable<ValueSet> valueSets, CancellationToken cancellationToken)
        {
            //check if the index is ready to be written to.
            if (!IndexReady())
            {
                OnIndexingError(new IndexingErrorEventArgs(this, "Cannot index queue items, the index is currently locked", null, null));
                return 0;
            }

            //track all of the nodes indexed
            var indexedNodes = 0;

            Interlocked.Increment(ref _activeWrites);

            try
            {
                foreach (var valueSet in valueSets)
                {
                    if (cancellationToken.IsCancellationRequested)
                    {
                        break;
                    }

                    var op = new IndexOperation(valueSet, IndexOperationType.Add);
                    if (ProcessQueueItem(op))
                    {
                        indexedNodes++;
                    }
                }

                if (indexedNodes > 0)
                {
                    //this is required to ensure the index is written to during the same thread execution
                    if (!RunAsync)
                    {
                        //commit the changes
                        _committer.CommitNow();

                        // now force any searcher to be updated.
                        WaitForChanges();
                    }
                    else
                    {
                        _committer.ScheduleCommit();
                    }
                }
            }
            catch (Exception ex)
            {
                OnIndexingError(new IndexingErrorEventArgs(this, "Error indexing queue items", null, ex));
            }
            finally
            {
                Interlocked.Decrement(ref _activeWrites);
            }

            return indexedNodes;
        }

        /// <summary>
        /// Creates a brand new index, this will override any existing index with an empty one
        /// </summary>
        public void EnsureIndex(bool forceOverwrite)
        {
            if (!forceOverwrite && _exists.HasValue && _exists.Value && (!_options.UseTaxonomyIndex || (_taxonomyExists.HasValue && _taxonomyExists.Value)))
            {
                return;
            }

            var indexExists = IndexExists();
            if (!indexExists || forceOverwrite)
            {
                //if we can't acquire the lock exit - this will happen if this method is called multiple times but we don't want this 
                // logic to actually execute multiple times
                if (Monitor.TryEnter(_writerLocker))
                {
                    try
                    {
                        if (!indexExists)
                        {
                            var dir = GetLuceneDirectory();
                            if (_logger.IsEnabled(LogLevel.Debug))
                            {
                                _logger.LogDebug("Initializing new index {IndexName}", Name);
                            }

                            //if there's no index, we need to create one
                            CreateNewIndex(dir);

                            if (_options.UseTaxonomyIndex)
                            {
                                //Now create the taxonomy index
                                var taxonomyDir = GetLuceneTaxonomyDirectory() ?? throw new InvalidOperationException($"{Name} is configured to use a taxonomy index but the directory is null");

                                CreateNewTaxonomyIndex(taxonomyDir);
                            }
                        }
                        else
                        {
                            //it does exists so we'll need to clear it out
                            if (_logger.IsEnabled(LogLevel.Debug))
                            {
                                _logger.LogDebug("Clearing existing index {IndexName}", Name);
                            }

                            //This will happen if the writer hasn't been created/initialized yet which
                            // might occur if a rebuild is triggered before any indexing has been triggered.
                            //In this case we need to initialize a writer and continue as normal.
                            //Since we are already inside the writer lock and it is null, we are allowed to 
                            // make this call with out using GetIndexWriter() to do the initialization.
                            _writer ??= CreateIndexWriterWithLockCheck();

                            if (_options.UseTaxonomyIndex && _taxonomyWriter == null)
                            {
                                _taxonomyWriter = CreateTaxonomyWriterInternal();
                            }

                            //We're forcing an overwrite, 
                            // this means that we need to cancel all operations currently in place,
                            // clear the queue and delete all of the data in the index.

                            //cancel any operation currently in place
                            _cancellationTokenSource.Cancel();

                            // indicates that it was locked, this generally shouldn't happen but we don't want to have unhandled exceptions
                            if (_writer == null)
                            {
                                _logger.LogWarning("{IndexName} writer was null, exiting", Name);
                                return;
                            }

                            try
                            {
                                //remove all of the index data
                                _latestGen = _writer.DeleteAll();
                                _committer.CommitNow();
                            }
                            finally
                            {
                                _cancellationTokenSource.Dispose();
                                _cancellationTokenSource = new CancellationTokenSource();
                                _cancellationToken = _cancellationTokenSource.Token;

                                // we need to reset this task because if any faults occur when rebuilding
                                // the task will remain in a canceled state and nothing will ever run again.
                                _asyncTask = Task.CompletedTask;
                            }
                        }
                    }
                    finally
                    {
                        Monitor.Exit(_writerLocker);
                    }
                }
                else
                {
                    // we cannot acquire the lock, this is because the main writer is being created, or the index is being created currently
                    OnIndexingError(new IndexingErrorEventArgs(this, "Could not acquire lock in EnsureIndex so cannot create new index", null, null));
                }
            }
        }

        /// <summary>
        /// Used internally to create a brand new index, this is not thread safe
        /// </summary>
        private void CreateNewIndex(Directory? dir)
        {
            IndexWriter? writer = null;
            try
            {
                if (IsLocked(dir))
                {
                    //unlock it!
                    Unlock(dir);
                }

                //create the writer (this will overwrite old index files)
                writer = CreateIndexWriterWithOpenMode(dir, OpenMode.CREATE);

                // Required to remove old index files which can be problematic
                // if they remain in the index folder when replication is attempted.
                writer.Commit();
                writer.WaitForMerges();

            }
            catch (Exception ex)
            {
                OnIndexingError(new IndexingErrorEventArgs(this, "An error occurred creating the index", null, ex));
                return;
            }
            finally
            {
                writer?.Dispose();
                _exists = true;
            }
        }

        /// <summary>
        /// Used internally to create a brand new taxonomy index, this is not thread safe
        /// </summary>
        private void CreateNewTaxonomyIndex(Directory dir)
        {
            DirectoryTaxonomyWriter? writer = null;
            try
            {
                if (IsLocked(dir))
                {
                    //unlock it!
                    Unlock(dir);
                }
                //create the writer (this will overwrite old index files)
                writer = new DirectoryTaxonomyWriter(dir, OpenMode.CREATE);
            }
            catch (Exception ex)
            {
                OnIndexingError(new IndexingErrorEventArgs(this, "An error occurred creating the index", null, ex));
                return;
            }
            finally
            {
                writer?.Dispose();
                _taxonomyExists = true;
            }
        }

        /// <summary>
        /// Creates a new index, any existing index will be deleted
        /// </summary>
        public override void CreateIndex()
        {
            if (_cancellationToken.IsCancellationRequested)
            {
                OnIndexingError(new IndexingErrorEventArgs(this, "Cannot create a new index, indexing cancellation has been requested", null, null));
                return;
            }
            EnsureIndex(true);
        }

        /// <summary>
        /// Deletes a node from the index.                
        /// </summary>
        /// <remarks>
        /// When a content node is deleted, we also need to delete it's children from the index so we need to perform a 
        /// custom Lucene search to find all decendents and create Delete item queues for them too.
        /// </remarks>
        /// <param name="itemIds">ID of the node to delete</param>
        /// <param name="onComplete"></param>
        protected override void PerformDeleteFromIndex(IEnumerable<string> itemIds, Action<IndexOperationEventArgs> onComplete)
        {
            // need to lock, we don't want to issue any node writing if there's an index rebuild occuring
            lock (_writerLocker)
            {
                var currentToken = _cancellationToken;

                if (RunAsync)
                {
                    QueueTask(() => PerformDeleteFromIndexInternal(itemIds, currentToken), onComplete, currentToken);
                }
                else
                {
                    var count = 0;
                    try
                    {
                        count = PerformDeleteFromIndexInternal(itemIds, currentToken);
                    }
                    finally
                    {
                        onComplete?.Invoke(new IndexOperationEventArgs(this, count));
                    }
                }
            }
        }

        private int PerformDeleteFromIndexInternal(IEnumerable<string> itemIds, CancellationToken cancellationToken)
        {
            //check if the index is ready to be written to.
            if (!IndexReady())
            {
                OnIndexingError(new IndexingErrorEventArgs(this, "Cannot index queue items, the index is currently locked", null, null));
                return 0;
            }

            //track all of the nodes indexed
            var indexedNodes = 0;

            Interlocked.Increment(ref _activeWrites);

            try
            {
                foreach (var id in itemIds)
                {
                    if (cancellationToken.IsCancellationRequested)
                    {
                        break;
                    }

                    var op = new IndexOperation(new ValueSet(id), IndexOperationType.Delete);
                    if (ProcessQueueItem(op))
                    {
                        indexedNodes++;
                    }
                }

                //this is required to ensure the index is written to during the same thread execution
                if (!RunAsync)
                {
                    //commit the changes (this will process the deletes too)
                    _committer.CommitNow();

                    // now force any searcher to be updated.
                    WaitForChanges();
                }
                else
                {
                    _committer.ScheduleCommit();
                }
            }
            catch (Exception ex)
            {
                OnIndexingError(new IndexingErrorEventArgs(this, "Error indexing queue items", null, ex));
            }
            finally
            {
                Interlocked.Decrement(ref _activeWrites);
            }

            return indexedNodes;
        }

        #endregion

        #region Protected



        /// <summary>
        /// Creates the <see cref="FieldValueTypeCollection"/> for this index
        /// </summary>
        /// <param name="indexValueTypesFactory"></param>
        /// <returns></returns>
        protected virtual FieldValueTypeCollection CreateFieldValueTypes(IReadOnlyDictionary<string, IFieldValueTypeFactory>? indexValueTypesFactory = null)
        {
            //copy to writable dictionary
            var defaults = new Dictionary<string, IFieldValueTypeFactory>();
            foreach (var defaultIndexValueType in ValueTypeFactoryCollection.GetDefaultValueTypes(LoggerFactory, DefaultAnalyzer))
            {
                defaults[defaultIndexValueType.Key] = defaultIndexValueType.Value;
            }
            //copy the factory over the defaults
            if (indexValueTypesFactory != null)
            {
                foreach (var value in indexValueTypesFactory)
                {
                    defaults[value.Key] = value.Value;
                }
            }

            var result = new FieldValueTypeCollection(DefaultAnalyzer, defaults, FieldDefinitions);
            return result;
        }

        /// <summary>
        /// Checks if the index is ready to open/write to.
        /// </summary>
        /// <returns></returns>
        protected bool IndexReady() => _writer != null || (!IsLocked(GetLuceneDirectory()));

        /// <summary>
        /// Check if there is an index in the index folder
        /// </summary>
        /// <returns></returns>
        public override bool IndexExists()
        {
            var mainIndexExists = _writer != null || IndexExistsImpl();
            if (!_options.UseTaxonomyIndex)
            {
                return mainIndexExists;
            }
            var taxonomyIndexExists = _taxonomyWriter != null || TaxonomyIndexExistsImpl();
            return taxonomyIndexExists && mainIndexExists;
        }

        /// <summary>
        /// Check if the index is readable/healthy
        /// </summary>
        /// <returns></returns>
        public bool IsReadable(out Exception? ex)
        {
            if (_writer != null)
            {
                try
                {
                    using (_writer.IndexWriter.GetReader(false))
                    {
                        ex = null;
                        return true;
                    }
                }
                catch (Exception e)
                {
                    ex = e;
                    return false;
                }
            }

            try
            {
                using (DirectoryReader.Open(GetLuceneDirectory()))
                {
                }
                ex = null;
                return true;
            }
            catch (Exception e)
            {
                ex = e;
                return false;
            }
        }

        /// <summary>
        /// This will check one time if the index exists, we don't want to keep using IndexReader.IndexExists because that will literally go list
        /// every file in the index folder and we don't need any more IO ops
        /// </summary>
        /// <returns></returns>
        /// <remarks>
        /// If the index does not exist, it will not store the value so subsequent calls to this will re-evaulate
        /// </remarks>

        private bool IndexExistsImpl()
        {
            //if it's been set and it's true, return true
            if (_exists.HasValue && _exists.Value)
            {
                return true;
            }

            //if it's not been set or it just doesn't exist, re-read the lucene files
            if (!_exists.HasValue || !_exists.Value)
            {
                _exists = DirectoryReader.IndexExists(GetLuceneDirectory());
            }

            return _exists.Value;
        }

        /// <summary>
        /// This will check one time if the taxonomny index exists, we don't want to keep using IndexReader.IndexExists because that will literally go list
        /// every file in the index folder and we don't need any more IO ops
        /// </summary>
        /// <returns></returns>
        /// <remarks>
        /// If the index does not exist, it will not store the value so subsequent calls to this will re-evaulate
        /// </remarks>

        private bool TaxonomyIndexExistsImpl()
        {
            //if it's been set and it's true, return true
            if (_taxonomyExists.HasValue && _taxonomyExists.Value)
            {
                return true;
            }

            //if it's not been set or it just doesn't exist, re-read the lucene files
            if (!_taxonomyExists.HasValue || !_taxonomyExists.Value)
            {
                _taxonomyExists = DirectoryReader.IndexExists(GetLuceneTaxonomyDirectory());
            }

            return _taxonomyExists.Value;
        }



        /// <summary>
        /// Removes the specified term from the index
        /// </summary>
        /// <param name="indexTerm"></param>
        /// <param name="performCommit"></param>
        /// <returns>Boolean if it successfully deleted the term, or there were on errors</returns>
        private bool DeleteFromIndex(Term indexTerm, bool performCommit = true)
        {
            string? itemId = null;
            if (indexTerm.Field == "id")
            {
                itemId = indexTerm.Text;
            }

            try
            {
                //if the index doesn't exist, then no don't attempt to open it.
                if (!IndexExists())
                {
                    return true;
                }

                _latestGen = IndexWriter.DeleteDocuments(indexTerm);

                if (performCommit)
                {
                    _committer.CommitNow();
                }

                return true;
            }
            catch (Exception ee)
            {
                OnIndexingError(new IndexingErrorEventArgs(this, "Error deleting Lucene index", itemId, ee));
                return false;
            }
        }

        /// <summary>
        /// Collects the data for the fields and adds the document which is then committed into Lucene.Net's index
        /// </summary>
        /// <param name="doc"></param>
        /// <param name="valueSet">The data to index.</param>
        protected virtual void AddDocument(Document doc, ValueSet valueSet)
        {
            if (_logger.IsEnabled(LogLevel.Debug))
            {
                _logger.LogDebug("{IndexName} Write lucene doc id:{DocumentId}, category:{DocumentCategory}, type:{DocumentItemType}",
                Name,
                valueSet.Id,
                valueSet.Category,
                valueSet.ItemType);
            }

            //add node id
            var nodeIdValueType = FieldValueTypeCollection.GetValueType(ExamineFieldNames.ItemIdFieldName, FieldValueTypeCollection.ValueTypeFactories.GetRequiredFactory(FieldDefinitionTypes.Raw));
            nodeIdValueType.AddValue(doc, valueSet.Id);

            //add the category
            var categoryValueType = FieldValueTypeCollection.GetValueType(ExamineFieldNames.CategoryFieldName, FieldValueTypeCollection.ValueTypeFactories.GetRequiredFactory(FieldDefinitionTypes.InvariantCultureIgnoreCase));
            categoryValueType.AddValue(doc, valueSet.Category);

            //add the item type
            var indexTypeValueType = FieldValueTypeCollection.GetValueType(ExamineFieldNames.ItemTypeFieldName, FieldValueTypeCollection.ValueTypeFactories.GetRequiredFactory(FieldDefinitionTypes.InvariantCultureIgnoreCase));
            indexTypeValueType.AddValue(doc, valueSet.ItemType);

            if (valueSet.Values != null)
            {
                foreach (var field in valueSet.Values)
                {
                    //check if we have a defined one
                    if (FieldDefinitions.TryGetValue(field.Key, out var definedFieldDefinition))
                    {
                        var valueType = FieldValueTypeCollection.GetValueType(
                            definedFieldDefinition.Name,
                            FieldValueTypeCollection.ValueTypeFactories.TryGetFactory(definedFieldDefinition.Type, out var valTypeFactory)
                                ? valTypeFactory
                                : FieldValueTypeCollection.ValueTypeFactories.GetRequiredFactory(FieldDefinitionTypes.FullText));

                        foreach (var o in field.Value)
                        {
                            valueType.AddValue(doc, o);
                        }
                    }
                    else if (field.Key.StartsWith(ExamineFieldNames.SpecialFieldPrefix))
                    {
                        //Check for the special field prefix, if this is the case it's indexed as an invariant culture value

                        var valueType = FieldValueTypeCollection.GetValueType(field.Key, FieldValueTypeCollection.ValueTypeFactories.GetRequiredFactory(FieldDefinitionTypes.InvariantCultureIgnoreCase));
                        foreach (var o in field.Value)
                        {
                            valueType.AddValue(doc, o);
                        }
                    }
                    else
                    {
                        // wasn't specifically defined, use FullText as the default

                        var valueType = FieldValueTypeCollection.GetValueType(
                            field.Key,
                            FieldValueTypeCollection.ValueTypeFactories.GetRequiredFactory(FieldDefinitionTypes.FullText));

                        foreach (var o in field.Value)
                        {
                            valueType.AddValue(doc, o);
                        }
                    }
                }
            }

            var docArgs = new DocumentWritingEventArgs(valueSet, doc);
            OnDocumentWriting(docArgs);
            if (docArgs.Cancel)
            {
                return;
            }

            // TODO: try/catch with OutOfMemoryException (see docs on UpdateDocument), though i've never seen this in real life
            _latestGen = UpdateLuceneDocument(new Term(ExamineFieldNames.ItemIdFieldName, valueSet.Id), doc);
        }

        protected virtual long? UpdateLuceneDocument(Term term, Document doc)
        {
            if (_options.UseTaxonomyIndex)
            {
                return IndexWriter.UpdateDocument(term, _options.FacetsConfig.Build(TaxonomyWriter, doc));
            }
            return IndexWriter.UpdateDocument(term, _options.FacetsConfig.Build(doc));
        }

        /// <summary>
        /// This queues up a commit for the index so that a commit doesn't happen on every individual write since that is quite expensive
        /// </summary>
        private class IndexCommiter : DisposableObjectSlim, IIndexCommiter
        {
            private readonly LuceneIndex _index;
            private DateTime _timestamp;
            private Timer? _timer;
            private readonly object _locker = new object();
            private const int WaitMilliseconds = 1000;

            /// <summary>
            /// The maximum time period that will elapse until we must commit (5 mins)
            /// </summary>
            private const int MaxWaitMilliseconds = 300000;

            /// <summary>
            /// Constructor
            /// </summary>
            /// <param name="index">Index to commit</param>
            public IndexCommiter(LuceneIndex index)
            {
                _index = index;
            }

            /// <inheritdoc/>
            public void CommitNow()
            {
                _index._taxonomyWriter?.Commit();
                _index._writer?.IndexWriter?.Commit();
                _index.IndexCommitted?.Invoke(_index, EventArgs.Empty);
            }

            /// <inheritdoc/>
            public void ScheduleCommit()
            {
                lock (_locker)
                {
                    if (_timer == null)
                    {
                        //if we've been cancelled then be sure to commit now
                        if (_index.IsCancellationRequested)
                        {
                            // perform the commit
                            CommitNow();
                        }
                        else
                        {
                            //It's the initial call to this at the beginning or after successful commit
                            _timestamp = DateTime.Now;
                            _timer = new Timer(_ => TimerRelease());
                            _timer.Change(WaitMilliseconds, 0);
                        }
                    }
                    else
                    {
                        //if we've been cancelled then be sure to cancel the timer and commit now
                        if (_index.IsCancellationRequested)
                        {
                            //Stop the timer
                            _timer.Change(Timeout.Infinite, Timeout.Infinite);
                            _timer.Dispose();
                            _timer = null;

                            //perform the commit
                            CommitNow();
                        }
                        else if (
                            // must be less than the max
                            DateTime.Now - _timestamp < TimeSpan.FromMilliseconds(MaxWaitMilliseconds) &&
                            // and less than the delay
                            DateTime.Now - _timestamp < TimeSpan.FromMilliseconds(WaitMilliseconds))
                        {
                            //Delay  
                            _timer.Change(WaitMilliseconds, 0);
                        }
                        else
                        {
                            //Cannot delay! the callback will execute on the pending timeout
                        }
                    }
                }
            }


            private void TimerRelease()
            {
                lock (_locker)
                {
                    //if the timer is not null then a commit has been scheduled
                    if (_timer != null)
                    {
                        //Stop the timer
                        _timer.Change(Timeout.Infinite, Timeout.Infinite);
                        _timer.Dispose();
                        _timer = null;

                        try
                        {
                            //perform the commit
                            CommitNow();

                            // after the commit, refresh the searcher
                            _index.WaitForChanges();
                        }
                        catch (Exception e)
                        {
                            // It is unclear how/why this happens but probably indicates index corruption
                            // see https://github.com/Shazwazza/Examine/issues/164
                            _index.OnIndexingError(new IndexingErrorEventArgs(
                                _index,
                                "An error occurred during the index commit operation, if this error is persistent then index rebuilding is necessary",
                                "-1",
                                e));
                        }
                    }
                }
            }

            protected override void DisposeResources() => TimerRelease();
        }


        private bool ProcessQueueItem(IndexOperation item)
        {
            switch (item.Operation)
            {
                case IndexOperationType.Add:

                    var added = ProcessIndexQueueItem(item);
                    return added;
                case IndexOperationType.Delete:
                    ProcessDeleteQueueItem(item, false);
                    return true;
                default:
                    throw new ArgumentOutOfRangeException();
            }
        }

        /// <summary>
        /// Returns the Lucene Directory used to store the index
        /// </summary>
        /// <returns></returns>
        public Directory? GetLuceneDirectory() => _writer != null ? _writer.IndexWriter.Directory : _directory?.Value;

        /// <summary>
        /// Returns the Lucene Directory used to store the taxonomy index
        /// </summary>
        /// <returns></returns>
        public Directory? GetLuceneTaxonomyDirectory() => _taxonomyWriter != null ? _taxonomyWriter.Directory : _taxonomyDirectory?.Value;


        /// <summary>
        /// Used to create an index writer - this is called in GetIndexWriter (and therefore, GetIndexWriter should not be overridden)
        /// </summary>
        /// <returns></returns>
<<<<<<< HEAD
        private TrackingIndexWriter? CreateIndexWriterInternal()
=======
        private TrackingIndexWriter CreateIndexWriterWithLockCheck()
>>>>>>> 7ab37467
        {
            var dir = GetLuceneDirectory();

            // Unfortunately if the appdomain is taken down this will remain locked, so we can 
            // ensure that it's unlocked here in that case.
            try
            {
                if (IsLocked(dir))
                {
                    if (_logger.IsEnabled(LogLevel.Information))
                    {
                        _logger.LogDebug("Forcing index {IndexName} to be unlocked since it was left in a locked state", Name);
                    }

                    //unlock it!
                    Unlock(dir);
                }
            }
            catch (Exception ex)
            {
                OnIndexingError(new IndexingErrorEventArgs(this, "The index was locked and could not be unlocked", null, ex));
                return null;
            }

            var writer = CreateIndexWriter(dir);

            var trackingIndexWriter = new TrackingIndexWriter(writer);

            return trackingIndexWriter;
        }

        /// <summary>
        /// Method that creates the IndexWriter
        /// </summary>
        /// <param name="d"></param>
        /// <returns></returns>
<<<<<<< HEAD
        protected virtual IndexWriter CreateIndexWriter(Directory? d)
        {
            if (d == null)
            {
                throw new ArgumentNullException(nameof(d));
            }

            var writer = new IndexWriter(d, new IndexWriterConfig(LuceneInfo.CurrentVersion, FieldAnalyzer)
            {
                IndexDeletionPolicy = _options.IndexDeletionPolicy ?? new KeepOnlyLastCommitDeletionPolicy(),
#if FULLDEBUG

            //If we want to enable logging of lucene output....
            //It is also possible to set a default InfoStream on the static IndexWriter class
            InfoStream =

            _logOutput?.Close();
            if (LuceneIndexFolder != null)
            {
                try
                {
                    System.IO.Directory.CreateDirectory(LuceneIndexFolder.FullName);
                    _logOutput = new FileStream(Path.Combine(LuceneIndexFolder.FullName, DateTime.UtcNow.ToString("yyyy-MM-dd") + ".log"), FileMode.Append);
           
            
                }
                catch (Exception ex)
                {
                    //if an exception is thrown here we won't worry about it, it will mean we cannot create the log file
                }
            }

#endif

                MergeScheduler = new ErrorLoggingConcurrentMergeScheduler(Name,
                    (s, e) => OnIndexingError(new IndexingErrorEventArgs(this, s, "-1", e)))
            });

            return writer;
        }
=======
        protected virtual IndexWriter CreateIndexWriter(Directory d) => CreateIndexWriterWithOpenMode(d, OpenMode.CREATE_OR_APPEND);
>>>>>>> 7ab37467

        /// <summary>
        /// Gets the TrackingIndexWriter for the current directory
        /// </summary>
        /// <remarks>
        /// Using a TrackingIndexWriter allows for more control over NRT readers. Though Examine doesn't specifically
        /// use the features of TrackingIndexWriter directly (i.e. to be able to wait for a specific generation),
        /// this is a requirement of NRT with SearchManager and ControlledRealTimeReopenThread.
        /// See example: http://www.lucenetutorial.com/lucene-nrt-hello-world.html
        /// http://blog.mikemccandless.com/2011/11/near-real-time-readers-with-lucenes.html
        /// https://stackoverflow.com/questions/17993960/lucene-4-4-0-new-controlledrealtimereopenthread-sample-usage
        /// </remarks>
        public TrackingIndexWriter IndexWriter
        {
            get
            {
                EnsureIndex(false);

                if (_writer == null)
                {
                    Monitor.Enter(_writerLocker);
                    try
                    {
                        _writer ??= CreateIndexWriterWithLockCheck();
                    }
                    finally
                    {
                        Monitor.Exit(_writerLocker);
                    }

                }

                return _writer ?? throw new NullReferenceException(nameof(_writer));
            }
        }

        /// <summary>
        /// Used to create an index writer - this is called in GetIndexWriter (and therefore, GetIndexWriter should not be overridden)
        /// </summary>
        /// <returns></returns>
        private DirectoryTaxonomyWriter? CreateTaxonomyWriterInternal()
        {
            var dir = GetLuceneTaxonomyDirectory();

            // Unfortunatley if the appdomain is taken down this will remain locked, so we can 
            // ensure that it's unlocked here in that case.
            try
            {
                if (IsLocked(dir))
                {
                    if (_logger.IsEnabled(LogLevel.Debug))
                    {
                        _logger.LogDebug("Forcing index {IndexName} to be unlocked since it was left in a locked state", Name);
                    }
                    //unlock it!
                    Unlock(dir);
                }
            }
            catch (Exception ex)
            {
                OnIndexingError(new IndexingErrorEventArgs(this, "The index was locked and could not be unlocked", null, ex));
                return null;
            }

            var writer = CreateTaxonomyWriter(dir);

            return writer;
        }

        /// <summary>
        /// Method that creates the IndexWriter
        /// </summary>
        /// <param name="d"></param>
        /// <returns></returns>
        protected virtual DirectoryTaxonomyWriter CreateTaxonomyWriter(Directory? d)
        {
            if (d == null)
            {
                throw new ArgumentNullException(nameof(d));
            }
            return new DirectoryTaxonomyWriter(SnapshotDirectoryTaxonomyIndexWriterFactory, d);
        }

        /// <summary>
        /// Gets the taxonomy writer for the current index
        /// </summary>
        public SnapshotDirectoryTaxonomyIndexWriterFactory SnapshotDirectoryTaxonomyIndexWriterFactory
        {
            get
            {
                EnsureIndex(false);

                if (_snapshotDirectoryTaxonomyIndexWriterFactory == null)
                {
                    Monitor.Enter(_writerLocker);
                    try
                    {
                        _snapshotDirectoryTaxonomyIndexWriterFactory = new SnapshotDirectoryTaxonomyIndexWriterFactory();
                    }
                    finally
                    {
                        Monitor.Exit(_writerLocker);
                    }
                }

                return _snapshotDirectoryTaxonomyIndexWriterFactory ?? throw new NullReferenceException(nameof(_snapshotDirectoryTaxonomyIndexWriterFactory));
            }
        }

        /// <summary>
        /// Gets the taxonomy writer for the current index
        /// </summary>
        public DirectoryTaxonomyWriter TaxonomyWriter
        {
            get
            {
                EnsureIndex(false);

                if (_taxonomyWriter == null)
                {
                    Monitor.Enter(_writerLocker);
                    try
                    {
                        _taxonomyWriter ??= CreateTaxonomyWriterInternal();
                    }
                    finally
                    {
                        Monitor.Exit(_writerLocker);
                    }

                }

                return _taxonomyWriter ?? throw new NullReferenceException(nameof(_taxonomyWriter));
            }
        }

        #endregion

        #region Private

        private IndexWriter CreateIndexWriterWithOpenMode(Directory d, OpenMode openMode)
        {
            if (d == null)
            {
                throw new ArgumentNullException(nameof(d));
            }

            var writerConfig = new IndexWriterConfig(LuceneInfo.CurrentVersion, FieldAnalyzer)
            {
                IndexDeletionPolicy = _options.IndexDeletionPolicy ?? new SnapshotDeletionPolicy(new KeepOnlyLastCommitDeletionPolicy()),
                OpenMode = openMode,

                //https://solr.apache.org/guide/solr/latest/configuration-guide/index-segments-merging.html#mergepolicyfactory
                MergePolicy = new TieredMergePolicy
                {
                    MaxMergeAtOnce = 10,
                    SegmentsPerTier = 10,
                    ForceMergeDeletesPctAllowed = 10.0f,
                    MaxMergedSegmentMB = 5000
                },
                MergeScheduler = new ErrorLoggingConcurrentMergeScheduler(Name,
                    (s, e) => OnIndexingError(new IndexingErrorEventArgs(this, s, "-1", e)))
            };

            writerConfig.SetInfoStream(new LoggingInfoStream<LuceneIndex>(_logger, LogLevel.Trace));

            if (_options.NrtEnabled)
            {
                // With NRT, we should apparently use this but there is no real implementation of it!?
                // https://stackoverflow.com/questions/12271614/lucene-net-indexwriter-setmergedsegmentwarmer
                writerConfig.MergedSegmentWarmer = new SimpleMergedSegmentWarmer(new LoggingInfoStream<LuceneIndex>(_logger, LogLevel.Debug));
            }

            var writer = new IndexWriter(d, writerConfig);

            return writer;
        }

        private LuceneSearcher CreateSearcher()
        {
            var name = Name;
            foreach (var suffix in s_possibleSuffixes)
            {
                //trim the "Indexer" / "Index" suffix if it exists
                if (!name.EndsWith(suffix))
                {
                    continue;
                }

                name = name[..name.LastIndexOf(suffix, StringComparison.Ordinal)];
            }

            var writer = IndexWriter;

            // Create an IndexSearcher ReferenceManager to safely share IndexSearcher instances across
            // multiple threads
            var searcherManager = new SearcherManager(
                writer.IndexWriter,

                // TODO: Apply All Deletes? Will be faster if this is false, https://blog.mikemccandless.com/2011/11/near-real-time-readers-with-lucenes.html
                // BUT ... to do that we would need to fulfill this requirement:
                // "yet during searching you have some way to ignore the old versions"
                // Without fulfilling that requirement our Index_Read_And_Write_Ensure_No_Errors_In_Async tests fail when using
                // non in-memory directories because it will return more results than what is actually in the index.
                true,

                new SearcherFactory());

            searcherManager.AddListener(this);

            if (_options.NrtEnabled)
            {
                // Create the ControlledRealTimeReopenThread that reopens the index periodically having into 
                // account the changes made to the index and tracked by the TrackingIndexWriter instance
                // The index is refreshed every XX sec when nobody is waiting 
                // and every XX sec whenever is someone waiting (see search method)
                // (see http://lucene.apache.org/core/4_3_0/core/org/apache/lucene/search/NRTManagerReopenThread.html)
                _nrtReopenThread = new ControlledRealTimeReopenThread<IndexSearcher>(
                    writer,
                    searcherManager,
                    _options.NrtTargetMaxStaleSec,    // when there is nobody waiting
                    _options.NrtTargetMinStaleSec)    // when there is someone waiting
                {
                    Name = $"{Name} NRT Reopen Thread",
                    IsBackground = true
                };

                _nrtReopenThread.Start();

                // wait for most recent changes when first creating the searcher
                WaitForChanges();
            }
            else
            {
                // wait for most recent changes when first creating the searcher
                searcherManager.MaybeRefreshBlocking();
            }
            // wait for most recent changes when first creating the searcher
            WaitForChanges();

            return new LuceneSearcher(name + "Searcher", searcherManager, FieldAnalyzer, FieldValueTypeCollection, _options.NrtEnabled, _options.FacetsConfig);
        }

        private LuceneTaxonomySearcher CreateTaxonomySearcher()
        {
            var possibleSuffixes = new[] { "Index", "Indexer" };
            var name = Name;
            foreach (var suffix in possibleSuffixes)
            {
                //trim the "Indexer" / "Index" suffix if it exists
                if (!name.EndsWith(suffix))
                {
                    continue;
                }
#pragma warning disable IDE0057 // Use range operator
                name = name.Substring(0, name.LastIndexOf(suffix, StringComparison.Ordinal));
#pragma warning restore IDE0057 // Use range operator
            }

            var writer = IndexWriter;
            var taxonomyWriter = TaxonomyWriter;
            var searcherManager = new SearcherTaxonomyManager(writer.IndexWriter, true, new SearcherFactory(), taxonomyWriter);
            searcherManager.AddListener(this);
            _taxonomyNrtReopenThread = new ControlledRealTimeReopenThread<SearcherTaxonomyManager.SearcherAndTaxonomy>(writer, searcherManager, 5.0, 1.0)
            {
                Name = $"{Name} Taxonomy NRT Reopen Thread",
                IsBackground = true
            };

            _taxonomyNrtReopenThread.Start();
            // wait for most recent changes when first creating the searcher
            WaitForChanges();

            return new LuceneTaxonomySearcher(name + "Searcher", searcherManager, FieldAnalyzer, FieldValueTypeCollection, _options.NrtEnabled, _options.FacetsConfig);
        }

        /// <summary>
        /// Deletes the item from the index either by id or by category
        /// </summary>
        /// <param name="op"></param>
        /// <param name="performCommit"></param>
        private void ProcessDeleteQueueItem(IndexOperation op, bool performCommit = true)
        {

            //if the id is empty then remove the whole type
            if (!string.IsNullOrEmpty(op.ValueSet.Id))
            {
                DeleteFromIndex(new Term(ExamineFieldNames.ItemIdFieldName, op.ValueSet.Id), performCommit);
            }
            else if (!string.IsNullOrEmpty(op.ValueSet.Category))
            {
                DeleteFromIndex(new Term(ExamineFieldNames.CategoryFieldName, op.ValueSet.Category), performCommit);
            }
        }


        private bool ProcessIndexQueueItem(IndexOperation op)
        {

            //raise the event and assign the value to the returned data from the event
            var indexingNodeDataArgs = new IndexingItemEventArgs(this, op.ValueSet);
            OnTransformingIndexValues(indexingNodeDataArgs);
            if (indexingNodeDataArgs.Cancel)
            {
                return false;
            }

            // TODO: We can re-use the same document object to save a lot of GC!
            // https://cwiki.apache.org/confluence/display/lucene/ImproveIndexingSpeed
            // Re-use Document and Field instances
            // As of Lucene 2.3 there are new setValue(...) methods that allow you to change the value of a Field.This allows you to re - use a single Field instance across many added documents, which can save substantial GC cost.
            // It's best to create a single Document instance, then add multiple Field instances to it, but hold onto these Field instances and re-use them by changing their values for each added document. For example you might have an idField, bodyField, nameField, storedField1, etc. After the document is added, you then directly change the Field values (idField.setValue(...), etc), and then re-add your Document instance.
            // Note that you cannot re - use a single Field instance within a Document, and, you should not change a Field's value until the Document containing that Field has been added to the index. See Field for details.

            var d = new Document();
            AddDocument(d, indexingNodeDataArgs.ValueSet);

            return true;
        }

        private void QueueTask(Func<int> op, Action<IndexOperationEventArgs> onComplete, CancellationToken currentToken)
        {
            using (ExecutionContext.SuppressFlow())
            {
                // This can be called by many threads and we want to keep a linear
                // chain of continuations so we lock.
                lock (_taskLocker)
                {
                    if (_asyncTask.IsCanceled)
                    {
                        if (_logger.IsEnabled(LogLevel.Debug))
                        {
                            _logger.LogDebug("{IndexName} Indexing cancellation requested, cannot proceed", Name);
                        }
                        onComplete?.Invoke(new IndexOperationEventArgs(this, 0));
                    }
                    else
                    {
                        if (_asyncTask.IsCompleted)
                        {
                            if (_logger.IsEnabled(LogLevel.Debug))
                            {
                                _logger.LogDebug("{IndexName} Queuing a new background thread", Name);
                            }
                        }

                        // The task is initialized to completed so just continue with
                        // and return the new task so that any new appended tasks are the current
                        var t = _asyncTask.ContinueWith(
                            x =>
                            {
                                var indexedCount = 0;
                                try
                                {
                                    if (!currentToken.IsCancellationRequested)
                                    {
                                        // execute the callback
                                        indexedCount = op();
                                    }
                                }
                                catch (Exception ex)
                                {
                                    _logger.LogError(ex, "An error occurred processing the index batch.");
                                }
                                finally
                                {
                                    // when the task is done call the complete callback
                                    onComplete?.Invoke(new IndexOperationEventArgs(this, indexedCount));
                                }
                            },
                            currentToken,
                            // This ensures that all callbacks passed are executed, not just the first.
                            // See https://blog.stephencleary.com/2015/01/a-tour-of-task-part-7-continuations.html
                            // - need to explicitly define TaskContinuationOptions.DenyChildAttach + TaskScheduler.Default
                            TaskContinuationOptions.OnlyOnRanToCompletion | TaskContinuationOptions.DenyChildAttach,
                            TaskScheduler.Default);

                        if (t.IsCanceled)
                        {
                            if (_logger.IsEnabled(LogLevel.Debug))
                            {
                                _logger.LogDebug("{IndexName} Task was cancelled before it began", Name);
                            }
                            onComplete?.Invoke(new IndexOperationEventArgs(this, 0));
                        }
                        else if (t.IsFaulted)
                        {
                            if (_logger.IsEnabled(LogLevel.Debug))
                            {
                                _logger.LogDebug(_asyncTask.Exception, "{IndexName} Task was cancelled before it began", Name);
                            }
                            onComplete?.Invoke(new IndexOperationEventArgs(this, 0));
                        }

                        // make this task the current one
                        _asyncTask = t;
                    }
                }
            }
        }

        #endregion

        /// <summary>
        /// Blocks the calling thread until the internal searcher can see latest documents
        /// </summary>
        /// <remarks>
        /// Useful if you want a searcher to see the very latest changes. Typically this is not used and the searchers
        /// refresh on a near real time schedule.
        /// </remarks>
        public void WaitForChanges()
        {
            if (_latestGen.HasValue && !_disposedValue && !_cancellationToken.IsCancellationRequested)
            {
                if (_options.NrtEnabled)
                {
                    var found = _nrtReopenThread?.WaitForGeneration(_latestGen.Value, 5000);
                    if (_logger.IsEnabled(LogLevel.Debug))
                    {
                        _logger.LogDebug("{IndexName} WaitForChanges returned {GenerationFound}", Name, found);
                    }
                }
            }
        }

        /// <summary>
        /// Used to force the index into asynchronous or synchronous index processing
        /// </summary>
        /// <returns></returns>
        public IDisposable WithThreadingMode(IndexThreadingMode mode) => new ForceThreadingModeIndexProcessor(this, mode);

        /// <summary>
        /// Used to force the index into synchronous index processing
        /// </summary>
        private class ForceThreadingModeIndexProcessor : DisposableObjectSlim
        {
            private readonly LuceneIndex _index;
            private readonly IndexThreadingMode _mode;
            private readonly bool _orig;

            public ForceThreadingModeIndexProcessor(LuceneIndex index, IndexThreadingMode mode)
            {
                _index = index;
                _mode = mode;
                _orig = _index.RunAsync;
                _index.RunAsync = _mode == IndexThreadingMode.Asynchronous;
            }

            protected override void DisposeResources() => _index.RunAsync = _orig;
        }

        /// <inheritdoc/>
        public long GetDocumentCount() => IndexWriter.IndexWriter.NumDocs;

        /// <inheritdoc/>
        public IEnumerable<string> GetFieldNames()
        {
            var writer = IndexWriter;
            using (var reader = writer.IndexWriter.GetReader(false))
            {
                var fieldInfos = MultiFields.GetMergedFieldInfos(reader).Select(x => x.Name);
                return fieldInfos;
            }
        }

        private bool RetryUntilSuccessOrTimeout(Func<bool> task, TimeSpan timeout, TimeSpan pause, string timeoutMsg)
        {
            if (pause.TotalMilliseconds < 0)
            {
                throw new ArgumentException("pause must be >= 0 milliseconds");
            }
            var stopwatch = Stopwatch.StartNew();
            do
            {
                if (task())
                {
                    return true;
                }

                Thread.Sleep((int)pause.TotalMilliseconds);
            }
            while (stopwatch.Elapsed < timeout);

            _logger.LogInformation(timeoutMsg);
            return false;
        }

        /// <inheritdoc/>
        protected virtual void Dispose(bool disposing)
        {
            if (!_disposedValue)
            {
                if (disposing)
                {
<<<<<<< HEAD
                    if (_nrtReopenThread is not null)
=======
                    //cancel any operation currently in place
                    _cancellationTokenSource.Cancel();

                    if (_nrtReopenThread != null)
>>>>>>> 7ab37467
                    {
                        _nrtReopenThread.Interrupt();
                        _nrtReopenThread.Dispose();
                    }

                    // The type of _taxonomyNrtReopenThread has overriden the != operator and expects a non null value to compare the references. Therefore we use is not null instead of != null.
                    if (_taxonomyNrtReopenThread is not null)
                    {
                        _taxonomyNrtReopenThread.Interrupt();
                        _taxonomyNrtReopenThread.Dispose();
                    }

                    if (_searcher != null && _searcher.IsValueCreated)
                    {
                        _searcher.Value.Dispose();
                    }

                    //Don't close the writer until there are definitely no more writes
                    //NOTE: we are not taking into acccount the WaitForIndexQueueOnShutdown property here because we really want to make sure
                    //we are not terminating Lucene while it is actively writing to the index.
                    RetryUntilSuccessOrTimeout(() => _activeWrites == 0, TimeSpan.FromSeconds(10), TimeSpan.FromSeconds(1), "Timeout elapsed waiting on final writes during shutdown.");

                    //close the committer, this will ensure a final commit is made if one has been queued
                    _committer.Dispose();

                    if (_writer != null && !_writer.IndexWriter.IsClosed)
                    {
                        try
                        {
                            // TODO: Is this the same analyzer we dispose below??
                            _writer?.IndexWriter?.Analyzer.Dispose();
                        }
                        catch (ObjectDisposedException)
                        {
                            // Swallow. If the LuceneIndex was created with a writer and it externally has already been
                            // disposed, this will throw since any accesss to properties on the writer will throw.
                            // This should not happen with the check for IsClosed though.
                        }
                        catch (Exception e)
                        {
                            OnIndexingError(new IndexingErrorEventArgs(this, "Error closing the index analyzer", "-1", e));
                        }

                        try
                        {
                            _writer?.IndexWriter?.Dispose(true);
                        }
                        catch (Exception e)
                        {
                            OnIndexingError(new IndexingErrorEventArgs(this, "Error closing the index", "-1", e));
                        }
                    }
                    if (_taxonomyWriter != null)
                    {
                        try
                        {
                            // Taxonomy writer must be disposed before index writer
                            _taxonomyWriter?.Dispose();
                        }
                        catch (Exception e)
                        {
                            OnIndexingError(new IndexingErrorEventArgs(this, "Error closing the Taxonomy index", "-1", e));
                        }
                    }

                    _cancellationTokenSource.Dispose();
<<<<<<< HEAD

#if FULLDEBUG
                    _logOutput?.Close();
#endif
=======
>>>>>>> 7ab37467
                    _fieldAnalyzer?.Dispose();
                    if (!object.ReferenceEquals(_fieldAnalyzer, DefaultAnalyzer))
                    {
                        DefaultAnalyzer?.Dispose();
                    }

                    if ((_directory?.IsValueCreated ?? false) && !_isDirectoryExternallyManaged)
                    {
                        _directory.Value.Dispose();
                    }                    
                }
                _disposedValue = true;
            }
        }

        /// <inheritdoc/>
        public void Dispose() => Dispose(disposing: true);

        void ReferenceManager.IRefreshListener.BeforeRefresh() { }

        void ReferenceManager.IRefreshListener.AfterRefresh(bool didRefresh)
        {
            if (_logger.IsEnabled(LogLevel.Debug))
            {
                _logger.LogDebug("{IndexName} searcher refreshed? {DidRefresh}", Name, didRefresh);
            }
        }
    }
}
<|MERGE_RESOLUTION|>--- conflicted
+++ resolved
@@ -152,19 +152,16 @@
                 throw new InvalidOperationException($"No {typeof(IDirectoryFactory)} assigned");
             }
 
-<<<<<<< HEAD
             if (_options.UseTaxonomyIndex)
             {
                 _taxonomyDirectory = new Lazy<Directory>(() => directoryOptions.DirectoryFactory.CreateTaxonomyDirectory(this, directoryOptions.UnlockIndex));
             }
-            _directory = new Lazy<Directory>(() => directoryOptions.DirectoryFactory.CreateDirectory(this, directoryOptions.UnlockIndex));
-=======
+
             _directory = new Lazy<Directory>(() =>
             {
                 _isDirectoryExternallyManaged = directoryOptions.DirectoryFactory is GenericDirectoryFactory gdf && gdf.ExternallyManaged;
                 return directoryOptions.DirectoryFactory.CreateDirectory(this, directoryOptions.UnlockIndex);
             });
->>>>>>> 7ab37467
         }
 
         //TODO: The problem with this is that the writer would already need to be configured with a PerFieldAnalyzerWrapper
@@ -1134,11 +1131,7 @@
         /// Used to create an index writer - this is called in GetIndexWriter (and therefore, GetIndexWriter should not be overridden)
         /// </summary>
         /// <returns></returns>
-<<<<<<< HEAD
-        private TrackingIndexWriter? CreateIndexWriterInternal()
-=======
         private TrackingIndexWriter CreateIndexWriterWithLockCheck()
->>>>>>> 7ab37467
         {
             var dir = GetLuceneDirectory();
 
@@ -1175,50 +1168,7 @@
         /// </summary>
         /// <param name="d"></param>
         /// <returns></returns>
-<<<<<<< HEAD
-        protected virtual IndexWriter CreateIndexWriter(Directory? d)
-        {
-            if (d == null)
-            {
-                throw new ArgumentNullException(nameof(d));
-            }
-
-            var writer = new IndexWriter(d, new IndexWriterConfig(LuceneInfo.CurrentVersion, FieldAnalyzer)
-            {
-                IndexDeletionPolicy = _options.IndexDeletionPolicy ?? new KeepOnlyLastCommitDeletionPolicy(),
-#if FULLDEBUG
-
-            //If we want to enable logging of lucene output....
-            //It is also possible to set a default InfoStream on the static IndexWriter class
-            InfoStream =
-
-            _logOutput?.Close();
-            if (LuceneIndexFolder != null)
-            {
-                try
-                {
-                    System.IO.Directory.CreateDirectory(LuceneIndexFolder.FullName);
-                    _logOutput = new FileStream(Path.Combine(LuceneIndexFolder.FullName, DateTime.UtcNow.ToString("yyyy-MM-dd") + ".log"), FileMode.Append);
-           
-            
-                }
-                catch (Exception ex)
-                {
-                    //if an exception is thrown here we won't worry about it, it will mean we cannot create the log file
-                }
-            }
-
-#endif
-
-                MergeScheduler = new ErrorLoggingConcurrentMergeScheduler(Name,
-                    (s, e) => OnIndexingError(new IndexingErrorEventArgs(this, s, "-1", e)))
-            });
-
-            return writer;
-        }
-=======
         protected virtual IndexWriter CreateIndexWriter(Directory d) => CreateIndexWriterWithOpenMode(d, OpenMode.CREATE_OR_APPEND);
->>>>>>> 7ab37467
 
         /// <summary>
         /// Gets the TrackingIndexWriter for the current directory
@@ -1713,14 +1663,10 @@
             {
                 if (disposing)
                 {
-<<<<<<< HEAD
-                    if (_nrtReopenThread is not null)
-=======
                     //cancel any operation currently in place
                     _cancellationTokenSource.Cancel();
 
-                    if (_nrtReopenThread != null)
->>>>>>> 7ab37467
+                    if (_nrtReopenThread is not null)
                     {
                         _nrtReopenThread.Interrupt();
                         _nrtReopenThread.Dispose();
@@ -1787,13 +1733,6 @@
                     }
 
                     _cancellationTokenSource.Dispose();
-<<<<<<< HEAD
-
-#if FULLDEBUG
-                    _logOutput?.Close();
-#endif
-=======
->>>>>>> 7ab37467
                     _fieldAnalyzer?.Dispose();
                     if (!object.ReferenceEquals(_fieldAnalyzer, DefaultAnalyzer))
                     {
