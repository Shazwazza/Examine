--- conflicted
+++ resolved
@@ -328,22 +328,11 @@
         public event EventHandler? IndexCommitted;
 
         /// <summary>
-<<<<<<< HEAD
-        /// Raise Index Commited event
-        /// </summary>
-        /// <param name="sender"></param>
-        /// <param name="e"></param>
-        protected void RaiseIndexCommited(object sender, EventArgs e)
-        {
-            IndexCommitted?.Invoke(sender, e);
-        }
-=======
         /// Invokes the index commited event
         /// </summary>
         /// <param name="sender"></param>
         /// <param name="e"></param>
         protected void RaiseIndexCommited(object sender, EventArgs e) => IndexCommitted?.Invoke(sender, e);
->>>>>>> 9dc2485a
 
         #endregion
 
