--- conflicted
+++ resolved
@@ -212,7 +212,6 @@
         // tracks the latest Generation value of what has been indexed.This can be used to force update a searcher to this generation.
         private long? _latestGen;
 
-<<<<<<< HEAD
         private volatile DirectoryTaxonomyWriter _taxonomyWriter;
         private ControlledRealTimeReopenThread<SearcherTaxonomyManager.SearcherAndTaxonomy> _taxonomyNrtReopenThread;
 
@@ -220,9 +219,6 @@
         private readonly Lazy<Directory> _taxonomyDirectory;
 
         #region Properties
-=======
-#region Properties
->>>>>>> 9159fdc3
 
         /// <summary>
         /// Returns the <see cref="FieldValueTypeCollection"/> configured for this index
@@ -276,16 +272,12 @@
         /// </summary>
         public event EventHandler? IndexCommitted;
 
-<<<<<<< HEAD
         protected void RaiseIndexCommited(object sender, EventArgs e)
         {
             IndexCommitted?.Invoke(sender, e);
         }
 
         #endregion
-=======
-#endregion
->>>>>>> 9159fdc3
 
 #region Event handlers
 
@@ -1209,7 +1201,6 @@
             }
         }
 
-<<<<<<< HEAD
         /// <summary>
         /// Used to create an index writer - this is called in GetIndexWriter (and therefore, GetIndexWriter should not be overridden)
         /// </summary>
@@ -1287,9 +1278,6 @@
         }
 
         #endregion
-=======
-#endregion
->>>>>>> 9159fdc3
 
 #region Private
 
