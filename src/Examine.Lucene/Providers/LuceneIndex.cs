using System;
using System.Collections.Generic;
using System.ComponentModel;
using System.Diagnostics;
using System.IO;
using System.Linq;
using System.Runtime.Intrinsics.X86;
using System.Threading;
using System.Threading.Tasks;
using Examine.Lucene.Directories;
using Examine.Lucene.Indexing;
using Lucene.Net.Analysis;
using Lucene.Net.Analysis.Miscellaneous;
using Lucene.Net.Analysis.Standard;
using Lucene.Net.Documents;
using Lucene.Net.Index;
using Lucene.Net.Search;
using Microsoft.Extensions.Logging;
using Microsoft.Extensions.Options;
<<<<<<< HEAD
using Lucene.Net.Analysis.Standard;
using Examine.Lucene.Indexing;
using Examine.Lucene.Directories;
using Lucene.Net.Facet.Taxonomy;
using Lucene.Net.Facet.Taxonomy.Directory;
using static Lucene.Net.Replicator.IndexAndTaxonomyRevision;
=======
using static Lucene.Net.Index.IndexWriter;
using static Lucene.Net.Store.Lock;
using Directory = Lucene.Net.Store.Directory;
>>>>>>> 295c45da

namespace Examine.Lucene.Providers
{
    // TODO: I think we should borrow the IBackgroundTaskQueue from Umbraco and use that to do all background
    // task processing? seems it would be a lot simpler? Then can be replaced with aspnetcore implementation

    ///<summary>
    /// Abstract object containing all of the logic used to use Lucene as an indexer
    ///</summary>
    public class LuceneIndex : BaseIndexProvider, IDisposable, IIndexStats, ReferenceManager.IRefreshListener
    {
        #region Constructors

        /// <summary>
        /// Constructor
        /// </summary>
        /// <param name="loggerFactory"></param>
        /// <param name="name"></param>
        /// <param name="indexOptions"></param>
        /// <param name="indexCommiterFactory"></param>
        /// <param name="writer"></param>
        /// <exception cref="ArgumentNullException"></exception>
        /// <exception cref="InvalidOperationException"></exception>
        protected LuceneIndex(
           ILoggerFactory loggerFactory,
           string name,
           IOptionsMonitor<LuceneDirectoryIndexOptions> indexOptions,
           Func<LuceneIndex, IIndexCommiter> indexCommiterFactory,
           IndexWriter? writer = null)
           : base(loggerFactory, name, indexOptions)
        {
            _options = indexOptions.GetNamedOptions(name);
            _committer = indexCommiterFactory(this);
            _logger = loggerFactory.CreateLogger<LuceneIndex>();

            //initialize the field types
            _fieldValueTypeCollection = new Lazy<FieldValueTypeCollection>(() => CreateFieldValueTypes(_options.IndexValueTypesFactory));

            if (_options.UseTaxonomyIndex)
            {
                _taxonomySearcher = new Lazy<LuceneTaxonomySearcher>(CreateTaxonomySearcher);

                _searcher = new Lazy<BaseLuceneSearcher>(() => _taxonomySearcher.Value);
            }
            else
            {
                _taxonomySearcher = new Lazy<LuceneTaxonomySearcher>(() => throw new NotSupportedException("TaxonomySearcher not supported when not using taxonomy index."));
                _searcher = new Lazy<BaseLuceneSearcher>(CreateSearcher);
            }

            _cancellationTokenSource = new CancellationTokenSource();
            _cancellationToken = _cancellationTokenSource.Token;

            if (writer != null)
            {
                _writer = new TrackingIndexWriter(writer ?? throw new ArgumentNullException(nameof(writer)));
                DefaultAnalyzer = writer.Analyzer;
            }
            else
            {
                DefaultAnalyzer = _options.Analyzer ?? new StandardAnalyzer(LuceneInfo.CurrentVersion);
            }
            var directoryOptions = indexOptions.GetNamedOptions(name);

            if (directoryOptions.DirectoryFactory == null)
            {
                throw new InvalidOperationException($"No {typeof(IDirectoryFactory)} assigned");
            }

            if (_options.UseTaxonomyIndex)
            {
                _taxonomyDirectory = new Lazy<Directory>(() => directoryOptions.DirectoryFactory.CreateTaxonomyDirectory(this, directoryOptions.UnlockIndex));
            }

            _directory = new Lazy<Directory>(() => directoryOptions.DirectoryFactory.CreateDirectory(this, directoryOptions.UnlockIndex));
        }


        private LuceneIndex(
            ILoggerFactory loggerFactory,
            string name,
            IOptionsMonitor<LuceneIndexOptions> indexOptions)
            : base(loggerFactory, name, indexOptions)
        {
            _options = indexOptions.GetNamedOptions(name);
            _committer = new IndexCommiter(this);
            _logger = loggerFactory.CreateLogger<LuceneIndex>();

            //initialize the field types
            _fieldValueTypeCollection = new Lazy<FieldValueTypeCollection>(() => CreateFieldValueTypes(_options.IndexValueTypesFactory));

            if (_options.UseTaxonomyIndex)
            {
                _taxonomySearcher = new Lazy<LuceneTaxonomySearcher>(CreateTaxonomySearcher);

                _searcher = new Lazy<BaseLuceneSearcher>(() => _taxonomySearcher.Value);
            }
            else
            {
                _taxonomySearcher = new Lazy<LuceneTaxonomySearcher>(() => throw new NotSupportedException("TaxonomySearcher not supported when not using taxonomy index."));
                _searcher = new Lazy<BaseLuceneSearcher>(CreateSearcher);
            }
            _cancellationTokenSource = new CancellationTokenSource();
            _cancellationToken = _cancellationTokenSource.Token;

            DefaultAnalyzer = _options.Analyzer ?? new StandardAnalyzer(LuceneInfo.CurrentVersion);
        }

        /// <summary>
        /// Constructor to create an indexer
        /// </summary>
        public LuceneIndex(
            ILoggerFactory loggerFactory,
            string name,
            IOptionsMonitor<LuceneDirectoryIndexOptions> indexOptions)
           : this(loggerFactory, name, (IOptionsMonitor<LuceneIndexOptions>)indexOptions)
        {
            var directoryOptions = indexOptions.GetNamedOptions(name);

            if (directoryOptions.DirectoryFactory == null)
            {
                throw new InvalidOperationException($"No {typeof(IDirectoryFactory)} assigned");
            }

<<<<<<< HEAD
            if (_options.UseTaxonomyIndex)
            {
                _taxonomyDirectory = new Lazy<Directory>(() => directoryOptions.DirectoryFactory.CreateTaxonomyDirectory(this, directoryOptions.UnlockIndex));
            }
=======
>>>>>>> 295c45da
            _directory = new Lazy<Directory>(() => directoryOptions.DirectoryFactory.CreateDirectory(this, directoryOptions.UnlockIndex));
        }

        //TODO: The problem with this is that the writer would already need to be configured with a PerFieldAnalyzerWrapper
        // with all of the field definitions in place, etc... but that will most likely never happen
        /// <summary>
        /// Constructor to allow for creating an indexer at runtime - using NRT
        /// </summary>
        internal LuceneIndex(
            ILoggerFactory loggerFactory,
            string name,
            IOptionsMonitor<LuceneIndexOptions> indexOptions,
            IndexWriter writer)
               : this(loggerFactory, name, indexOptions)
        {
            _writer = new TrackingIndexWriter(writer ?? throw new ArgumentNullException(nameof(writer)));
            DefaultAnalyzer = writer.Analyzer;
        }

        #endregion

        private static readonly string[] s_possibleSuffixes = new[] { "Index", "Indexer" };
        private readonly LuceneIndexOptions _options;
        private PerFieldAnalyzerWrapper? _fieldAnalyzer;
        private ControlledRealTimeReopenThread<IndexSearcher>? _nrtReopenThread;
        private readonly ILogger<LuceneIndex> _logger;
<<<<<<< HEAD
        private readonly Lazy<Directory>? _directory;
#if FULLDEBUG
        private FileStream? _logOutput;
#endif
=======
        private readonly Lazy<Directory> _directory;
        private readonly FileStream _logOutput;
>>>>>>> 295c45da
        private bool _disposedValue;
        private readonly IIndexCommiter _committer;

        private volatile TrackingIndexWriter? _writer;

        private int _activeWrites = 0;

        /// <summary>
        /// Used for creating the background tasks
        /// </summary>
        private readonly object _taskLocker = new object();

        /// <summary>
        /// Used to aquire the index writer
        /// </summary>
        private readonly object _writerLocker = new object();

        private readonly Lazy<BaseLuceneSearcher> _searcher;

        private bool? _exists;

        /// <summary>
        /// Whether the Taxonomny Index exists.
        /// </summary>
        private bool? _taxonomyExists;

        /// <summary>
        /// Gets a searcher for the index
        /// </summary>
        public override ISearcher Searcher => _searcher.Value;

        /// <summary>
        /// Gets a Taxonomy searcher for the index
        /// </summary>
        public virtual ILuceneTaxonomySearcher? TaxonomySearcher => _taxonomySearcher?.Value;

        /// <summary>
        /// The async task that runs during an async indexing operation
        /// </summary>
        private Task _asyncTask = Task.CompletedTask;

        /// <summary>
        /// Used to cancel the async operation
        /// </summary>
        private CancellationTokenSource _cancellationTokenSource;

        /// <summary>
        /// Gets the token from the token source
        /// </summary>
        private CancellationToken _cancellationToken;

        private readonly Lazy<FieldValueTypeCollection> _fieldValueTypeCollection;

        // tracks the latest Generation value of what has been indexed.This can be used to force update a searcher to this generation.
        private long? _latestGen;

        private volatile DirectoryTaxonomyWriter? _taxonomyWriter;
        private ControlledRealTimeReopenThread<SearcherTaxonomyManager.SearcherAndTaxonomy>? _taxonomyNrtReopenThread;

        private readonly Lazy<LuceneTaxonomySearcher> _taxonomySearcher;
        private readonly Lazy<Directory>? _taxonomyDirectory;

        #region Properties

        /// <summary>
        /// Returns the <see cref="FieldValueTypeCollection"/> configured for this index
        /// </summary>
        public FieldValueTypeCollection FieldValueTypeCollection => _fieldValueTypeCollection.Value;

        /// <summary>
        /// The default analyzer to use when indexing content, by default, this is set to StandardAnalyzer
        /// </summary>
        public Analyzer DefaultAnalyzer { get; }

<<<<<<< HEAD
        /// <summary>
        /// Gets the field ananlyzer
        /// </summary>
        public PerFieldAnalyzerWrapper FieldAnalyzer
        {
            get
            {
                if (DefaultAnalyzer is PerFieldAnalyzerWrapper pfa)
                {
                    return _fieldAnalyzer ??= pfa;
                }
                else
                {
                    return _fieldAnalyzer ??= _fieldValueTypeCollection.Value.Analyzer;
                }
            }
        }
=======
        public PerFieldAnalyzerWrapper FieldAnalyzer => (PerFieldAnalyzerWrapper)(_fieldAnalyzer ??=
                (DefaultAnalyzer is PerFieldAnalyzerWrapper pfa)
                    ? pfa
                    : _fieldValueTypeCollection.Value.Analyzer);
>>>>>>> 295c45da


        /// <summary>
        /// Not used, will be removed in future versions
        /// </summary>
        [Obsolete("Not used, will be removed in future versions")]
        [EditorBrowsable(EditorBrowsableState.Never)]
        public int CommitCount { get; protected internal set; }

        /// <summary>
        /// Indicates whether or this system will process the queue items asynchonously - used for testing
        /// </summary>
        public bool RunAsync { get; protected internal set; } = true;

        /// <summary>
        /// This should ONLY be used internally by the scheduled committer we should refactor this out in the future
        /// </summary>
        [EditorBrowsable(EditorBrowsableState.Never)]
        protected bool IsCancellationRequested => _cancellationToken.IsCancellationRequested;

#endregion

#region Events

        /// <summary>
        /// Occurs when [document writing].
        /// </summary>
        public event EventHandler<DocumentWritingEventArgs>? DocumentWriting;

        /// <summary>
        /// Occors when the index is commited
        /// </summary>
        public event EventHandler? IndexCommitted;

        /// <summary>
        /// Invokes the index commited event
        /// </summary>
        /// <param name="sender"></param>
        /// <param name="e"></param>
        protected void RaiseIndexCommited(object sender, EventArgs e) => IndexCommitted?.Invoke(sender, e);

        #endregion

        #region Event handlers

        /// <summary>
        /// Called when an indexing error occurs
        /// </summary>
        /// <param name="e"></param>
        protected override void OnIndexingError(IndexingErrorEventArgs e)
        {
            base.OnIndexingError(e);

            if (!RunAsync)
            {
                var msg = "Indexing Error Occurred: " + e.Message;
                throw new Exception(msg, e.Exception);
            }

        }

        /// <summary>
        /// Called when a document in writing
        /// </summary>
        /// <param name="docArgs"></param>
        protected virtual void OnDocumentWriting(DocumentWritingEventArgs docArgs)
            => DocumentWriting?.Invoke(this, docArgs);

#endregion

#region Provider implementation

        /// <inheritdoc/>
        protected override void PerformIndexItems(IEnumerable<ValueSet> values, Action<IndexOperationEventArgs> onComplete)
        {
            // need to lock, we don't want to issue any node writing if there's an index rebuild occuring
            lock (_writerLocker)
            {
                var currentToken = _cancellationToken;

                if (RunAsync)
                {
                    QueueTask(() => PerformIndexItemsInternal(values, currentToken), onComplete, currentToken);
                }
                else
                {
                    var count = 0;
                    try
                    {
                        count = PerformIndexItemsInternal(values, currentToken);
                    }
                    finally
                    {
                        onComplete?.Invoke(new IndexOperationEventArgs(this, count));
                    }
                }
            }
        }

        private int PerformIndexItemsInternal(IEnumerable<ValueSet> valueSets, CancellationToken cancellationToken)
        {
            //check if the index is ready to be written to.
            if (!IndexReady())
            {
                OnIndexingError(new IndexingErrorEventArgs(this, "Cannot index queue items, the index is currently locked", null, null));
                return 0;
            }

            //track all of the nodes indexed
            var indexedNodes = 0;

            Interlocked.Increment(ref _activeWrites);

            try
            {
                foreach (var valueSet in valueSets)
                {
                    if (cancellationToken.IsCancellationRequested)
                    {
                        break;
                    }

                    var op = new IndexOperation(valueSet, IndexOperationType.Add);
                    if (ProcessQueueItem(op))
                    {
                        indexedNodes++;
                    }
                }

                if (indexedNodes > 0)
                {
                    //this is required to ensure the index is written to during the same thread execution
                    if (!RunAsync)
                    {
                        //commit the changes
                        _committer.CommitNow();

                        // now force any searcher to be updated.
                        WaitForChanges();
                    }
                    else
                    {
                        _committer.ScheduleCommit();
                    }
                }
            }
            catch (Exception ex)
            {
                OnIndexingError(new IndexingErrorEventArgs(this, "Error indexing queue items", null, ex));
            }
            finally
            {
                Interlocked.Decrement(ref _activeWrites);
            }

            return indexedNodes;
        }

        /// <summary>
        /// Creates a brand new index, this will override any existing index with an empty one
        /// </summary>
        public void EnsureIndex(bool forceOverwrite)
        {
            if (!forceOverwrite && _exists.HasValue && _exists.Value && (!_options.UseTaxonomyIndex || (_taxonomyExists.HasValue && _taxonomyExists.Value)))
            {
                return;
            }

            var indexExists = IndexExists();
            if (!indexExists || forceOverwrite)
            {
                //if we can't acquire the lock exit - this will happen if this method is called multiple times but we don't want this 
                // logic to actually execute multiple times
                if (Monitor.TryEnter(_writerLocker))
                {
                    try
                    {
                        if (!indexExists)
                        {
                            var dir = GetLuceneDirectory();
                            if (_logger.IsEnabled(LogLevel.Debug))
                            {
                                _logger.LogDebug("Initializing new index {IndexName}", Name);
                            }

                            //if there's no index, we need to create one
                            CreateNewIndex(dir);

                            if (_options.UseTaxonomyIndex)
                            {
                                //Now create the taxonomy index
                                var taxonomyDir = GetLuceneTaxonomyDirectory() ?? throw new InvalidOperationException($"{Name} is configured to use a taxonomy index but the directory is null");

                                CreateNewTaxonomyIndex(taxonomyDir);
                            }
                        }
                        else
                        {
                            //it does exists so we'll need to clear it out
                            if (_logger.IsEnabled(LogLevel.Debug))
                            {
                                _logger.LogDebug("Clearing existing index {IndexName}", Name);
                            }

                            //This will happen if the writer hasn't been created/initialized yet which
                            // might occur if a rebuild is triggered before any indexing has been triggered.
                            //In this case we need to initialize a writer and continue as normal.
                            //Since we are already inside the writer lock and it is null, we are allowed to 
                            // make this call with out using GetIndexWriter() to do the initialization.
                            _writer ??= CreateIndexWriterInternal();
<<<<<<< HEAD

                            if (_options.UseTaxonomyIndex && _taxonomyWriter == null)
                            {
                                _taxonomyWriter = CreateTaxonomyWriterInternal();
                            }
=======
>>>>>>> 295c45da

                            //We're forcing an overwrite, 
                            // this means that we need to cancel all operations currently in place,
                            // clear the queue and delete all of the data in the index.

                            //cancel any operation currently in place
                            _cancellationTokenSource.Cancel();

                            // indicates that it was locked, this generally shouldn't happen but we don't want to have unhandled exceptions
                            if (_writer == null)
                            {
                                _logger.LogWarning("{IndexName} writer was null, exiting", Name);
                                return;
                            }

                            try
                            {
                                //remove all of the index data
                                _latestGen = _writer.DeleteAll();
                                _committer.CommitNow();
                            }
                            finally
                            {
                                _cancellationTokenSource.Dispose();
                                _cancellationTokenSource = new CancellationTokenSource();
                                _cancellationToken = _cancellationTokenSource.Token;

                                // we need to reset this task because if any faults occur when rebuilding
                                // the task will remain in a canceled state and nothing will ever run again.
                                _asyncTask = Task.CompletedTask;
                            }
                        }
                    }
                    finally
                    {
                        Monitor.Exit(_writerLocker);
                    }
                }
                else
                {
                    // we cannot acquire the lock, this is because the main writer is being created, or the index is being created currently
                    OnIndexingError(new IndexingErrorEventArgs(this, "Could not acquire lock in EnsureIndex so cannot create new index", null, null));
                }
            }
        }

        /// <summary>
        /// Used internally to create a brand new index, this is not thread safe
        /// </summary>
        private void CreateNewIndex(Directory? dir)
        {
            IndexWriter? writer = null;
            try
            {
                if (IsLocked(dir))
                {
                    //unlock it!
                    Unlock(dir);
                }

                //create the writer (this will overwrite old index files)
                var writerConfig = new IndexWriterConfig(LuceneInfo.CurrentVersion, FieldAnalyzer)
                {
                    OpenMode = OpenMode.CREATE,
                    MergeScheduler = new ErrorLoggingConcurrentMergeScheduler(Name,
                        (s, e) => OnIndexingError(new IndexingErrorEventArgs(this, s, "-1", e)))
                };

                // TODO: With NRT, we should apparently use this but there is no real implementation of it!?
                // https://stackoverflow.com/questions/12271614/lucene-net-indexwriter-setmergedsegmentwarmer
                //writerConfig.SetMergedSegmentWarmer(new SimpleMergedSegmentWarmer())

                writer = new IndexWriter(dir, writerConfig);

                // Required to remove old index files which can be problematic
                // if they remain in the index folder when replication is attempted.
                writer.Commit();
                writer.WaitForMerges();

            }
            catch (Exception ex)
            {
                OnIndexingError(new IndexingErrorEventArgs(this, "An error occurred creating the index", null, ex));
                return;
            }
            finally
            {
                writer?.Dispose();
                _exists = true;
            }
        }

        /// <summary>
        /// Used internally to create a brand new taxonomy index, this is not thread safe
        /// </summary>
        private void CreateNewTaxonomyIndex(Directory dir)
        {
            DirectoryTaxonomyWriter? writer = null;
            try
            {
                if (IsLocked(dir))
                {
                    //unlock it!
                    Unlock(dir);
                }
                //create the writer (this will overwrite old index files)
                writer = new DirectoryTaxonomyWriter(dir, OpenMode.CREATE);
            }
            catch (Exception ex)
            {
                OnIndexingError(new IndexingErrorEventArgs(this, "An error occurred creating the index", null, ex));
                return;
            }
            finally
            {
                writer?.Dispose();
                _taxonomyExists = true;
            }
        }

        /// <summary>
        /// Creates a new index, any existing index will be deleted
        /// </summary>
        public override void CreateIndex()
        {
            if (_cancellationToken.IsCancellationRequested)
            {
                OnIndexingError(new IndexingErrorEventArgs(this, "Cannot create a new index, indexing cancellation has been requested", null, null));
                return;
            }
            EnsureIndex(true);
        }

        /// <summary>
        /// Deletes a node from the index.                
        /// </summary>
        /// <remarks>
        /// When a content node is deleted, we also need to delete it's children from the index so we need to perform a 
        /// custom Lucene search to find all decendents and create Delete item queues for them too.
        /// </remarks>
        /// <param name="itemIds">ID of the node to delete</param>
        /// <param name="onComplete"></param>
        protected override void PerformDeleteFromIndex(IEnumerable<string> itemIds, Action<IndexOperationEventArgs> onComplete)
        {
            // need to lock, we don't want to issue any node writing if there's an index rebuild occuring
            lock (_writerLocker)
            {
                var currentToken = _cancellationToken;

                if (RunAsync)
                {
                    QueueTask(() => PerformDeleteFromIndexInternal(itemIds, currentToken), onComplete, currentToken);
                }
                else
                {
                    var count = 0;
                    try
                    {
                        count = PerformDeleteFromIndexInternal(itemIds, currentToken);
                    }
                    finally
                    {
                        onComplete?.Invoke(new IndexOperationEventArgs(this, count));
                    }
                }
            }
        }

        private int PerformDeleteFromIndexInternal(IEnumerable<string> itemIds, CancellationToken cancellationToken)
        {
            //check if the index is ready to be written to.
            if (!IndexReady())
            {
                OnIndexingError(new IndexingErrorEventArgs(this, "Cannot index queue items, the index is currently locked", null, null));
                return 0;
            }

            //track all of the nodes indexed
            var indexedNodes = 0;

            Interlocked.Increment(ref _activeWrites);

            try
            {
                foreach (var id in itemIds)
                {
                    if (cancellationToken.IsCancellationRequested)
                    {
                        break;
                    }

                    var op = new IndexOperation(new ValueSet(id), IndexOperationType.Delete);
                    if (ProcessQueueItem(op))
                    {
                        indexedNodes++;
                    }
                }

                //this is required to ensure the index is written to during the same thread execution
                if (!RunAsync)
                {
                    //commit the changes (this will process the deletes too)
                    _committer.CommitNow();

                    // now force any searcher to be updated.
                    WaitForChanges();
                }
                else
                {
                    _committer.ScheduleCommit();
                }
            }
            catch (Exception ex)
            {
                OnIndexingError(new IndexingErrorEventArgs(this, "Error indexing queue items", null, ex));
            }
            finally
            {
                Interlocked.Decrement(ref _activeWrites);
            }

            return indexedNodes;
        }

#endregion

#region Protected



        /// <summary>
        /// Creates the <see cref="FieldValueTypeCollection"/> for this index
        /// </summary>
        /// <param name="indexValueTypesFactory"></param>
        /// <returns></returns>
        protected virtual FieldValueTypeCollection CreateFieldValueTypes(IReadOnlyDictionary<string, IFieldValueTypeFactory>? indexValueTypesFactory = null)
        {
            //copy to writable dictionary
            var defaults = new Dictionary<string, IFieldValueTypeFactory>();
            foreach (var defaultIndexValueType in ValueTypeFactoryCollection.GetDefaultValueTypes(LoggerFactory, DefaultAnalyzer))
            {
                defaults[defaultIndexValueType.Key] = defaultIndexValueType.Value;
            }
            //copy the factory over the defaults
            if (indexValueTypesFactory != null)
            {
                foreach (var value in indexValueTypesFactory)
                {
                    defaults[value.Key] = value.Value;
                }
            }

            var result = new FieldValueTypeCollection(DefaultAnalyzer, defaults, FieldDefinitions);
            return result;
        }

        /// <summary>
        /// Checks if the index is ready to open/write to.
        /// </summary>
        /// <returns></returns>
        protected bool IndexReady() => _writer != null || (!IsLocked(GetLuceneDirectory()));

        /// <summary>
        /// Check if there is an index in the index folder
        /// </summary>
        /// <returns></returns>
        public override bool IndexExists()
        {
            var mainIndexExists = _writer != null || IndexExistsImpl();
            if (!_options.UseTaxonomyIndex)
            {
                return mainIndexExists;
            }
            var taxonomyIndexExists = _taxonomyWriter != null || TaxonomyIndexExistsImpl();
            return taxonomyIndexExists && mainIndexExists;
        }

        /// <summary>
        /// Check if the index is readable/healthy
        /// </summary>
        /// <returns></returns>
        public bool IsReadable(out Exception? ex)
        {
            if (_writer != null)
            {
                try
                {
                    using (_writer.IndexWriter.GetReader(false))
                    {
                        ex = null;
                        return true;
                    }
                }
                catch (Exception e)
                {
                    ex = e;
                    return false;
                }
            }

            try
            {
                using (DirectoryReader.Open(GetLuceneDirectory()))
                {
                }
                ex = null;
                return true;
            }
            catch (Exception e)
            {
                ex = e;
                return false;
            }
        }

        /// <summary>
        /// This will check one time if the index exists, we don't want to keep using IndexReader.IndexExists because that will literally go list
        /// every file in the index folder and we don't need any more IO ops
        /// </summary>
        /// <returns></returns>
        /// <remarks>
        /// If the index does not exist, it will not store the value so subsequent calls to this will re-evaulate
        /// </remarks>

        private bool IndexExistsImpl()
        {
            //if it's been set and it's true, return true
            if (_exists.HasValue && _exists.Value)
            {
                return true;
            }

            //if it's not been set or it just doesn't exist, re-read the lucene files
            if (!_exists.HasValue || !_exists.Value)
            {
                _exists = DirectoryReader.IndexExists(GetLuceneDirectory());
            }

            return _exists.Value;
        }

        /// <summary>
        /// This will check one time if the taxonomny index exists, we don't want to keep using IndexReader.IndexExists because that will literally go list
        /// every file in the index folder and we don't need any more IO ops
        /// </summary>
        /// <returns></returns>
        /// <remarks>
        /// If the index does not exist, it will not store the value so subsequent calls to this will re-evaulate
        /// </remarks>

        private bool TaxonomyIndexExistsImpl()
        {
            //if it's been set and it's true, return true
            if (_taxonomyExists.HasValue && _taxonomyExists.Value)
            {
                return true;
            }

            //if it's not been set or it just doesn't exist, re-read the lucene files
            if (!_taxonomyExists.HasValue || !_taxonomyExists.Value)
            {
                _taxonomyExists = DirectoryReader.IndexExists(GetLuceneTaxonomyDirectory());
            }

            return _taxonomyExists.Value;
        }



        /// <summary>
        /// Removes the specified term from the index
        /// </summary>
        /// <param name="indexTerm"></param>
        /// <param name="performCommit"></param>
        /// <returns>Boolean if it successfully deleted the term, or there were on errors</returns>
        private bool DeleteFromIndex(Term indexTerm, bool performCommit = true)
        {
            string? itemId = null;
            if (indexTerm.Field == "id")
            {
                itemId = indexTerm.Text;
            }

            try
            {
                //if the index doesn't exist, then no don't attempt to open it.
                if (!IndexExists())
                {
                    return true;
                }

                _latestGen = IndexWriter.DeleteDocuments(indexTerm);

                if (performCommit)
                {
                    _committer.CommitNow();
                }

                return true;
            }
            catch (Exception ee)
            {
                OnIndexingError(new IndexingErrorEventArgs(this, "Error deleting Lucene index", itemId, ee));
                return false;
            }
        }

        /// <summary>
        /// Collects the data for the fields and adds the document which is then committed into Lucene.Net's index
        /// </summary>
        /// <param name="doc"></param>
        /// <param name="valueSet">The data to index.</param>
        protected virtual void AddDocument(Document doc, ValueSet valueSet)
        {
            if (_logger.IsEnabled(LogLevel.Debug))
            {
                _logger.LogDebug("{IndexName} Write lucene doc id:{DocumentId}, category:{DocumentCategory}, type:{DocumentItemType}",
                Name,
                valueSet.Id,
                valueSet.Category,
                valueSet.ItemType);
            }

            //add node id
            var nodeIdValueType = FieldValueTypeCollection.GetValueType(ExamineFieldNames.ItemIdFieldName, FieldValueTypeCollection.ValueTypeFactories.GetRequiredFactory(FieldDefinitionTypes.Raw));
            nodeIdValueType.AddValue(doc, valueSet.Id);

            //add the category
            var categoryValueType = FieldValueTypeCollection.GetValueType(ExamineFieldNames.CategoryFieldName, FieldValueTypeCollection.ValueTypeFactories.GetRequiredFactory(FieldDefinitionTypes.InvariantCultureIgnoreCase));
            categoryValueType.AddValue(doc, valueSet.Category);

            //add the item type
            var indexTypeValueType = FieldValueTypeCollection.GetValueType(ExamineFieldNames.ItemTypeFieldName, FieldValueTypeCollection.ValueTypeFactories.GetRequiredFactory(FieldDefinitionTypes.InvariantCultureIgnoreCase));
            indexTypeValueType.AddValue(doc, valueSet.ItemType);

<<<<<<< HEAD
            if(valueSet.Values != null)
            {
                foreach (var field in valueSet.Values)
                {
                    //check if we have a defined one
                    if (FieldDefinitions.TryGetValue(field.Key, out var definedFieldDefinition))
=======
            foreach (var field in valueSet.Values)
            {
                //check if we have a defined one
                if (FieldDefinitions.TryGetValue(field.Key, out var definedFieldDefinition))
                {
                    var valueType = FieldValueTypeCollection.GetValueType(
                        definedFieldDefinition.Name,
                        FieldValueTypeCollection.ValueTypeFactories.TryGetFactory(definedFieldDefinition.Type, out var valTypeFactory)
                            ? valTypeFactory
                            : FieldValueTypeCollection.ValueTypeFactories.GetRequiredFactory(FieldDefinitionTypes.FullText));

                    foreach (var o in field.Value)
>>>>>>> 295c45da
                    {
                        var valueType = FieldValueTypeCollection.GetValueType(
                            definedFieldDefinition.Name,
                            FieldValueTypeCollection.ValueTypeFactories.TryGetFactory(definedFieldDefinition.Type, out var valTypeFactory)
                                ? valTypeFactory
                                : FieldValueTypeCollection.ValueTypeFactories.GetRequiredFactory(FieldDefinitionTypes.FullText));

<<<<<<< HEAD
                        foreach (var o in field.Value)
                        {
                            valueType.AddValue(doc, o);
                        }
                    }
                    else if (field.Key.StartsWith(ExamineFieldNames.SpecialFieldPrefix))
=======
                    var valueType = FieldValueTypeCollection.GetValueType(field.Key, FieldValueTypeCollection.ValueTypeFactories.GetRequiredFactory(FieldDefinitionTypes.InvariantCultureIgnoreCase));
                    foreach (var o in field.Value)
>>>>>>> 295c45da
                    {
                        //Check for the special field prefix, if this is the case it's indexed as an invariant culture value

                        var valueType = FieldValueTypeCollection.GetValueType(field.Key, FieldValueTypeCollection.ValueTypeFactories.GetRequiredFactory(FieldDefinitionTypes.InvariantCultureIgnoreCase));
                        foreach (var o in field.Value)
                        {
                            valueType.AddValue(doc, o);
                        }
                    }
                    else
                    {
                        // wasn't specifically defined, use FullText as the default

<<<<<<< HEAD
                        var valueType = FieldValueTypeCollection.GetValueType(
                            field.Key,
                            FieldValueTypeCollection.ValueTypeFactories.GetRequiredFactory(FieldDefinitionTypes.FullText));
=======
                    var valueType = FieldValueTypeCollection.GetValueType(
                        field.Key,
                        FieldValueTypeCollection.ValueTypeFactories.GetRequiredFactory(FieldDefinitionTypes.FullText));
>>>>>>> 295c45da

                        foreach (var o in field.Value)
                        {
                            valueType.AddValue(doc, o);
                        }
                    }
                }
            }

            var docArgs = new DocumentWritingEventArgs(valueSet, doc);
            OnDocumentWriting(docArgs);
            if (docArgs.Cancel)
            {
                return;
            }

            // TODO: try/catch with OutOfMemoryException (see docs on UpdateDocument), though i've never seen this in real life
<<<<<<< HEAD
            if (_options.UseTaxonomyIndex)
            {
                _latestGen = IndexWriter.UpdateDocument(new Term(ExamineFieldNames.ItemIdFieldName, valueSet.Id), _options.FacetsConfig.Build(TaxonomyWriter, doc));
            }
            else
            {
                _latestGen = IndexWriter.UpdateDocument(new Term(ExamineFieldNames.ItemIdFieldName, valueSet.Id), _options.FacetsConfig.Build(doc));
            }
=======
            _latestGen = UpdateLuceneDocument(new Term(ExamineFieldNames.ItemIdFieldName, valueSet.Id), doc);
>>>>>>> 295c45da
        }

        protected virtual long? UpdateLuceneDocument(Term term, Document doc) => IndexWriter.UpdateDocument(term, doc);

        /// <summary>
        /// This queues up a commit for the index so that a commit doesn't happen on every individual write since that is quite expensive
        /// </summary>
        private class IndexCommiter : DisposableObjectSlim, IIndexCommiter
        {
            private readonly LuceneIndex _index;
            private DateTime _timestamp;
            private Timer? _timer;
            private readonly object _locker = new object();
            private const int WaitMilliseconds = 2000;

            /// <summary>
            /// The maximum time period that will elapse until we must commit (5 mins)
            /// </summary>
            private const int MaxWaitMilliseconds = 300000;

            /// <summary>
            /// Constructor
            /// </summary>
            /// <param name="index">Index to commit</param>
            public IndexCommiter(LuceneIndex index)
            {
                _index = index;
            }

            /// <inheritdoc/>
            public void CommitNow()
            {
                _index._taxonomyWriter?.Commit();
                _index._writer?.IndexWriter?.Commit();
                _index.IndexCommitted?.Invoke(_index, EventArgs.Empty);
            }

            /// <inheritdoc/>
            public void ScheduleCommit()
            {
                lock (_locker)
                {
                    if (_timer == null)
                    {
                        //if we've been cancelled then be sure to commit now
                        if (_index.IsCancellationRequested)
                        {
                            // perform the commit
                            CommitNow();
                        }
                        else
                        {
                            //It's the initial call to this at the beginning or after successful commit
                            _timestamp = DateTime.Now;
                            _timer = new Timer(_ => TimerRelease());
                            _timer.Change(WaitMilliseconds, 0);
                        }
                    }
                    else
                    {
                        //if we've been cancelled then be sure to cancel the timer and commit now
                        if (_index.IsCancellationRequested)
                        {
                            //Stop the timer
                            _timer.Change(Timeout.Infinite, Timeout.Infinite);
                            _timer.Dispose();
                            _timer = null;

                            //perform the commit
                            CommitNow();
                        }
                        else if (
                            // must be less than the max
                            DateTime.Now - _timestamp < TimeSpan.FromMilliseconds(MaxWaitMilliseconds) &&
                            // and less than the delay
                            DateTime.Now - _timestamp < TimeSpan.FromMilliseconds(WaitMilliseconds))
                        {
                            //Delay  
                            _timer.Change(WaitMilliseconds, 0);
                        }
                        else
                        {
                            //Cannot delay! the callback will execute on the pending timeout
                        }
                    }
                }
            }


            private void TimerRelease()
            {
                lock (_locker)
                {
                    //if the timer is not null then a commit has been scheduled
                    if (_timer != null)
                    {
                        //Stop the timer
                        _timer.Change(Timeout.Infinite, Timeout.Infinite);
                        _timer.Dispose();
                        _timer = null;

                        try
                        {
                            //perform the commit
                            CommitNow();

                            // after the commit, refresh the searcher
                            _index.WaitForChanges();
                        }
                        catch (Exception e)
                        {
                            // It is unclear how/why this happens but probably indicates index corruption
                            // see https://github.com/Shazwazza/Examine/issues/164
                            _index.OnIndexingError(new IndexingErrorEventArgs(
                                _index,
                                "An error occurred during the index commit operation, if this error is persistent then index rebuilding is necessary",
                                "-1",
                                e));
                        }
                    }
                }
            }

            protected override void DisposeResources() => TimerRelease();
        }


        private bool ProcessQueueItem(IndexOperation item)
        {
            switch (item.Operation)
            {
                case IndexOperationType.Add:

                    var added = ProcessIndexQueueItem(item);
                    return added;
                case IndexOperationType.Delete:
                    ProcessDeleteQueueItem(item, false);
                    return true;
                default:
                    throw new ArgumentOutOfRangeException();
            }
        }

        /// <summary>
        /// Returns the Lucene Directory used to store the index
        /// </summary>
        /// <returns></returns>
        public Directory? GetLuceneDirectory() => _writer != null ? _writer.IndexWriter.Directory : _directory?.Value;

        /// <summary>
        /// Returns the Lucene Directory used to store the taxonomy index
        /// </summary>
        /// <returns></returns>
        public Directory? GetLuceneTaxonomyDirectory() => _taxonomyWriter != null ? _taxonomyWriter.Directory : _taxonomyDirectory?.Value;


        /// <summary>
        /// Used to create an index writer - this is called in GetIndexWriter (and therefore, GetIndexWriter should not be overridden)
        /// </summary>
        /// <returns></returns>
        private TrackingIndexWriter? CreateIndexWriterInternal()
        {
            var dir = GetLuceneDirectory();

            // Unfortunatley if the appdomain is taken down this will remain locked, so we can 
            // ensure that it's unlocked here in that case.
            try
            {
                if (IsLocked(dir))
                {
                    if (_logger.IsEnabled(LogLevel.Debug))
                    {
                        _logger.LogDebug("Forcing index {IndexName} to be unlocked since it was left in a locked state", Name);
                    }
                    //unlock it!
                    Unlock(dir);
                }
            }
            catch (Exception ex)
            {
                OnIndexingError(new IndexingErrorEventArgs(this, "The index was locked and could not be unlocked", null, ex));
                return null;
            }

            var writer = CreateIndexWriter(dir);

            var trackingIndexWriter = new TrackingIndexWriter(writer);

            return trackingIndexWriter;
        }

        /// <summary>
        /// Method that creates the IndexWriter
        /// </summary>
        /// <param name="d"></param>
        /// <returns></returns>
        protected virtual IndexWriter CreateIndexWriter(Directory? d)
        {
            if (d == null)
            {
                throw new ArgumentNullException(nameof(d));
            }

            var writer = new IndexWriter(d, new IndexWriterConfig(LuceneInfo.CurrentVersion, FieldAnalyzer)
            {
                IndexDeletionPolicy = _options.IndexDeletionPolicy ?? new KeepOnlyLastCommitDeletionPolicy(),
#if FULLDEBUG

            //If we want to enable logging of lucene output....
            //It is also possible to set a default InfoStream on the static IndexWriter class
            InfoStream =

            _logOutput?.Close();
            if (LuceneIndexFolder != null)
            {
                try
                {
                    System.IO.Directory.CreateDirectory(LuceneIndexFolder.FullName);
                    _logOutput = new FileStream(Path.Combine(LuceneIndexFolder.FullName, DateTime.UtcNow.ToString("yyyy-MM-dd") + ".log"), FileMode.Append);
           
            
                }
                catch (Exception ex)
                {
                    //if an exception is thrown here we won't worry about it, it will mean we cannot create the log file
                }
            }

#endif

                MergeScheduler = new ErrorLoggingConcurrentMergeScheduler(Name,
                    (s, e) => OnIndexingError(new IndexingErrorEventArgs(this, s, "-1", e)))
            });

            return writer;
        }

        /// <summary>
        /// Gets the TrackingIndexWriter for the current directory
        /// </summary>
        /// <remarks>
        /// Using a TrackingIndexWriter allows for more control over NRT readers. Though Examine doesn't specifically
        /// use the features of TrackingIndexWriter directly (i.e. to be able to wait for a specific generation),
        /// this is a requirement of NRT with SearchManager and ControlledRealTimeReopenThread.
        /// See example: http://www.lucenetutorial.com/lucene-nrt-hello-world.html
        /// http://blog.mikemccandless.com/2011/11/near-real-time-readers-with-lucenes.html
        /// https://stackoverflow.com/questions/17993960/lucene-4-4-0-new-controlledrealtimereopenthread-sample-usage
        /// </remarks>
        public TrackingIndexWriter IndexWriter
        {
            get
            {
                EnsureIndex(false);

                if (_writer == null)
                {
                    Monitor.Enter(_writerLocker);
                    try
                    {
                        _writer ??= CreateIndexWriterInternal();
<<<<<<< HEAD
                    }
                    finally
                    {
                        Monitor.Exit(_writerLocker);
                    }

                }

                return _writer ?? throw new NullReferenceException(nameof(_writer));
            }
        }

        /// <summary>
        /// Used to create an index writer - this is called in GetIndexWriter (and therefore, GetIndexWriter should not be overridden)
        /// </summary>
        /// <returns></returns>
        private DirectoryTaxonomyWriter? CreateTaxonomyWriterInternal()
        {
            var dir = GetLuceneTaxonomyDirectory();

            // Unfortunatley if the appdomain is taken down this will remain locked, so we can 
            // ensure that it's unlocked here in that case.
            try
            {
                if (IsLocked(dir))
                {
                    if (_logger.IsEnabled(LogLevel.Debug))
                    {
                        _logger.LogDebug("Forcing index {IndexName} to be unlocked since it was left in a locked state", Name);
                    }
                    //unlock it!
                    Unlock(dir);
                }
            }
            catch (Exception ex)
            {
                OnIndexingError(new IndexingErrorEventArgs(this, "The index was locked and could not be unlocked", null, ex));
                return null;
            }

            var writer = CreateTaxonomyWriter(dir);

            return writer;
        }

        /// <summary>
        /// Method that creates the IndexWriter
        /// </summary>
        /// <param name="d"></param>
        /// <returns></returns>
        protected virtual DirectoryTaxonomyWriter CreateTaxonomyWriter(Directory? d)
        {
            if (d == null)
            {
                throw new ArgumentNullException(nameof(d));
            }
            var taxonomyWriter = new SnapshotDirectoryTaxonomyWriter(d);

            return taxonomyWriter;
        }

        /// <summary>
        /// Gets the taxonomy writer for the current index
        /// </summary>
        public DirectoryTaxonomyWriter TaxonomyWriter
        {
            get
            {
                EnsureIndex(false);

                if (_taxonomyWriter == null)
                {
                    Monitor.Enter(_writerLocker);
                    try
                    {
                        _taxonomyWriter ??= CreateTaxonomyWriterInternal();
=======
>>>>>>> 295c45da
                    }
                    finally
                    {
                        Monitor.Exit(_writerLocker);
                    }

                }

                return _taxonomyWriter ?? throw new NullReferenceException(nameof(_taxonomyWriter));
            }
        }

        #endregion

#region Private

        private LuceneSearcher CreateSearcher()
        {
            var name = Name;
            foreach (var suffix in s_possibleSuffixes)
            {
                //trim the "Indexer" / "Index" suffix if it exists
                if (!name.EndsWith(suffix))
<<<<<<< HEAD
                    {
                    continue;
                }
#pragma warning disable IDE0057 // Use range operator
                name = name.Substring(0, name.LastIndexOf(suffix, StringComparison.Ordinal));
#pragma warning restore IDE0057 // Use range operator
            }

            var writer = IndexWriter;
            var searcherManager = new SearcherManager(writer.IndexWriter, true, new SearcherFactory());
=======
                {
                    continue;
                }

                name = name[..name.LastIndexOf(suffix, StringComparison.Ordinal)];
            }

            var writer = IndexWriter;

            // Create an IndexSearcher ReferenceManager to safely share IndexSearcher instances across
            // multiple threads
            var searcherManager = new SearcherManager(
                writer.IndexWriter,

                // TODO: Apply All Deletes? Will be faster if this is false, https://blog.mikemccandless.com/2011/11/near-real-time-readers-with-lucenes.html
                // BUT ... to do that we would need to fulfill this requirement:
                // "yet during searching you have some way to ignore the old versions"
                // Without fulfilling that requirement our Index_Read_And_Write_Ensure_No_Errors_In_Async tests fail when using
                // non in-memory directories because it will return more results than what is actually in the index.
                true,

                new SearcherFactory());

>>>>>>> 295c45da
            searcherManager.AddListener(this);

            if (_options.NrtEnabled)
            {
                // Create the ControlledRealTimeReopenThread that reopens the index periodically having into 
                // account the changes made to the index and tracked by the TrackingIndexWriter instance
                // The index is refreshed every XX sec when nobody is waiting 
                // and every XX sec whenever is someone waiting (see search method)
                // (see http://lucene.apache.org/core/4_3_0/core/org/apache/lucene/search/NRTManagerReopenThread.html)
                _nrtReopenThread = new ControlledRealTimeReopenThread<IndexSearcher>(
                    writer,
                    searcherManager,
                    _options.NrtTargetMaxStaleSec,    // when there is nobody waiting
                    _options.NrtTargetMinStaleSec)    // when there is someone waiting
                {
                    Name = $"{Name} NRT Reopen Thread",
                    IsBackground = true
                };

                _nrtReopenThread.Start();

                // wait for most recent changes when first creating the searcher
                WaitForChanges();
            }
            else
            {
                // wait for most recent changes when first creating the searcher
                searcherManager.MaybeRefreshBlocking();
            }

<<<<<<< HEAD
            return new LuceneSearcher(name + "Searcher", searcherManager, FieldAnalyzer, FieldValueTypeCollection, _options.FacetsConfig);
        }

        private LuceneTaxonomySearcher CreateTaxonomySearcher()
        {
            var possibleSuffixes = new[] { "Index", "Indexer" };
            var name = Name;
            foreach (var suffix in possibleSuffixes)
            {
                //trim the "Indexer" / "Index" suffix if it exists
                if (!name.EndsWith(suffix))
                    {
                    continue;
                }
#pragma warning disable IDE0057 // Use range operator
                name = name.Substring(0, name.LastIndexOf(suffix, StringComparison.Ordinal));
#pragma warning restore IDE0057 // Use range operator
            }

            var writer = IndexWriter;
            var taxonomyWriter = TaxonomyWriter;
            var searcherManager = new SearcherTaxonomyManager(writer.IndexWriter, true, new SearcherFactory(), taxonomyWriter);
            searcherManager.AddListener(this);
            _taxonomyNrtReopenThread = new ControlledRealTimeReopenThread<SearcherTaxonomyManager.SearcherAndTaxonomy>(writer, searcherManager, 5.0, 1.0)
            {
                Name = $"{Name} Taxonomy NRT Reopen Thread",
                IsBackground = true
            };

            _taxonomyNrtReopenThread.Start();

            // wait for most recent changes when first creating the searcher
            WaitForChanges();

            return new LuceneTaxonomySearcher(name + "Searcher", searcherManager, FieldAnalyzer, FieldValueTypeCollection, _options.FacetsConfig);
=======
            return new LuceneSearcher(name + "Searcher", searcherManager, FieldAnalyzer, FieldValueTypeCollection, _options.NrtEnabled);
>>>>>>> 295c45da
        }

        /// <summary>
        /// Deletes the item from the index either by id or by category
        /// </summary>
        /// <param name="op"></param>
        /// <param name="performCommit"></param>
        private void ProcessDeleteQueueItem(IndexOperation op, bool performCommit = true)
        {

            //if the id is empty then remove the whole type
            if (!string.IsNullOrEmpty(op.ValueSet.Id))
            {
                DeleteFromIndex(new Term(ExamineFieldNames.ItemIdFieldName, op.ValueSet.Id), performCommit);
            }
            else if (!string.IsNullOrEmpty(op.ValueSet.Category))
            {
                DeleteFromIndex(new Term(ExamineFieldNames.CategoryFieldName, op.ValueSet.Category), performCommit);
            }
        }


        private bool ProcessIndexQueueItem(IndexOperation op)
        {

            //raise the event and assign the value to the returned data from the event
            var indexingNodeDataArgs = new IndexingItemEventArgs(this, op.ValueSet);
            OnTransformingIndexValues(indexingNodeDataArgs);
            if (indexingNodeDataArgs.Cancel)
            {
                return false;
            }

            // TODO: We can re-use the same document object to save a lot of GC!
            // https://cwiki.apache.org/confluence/display/lucene/ImproveIndexingSpeed
            // Re-use Document and Field instances
            // As of Lucene 2.3 there are new setValue(...) methods that allow you to change the value of a Field.This allows you to re - use a single Field instance across many added documents, which can save substantial GC cost.
            // It's best to create a single Document instance, then add multiple Field instances to it, but hold onto these Field instances and re-use them by changing their values for each added document. For example you might have an idField, bodyField, nameField, storedField1, etc. After the document is added, you then directly change the Field values (idField.setValue(...), etc), and then re-add your Document instance.
            // Note that you cannot re - use a single Field instance within a Document, and, you should not change a Field's value until the Document containing that Field has been added to the index. See Field for details.

            var d = new Document();
            AddDocument(d, indexingNodeDataArgs.ValueSet);

            return true;
        }

        private void QueueTask(Func<int> op, Action<IndexOperationEventArgs> onComplete, CancellationToken currentToken)
        {
            using (ExecutionContext.SuppressFlow())
            {
                // This can be called by many threads and we want to keep a linear
                // chain of continuations so we lock.
                lock (_taskLocker)
                {
                    if (_asyncTask.IsCanceled)
                    {
                        if (_logger.IsEnabled(LogLevel.Debug))
                        {
                            _logger.LogDebug("{IndexName} Indexing cancellation requested, cannot proceed", Name);
                        }
                        onComplete?.Invoke(new IndexOperationEventArgs(this, 0));
                    }
                    else
                    {
                        if (_asyncTask.IsCompleted)
                        {
                            if (_logger.IsEnabled(LogLevel.Debug))
                            {
                                _logger.LogDebug("{IndexName} Queuing a new background thread", Name);
                            }
                        }

                        // The task is initialized to completed so just continue with
                        // and return the new task so that any new appended tasks are the current
                        var t = _asyncTask.ContinueWith(
                            x =>
                            {
                                var indexedCount = 0;
                                try
                                {
                                    // execute the callback
                                    indexedCount = op();
                                }
                                catch (Exception ex)
                                {
                                    _logger.LogError(ex, "An error occurred processing the index batch.");
                                }
                                finally
                                {
                                    // when the task is done call the complete callback
                                    onComplete?.Invoke(new IndexOperationEventArgs(this, indexedCount));
                                }
                            },
                            currentToken,
                            // This ensures that all callbacks passed are executed, not just the first.
                            // See https://blog.stephencleary.com/2015/01/a-tour-of-task-part-7-continuations.html
                            // - need to explicitly define TaskContinuationOptions.DenyChildAttach + TaskScheduler.Default
                            TaskContinuationOptions.OnlyOnRanToCompletion | TaskContinuationOptions.DenyChildAttach,
                            TaskScheduler.Default);

                        if (t.IsCanceled)
                        {
                            if (_logger.IsEnabled(LogLevel.Debug))
                            {
                                _logger.LogDebug("{IndexName} Task was cancelled before it began", Name);
                            }
                            onComplete?.Invoke(new IndexOperationEventArgs(this, 0));
                        }
                        else if (t.IsFaulted)
                        {
                            if (_logger.IsEnabled(LogLevel.Debug))
                            {
                                _logger.LogDebug(_asyncTask.Exception, "{IndexName} Task was cancelled before it began", Name);
                            }
                            onComplete?.Invoke(new IndexOperationEventArgs(this, 0));
                        }

                        // make this task the current one
                        _asyncTask = t;
                    }
                }
            }
        }

#endregion

        /// <summary>
        /// Blocks the calling thread until the internal searcher can see latest documents
        /// </summary>
        /// <remarks>
        /// Useful if you want a searcher to see the very latest changes. Typically this is not used and the searchers
        /// refresh on a near real time schedule.
        /// </remarks>
        public void WaitForChanges()
        {
            if (_latestGen.HasValue && !_disposedValue && !_cancellationToken.IsCancellationRequested)
            {
                if (_options.NrtEnabled)
                {
                    var found = _nrtReopenThread?.WaitForGeneration(_latestGen.Value, 5000);
                    if (_logger.IsEnabled(LogLevel.Debug))
                    {
                        _logger.LogDebug("{IndexName} WaitForChanges returned {GenerationFound}", Name, found);
                    }
                }
            }
        }

        /// <summary>
        /// Used to force the index into asynchronous or synchronous index processing
        /// </summary>
        /// <returns></returns>
        public IDisposable WithThreadingMode(IndexThreadingMode mode) => new ForceThreadingModeIndexProcessor(this, mode);

        /// <summary>
        /// Used to force the index into synchronous index processing
        /// </summary>
        private class ForceThreadingModeIndexProcessor : DisposableObjectSlim
        {
            private readonly LuceneIndex _index;
            private readonly IndexThreadingMode _mode;
            private readonly bool _orig;

            public ForceThreadingModeIndexProcessor(LuceneIndex index, IndexThreadingMode mode)
            {
                _index = index;
                _mode = mode;
                _orig = _index.RunAsync;
                _index.RunAsync = _mode == IndexThreadingMode.Asynchronous;
            }

            protected override void DisposeResources() => _index.RunAsync = _orig;
        }

        /// <inheritdoc/>
        public long GetDocumentCount() => IndexWriter.IndexWriter.NumDocs;

        /// <inheritdoc/>
        public IEnumerable<string> GetFieldNames()
        {
            var writer = IndexWriter;
            using (var reader = writer.IndexWriter.GetReader(false))
            {
                var fieldInfos = MultiFields.GetMergedFieldInfos(reader).Select(x => x.Name);
                return fieldInfos;
            }
        }

        private bool RetryUntilSuccessOrTimeout(Func<bool> task, TimeSpan timeout, TimeSpan pause, string timeoutMsg)
        {
            if (pause.TotalMilliseconds < 0)
            {
                throw new ArgumentException("pause must be >= 0 milliseconds");
            }
            var stopwatch = Stopwatch.StartNew();
            do
            {
                if (task())
                {
                    return true;
                }

                Thread.Sleep((int)pause.TotalMilliseconds);
            }
            while (stopwatch.Elapsed < timeout);

            _logger.LogInformation(timeoutMsg);
            return false;
        }

        /// <inheritdoc/>
        protected virtual void Dispose(bool disposing)
        {
            if (!_disposedValue)
            {
                if (disposing)
                {
                    if (_nrtReopenThread is not null)
                    {
                        _nrtReopenThread.Interrupt();
                        _nrtReopenThread.Dispose();
                    }

                    // The type of _taxonomyNrtReopenThread has overriden the != operator and expects a non null value to compare the references. Therefore we use is not null instead of != null.
                    if (_taxonomyNrtReopenThread is not null)
                    {
                        _taxonomyNrtReopenThread.Interrupt();
                        _taxonomyNrtReopenThread.Dispose();
                    }

                    if (_searcher != null && _searcher.IsValueCreated)
                    {
                        _searcher.Value.Dispose();
                    }

                    //cancel any operation currently in place
                    _cancellationTokenSource.Cancel();

                    //Don't close the writer until there are definitely no more writes
                    //NOTE: we are not taking into acccount the WaitForIndexQueueOnShutdown property here because we really want to make sure
                    //we are not terminating Lucene while it is actively writing to the index.
                    RetryUntilSuccessOrTimeout(() => _activeWrites == 0, TimeSpan.FromSeconds(10), TimeSpan.FromSeconds(1), "Timeout elapsed waiting on final writes during shutdown.");

                    //close the committer, this will ensure a final commit is made if one has been queued
                    _committer.Dispose();

                    if (_writer != null && !_writer.IndexWriter.IsClosed)
                    {
                        try
                        {
                            _writer?.IndexWriter?.Analyzer.Dispose();
                        }
                        catch (ObjectDisposedException)
                        {
                            // Swallow. If the LuceneIndex was created with a writer and it externally has already been
                            // disposed, this will throw since any accesss to properties on the writer will throw.
                            // This should not happen with the check for IsClosed though.
                        }
                        catch (Exception e)
                        {
                            OnIndexingError(new IndexingErrorEventArgs(this, "Error closing the index analyzer", "-1", e));
                        }

                        try
                        {
                            _writer?.IndexWriter?.Dispose(true);
                        }
                        catch (Exception e)
                        {
                            OnIndexingError(new IndexingErrorEventArgs(this, "Error closing the index", "-1", e));
                        }
                    }
                    if (_taxonomyWriter != null)
                    {
                        try
                        {
                            // Taxonomy writer must be disposed before index writer
                            _taxonomyWriter?.Dispose();
                        }
                        catch (Exception e)
                        {
                            OnIndexingError(new IndexingErrorEventArgs(this, "Error closing the Taxonomy index", "-1", e));
                        }
                    }

                    _cancellationTokenSource.Dispose();

#if FULLDEBUG
                    _logOutput?.Close();
<<<<<<< HEAD
#endif
=======

                    _fieldAnalyzer?.Dispose();
                    if (!object.ReferenceEquals(_fieldAnalyzer, DefaultAnalyzer))
                    {
                        DefaultAnalyzer?.Dispose();
                    }
>>>>>>> 295c45da
                }
                _disposedValue = true;
            }
        }

        /// <inheritdoc/>
        public void Dispose() => Dispose(disposing: true);

        void ReferenceManager.IRefreshListener.BeforeRefresh() { }

        void ReferenceManager.IRefreshListener.AfterRefresh(bool didRefresh)
        {
            if (_logger.IsEnabled(LogLevel.Debug))
            {
                _logger.LogDebug("{IndexName} searcher refreshed? {DidRefresh}", Name, didRefresh);
            }
        }
    }


}
<|MERGE_RESOLUTION|>--- conflicted
+++ resolved
@@ -17,18 +17,16 @@
 using Lucene.Net.Search;
 using Microsoft.Extensions.Logging;
 using Microsoft.Extensions.Options;
-<<<<<<< HEAD
+using static Lucene.Net.Index.IndexWriter;
+using static Lucene.Net.Store.Lock;
+using Directory = Lucene.Net.Store.Directory;
 using Lucene.Net.Analysis.Standard;
 using Examine.Lucene.Indexing;
 using Examine.Lucene.Directories;
 using Lucene.Net.Facet.Taxonomy;
 using Lucene.Net.Facet.Taxonomy.Directory;
 using static Lucene.Net.Replicator.IndexAndTaxonomyRevision;
-=======
-using static Lucene.Net.Index.IndexWriter;
-using static Lucene.Net.Store.Lock;
-using Directory = Lucene.Net.Store.Directory;
->>>>>>> 295c45da
+using Lucene.Net.Replicator;
 
 namespace Examine.Lucene.Providers
 {
@@ -153,13 +151,10 @@
                 throw new InvalidOperationException($"No {typeof(IDirectoryFactory)} assigned");
             }
 
-<<<<<<< HEAD
             if (_options.UseTaxonomyIndex)
             {
                 _taxonomyDirectory = new Lazy<Directory>(() => directoryOptions.DirectoryFactory.CreateTaxonomyDirectory(this, directoryOptions.UnlockIndex));
             }
-=======
->>>>>>> 295c45da
             _directory = new Lazy<Directory>(() => directoryOptions.DirectoryFactory.CreateDirectory(this, directoryOptions.UnlockIndex));
         }
 
@@ -168,7 +163,7 @@
         /// <summary>
         /// Constructor to allow for creating an indexer at runtime - using NRT
         /// </summary>
-        internal LuceneIndex(
+        public LuceneIndex(
             ILoggerFactory loggerFactory,
             string name,
             IOptionsMonitor<LuceneIndexOptions> indexOptions,
@@ -186,20 +181,15 @@
         private PerFieldAnalyzerWrapper? _fieldAnalyzer;
         private ControlledRealTimeReopenThread<IndexSearcher>? _nrtReopenThread;
         private readonly ILogger<LuceneIndex> _logger;
-<<<<<<< HEAD
-        private readonly Lazy<Directory>? _directory;
-#if FULLDEBUG
-        private FileStream? _logOutput;
-#endif
-=======
         private readonly Lazy<Directory> _directory;
         private readonly FileStream _logOutput;
->>>>>>> 295c45da
         private bool _disposedValue;
         private readonly IIndexCommiter _committer;
 
         private volatile TrackingIndexWriter? _writer;
 
+        private SnapshotDirectoryTaxonomyIndexWriterFactory _snapshotDirectoryTaxonomyIndexWriterFactory;
+
         private int _activeWrites = 0;
 
         /// <summary>
@@ -269,30 +259,13 @@
         /// </summary>
         public Analyzer DefaultAnalyzer { get; }
 
-<<<<<<< HEAD
         /// <summary>
         /// Gets the field ananlyzer
         /// </summary>
-        public PerFieldAnalyzerWrapper FieldAnalyzer
-        {
-            get
-            {
-                if (DefaultAnalyzer is PerFieldAnalyzerWrapper pfa)
-                {
-                    return _fieldAnalyzer ??= pfa;
-                }
-                else
-                {
-                    return _fieldAnalyzer ??= _fieldValueTypeCollection.Value.Analyzer;
-                }
-            }
-        }
-=======
         public PerFieldAnalyzerWrapper FieldAnalyzer => (PerFieldAnalyzerWrapper)(_fieldAnalyzer ??=
                 (DefaultAnalyzer is PerFieldAnalyzerWrapper pfa)
                     ? pfa
                     : _fieldValueTypeCollection.Value.Analyzer);
->>>>>>> 295c45da
 
 
         /// <summary>
@@ -313,9 +286,9 @@
         [EditorBrowsable(EditorBrowsableState.Never)]
         protected bool IsCancellationRequested => _cancellationToken.IsCancellationRequested;
 
-#endregion
-
-#region Events
+        #endregion
+
+        #region Events
 
         /// <summary>
         /// Occurs when [document writing].
@@ -361,9 +334,9 @@
         protected virtual void OnDocumentWriting(DocumentWritingEventArgs docArgs)
             => DocumentWriting?.Invoke(this, docArgs);
 
-#endregion
-
-#region Provider implementation
+        #endregion
+
+        #region Provider implementation
 
         /// <inheritdoc/>
         protected override void PerformIndexItems(IEnumerable<ValueSet> values, Action<IndexOperationEventArgs> onComplete)
@@ -503,14 +476,11 @@
                             //Since we are already inside the writer lock and it is null, we are allowed to 
                             // make this call with out using GetIndexWriter() to do the initialization.
                             _writer ??= CreateIndexWriterInternal();
-<<<<<<< HEAD
 
                             if (_options.UseTaxonomyIndex && _taxonomyWriter == null)
                             {
                                 _taxonomyWriter = CreateTaxonomyWriterInternal();
                             }
-=======
->>>>>>> 295c45da
 
                             //We're forcing an overwrite, 
                             // this means that we need to cancel all operations currently in place,
@@ -735,9 +705,9 @@
             return indexedNodes;
         }
 
-#endregion
-
-#region Protected
+        #endregion
+
+        #region Protected
 
 
 
@@ -946,27 +916,12 @@
             var indexTypeValueType = FieldValueTypeCollection.GetValueType(ExamineFieldNames.ItemTypeFieldName, FieldValueTypeCollection.ValueTypeFactories.GetRequiredFactory(FieldDefinitionTypes.InvariantCultureIgnoreCase));
             indexTypeValueType.AddValue(doc, valueSet.ItemType);
 
-<<<<<<< HEAD
-            if(valueSet.Values != null)
+            if (valueSet.Values != null)
             {
                 foreach (var field in valueSet.Values)
                 {
                     //check if we have a defined one
                     if (FieldDefinitions.TryGetValue(field.Key, out var definedFieldDefinition))
-=======
-            foreach (var field in valueSet.Values)
-            {
-                //check if we have a defined one
-                if (FieldDefinitions.TryGetValue(field.Key, out var definedFieldDefinition))
-                {
-                    var valueType = FieldValueTypeCollection.GetValueType(
-                        definedFieldDefinition.Name,
-                        FieldValueTypeCollection.ValueTypeFactories.TryGetFactory(definedFieldDefinition.Type, out var valTypeFactory)
-                            ? valTypeFactory
-                            : FieldValueTypeCollection.ValueTypeFactories.GetRequiredFactory(FieldDefinitionTypes.FullText));
-
-                    foreach (var o in field.Value)
->>>>>>> 295c45da
                     {
                         var valueType = FieldValueTypeCollection.GetValueType(
                             definedFieldDefinition.Name,
@@ -974,17 +929,12 @@
                                 ? valTypeFactory
                                 : FieldValueTypeCollection.ValueTypeFactories.GetRequiredFactory(FieldDefinitionTypes.FullText));
 
-<<<<<<< HEAD
                         foreach (var o in field.Value)
                         {
                             valueType.AddValue(doc, o);
                         }
                     }
                     else if (field.Key.StartsWith(ExamineFieldNames.SpecialFieldPrefix))
-=======
-                    var valueType = FieldValueTypeCollection.GetValueType(field.Key, FieldValueTypeCollection.ValueTypeFactories.GetRequiredFactory(FieldDefinitionTypes.InvariantCultureIgnoreCase));
-                    foreach (var o in field.Value)
->>>>>>> 295c45da
                     {
                         //Check for the special field prefix, if this is the case it's indexed as an invariant culture value
 
@@ -998,15 +948,9 @@
                     {
                         // wasn't specifically defined, use FullText as the default
 
-<<<<<<< HEAD
                         var valueType = FieldValueTypeCollection.GetValueType(
                             field.Key,
                             FieldValueTypeCollection.ValueTypeFactories.GetRequiredFactory(FieldDefinitionTypes.FullText));
-=======
-                    var valueType = FieldValueTypeCollection.GetValueType(
-                        field.Key,
-                        FieldValueTypeCollection.ValueTypeFactories.GetRequiredFactory(FieldDefinitionTypes.FullText));
->>>>>>> 295c45da
 
                         foreach (var o in field.Value)
                         {
@@ -1024,21 +968,17 @@
             }
 
             // TODO: try/catch with OutOfMemoryException (see docs on UpdateDocument), though i've never seen this in real life
-<<<<<<< HEAD
+            _latestGen = UpdateLuceneDocument(new Term(ExamineFieldNames.ItemIdFieldName, valueSet.Id), doc);
+        }
+
+        protected virtual long? UpdateLuceneDocument(Term term, Document doc)
+        {
             if (_options.UseTaxonomyIndex)
             {
-                _latestGen = IndexWriter.UpdateDocument(new Term(ExamineFieldNames.ItemIdFieldName, valueSet.Id), _options.FacetsConfig.Build(TaxonomyWriter, doc));
-            }
-            else
-            {
-                _latestGen = IndexWriter.UpdateDocument(new Term(ExamineFieldNames.ItemIdFieldName, valueSet.Id), _options.FacetsConfig.Build(doc));
-            }
-=======
-            _latestGen = UpdateLuceneDocument(new Term(ExamineFieldNames.ItemIdFieldName, valueSet.Id), doc);
->>>>>>> 295c45da
-        }
-
-        protected virtual long? UpdateLuceneDocument(Term term, Document doc) => IndexWriter.UpdateDocument(term, doc);
+                return IndexWriter.UpdateDocument(term, _options.FacetsConfig.Build(TaxonomyWriter, doc));
+            }
+            return IndexWriter.UpdateDocument(term, _options.FacetsConfig.Build(doc));
+        }
 
         /// <summary>
         /// This queues up a commit for the index so that a commit doesn't happen on every individual write since that is quite expensive
@@ -1296,7 +1236,6 @@
                     try
                     {
                         _writer ??= CreateIndexWriterInternal();
-<<<<<<< HEAD
                     }
                     finally
                     {
@@ -1353,28 +1292,50 @@
             {
                 throw new ArgumentNullException(nameof(d));
             }
-            var taxonomyWriter = new SnapshotDirectoryTaxonomyWriter(d);
-
-            return taxonomyWriter;
+            return new DirectoryTaxonomyWriter(SnapshotDirectoryTaxonomyIndexWriterFactory, d);
         }
 
         /// <summary>
         /// Gets the taxonomy writer for the current index
         /// </summary>
-        public DirectoryTaxonomyWriter TaxonomyWriter
+        public SnapshotDirectoryTaxonomyIndexWriterFactory SnapshotDirectoryTaxonomyIndexWriterFactory
         {
             get
             {
                 EnsureIndex(false);
 
-                if (_taxonomyWriter == null)
+                if (_snapshotDirectoryTaxonomyIndexWriterFactory == null)
                 {
                     Monitor.Enter(_writerLocker);
                     try
                     {
+                        _snapshotDirectoryTaxonomyIndexWriterFactory = new SnapshotDirectoryTaxonomyIndexWriterFactory();
+                    }
+                    finally
+                    {
+                        Monitor.Exit(_writerLocker);
+                    }
+                }
+
+                return _snapshotDirectoryTaxonomyIndexWriterFactory ?? throw new NullReferenceException(nameof(_snapshotDirectoryTaxonomyIndexWriterFactory));
+            }
+        }
+
+        /// <summary>
+        /// Gets the taxonomy writer for the current index
+        /// </summary>
+        public DirectoryTaxonomyWriter TaxonomyWriter
+        {
+            get
+            {
+                EnsureIndex(false);
+
+                if (_taxonomyWriter == null)
+                {
+                    Monitor.Enter(_writerLocker);
+                    try
+                    {
                         _taxonomyWriter ??= CreateTaxonomyWriterInternal();
-=======
->>>>>>> 295c45da
                     }
                     finally
                     {
@@ -1389,7 +1350,7 @@
 
         #endregion
 
-#region Private
+        #region Private
 
         private LuceneSearcher CreateSearcher()
         {
@@ -1398,18 +1359,6 @@
             {
                 //trim the "Indexer" / "Index" suffix if it exists
                 if (!name.EndsWith(suffix))
-<<<<<<< HEAD
-                    {
-                    continue;
-                }
-#pragma warning disable IDE0057 // Use range operator
-                name = name.Substring(0, name.LastIndexOf(suffix, StringComparison.Ordinal));
-#pragma warning restore IDE0057 // Use range operator
-            }
-
-            var writer = IndexWriter;
-            var searcherManager = new SearcherManager(writer.IndexWriter, true, new SearcherFactory());
-=======
                 {
                     continue;
                 }
@@ -1433,7 +1382,6 @@
 
                 new SearcherFactory());
 
->>>>>>> 295c45da
             searcherManager.AddListener(this);
 
             if (_options.NrtEnabled)
@@ -1463,9 +1411,10 @@
                 // wait for most recent changes when first creating the searcher
                 searcherManager.MaybeRefreshBlocking();
             }
-
-<<<<<<< HEAD
-            return new LuceneSearcher(name + "Searcher", searcherManager, FieldAnalyzer, FieldValueTypeCollection, _options.FacetsConfig);
+            // wait for most recent changes when first creating the searcher
+            WaitForChanges();
+
+            return new LuceneSearcher(name + "Searcher", searcherManager, FieldAnalyzer, FieldValueTypeCollection, _options.NrtEnabled, _options.FacetsConfig);
         }
 
         private LuceneTaxonomySearcher CreateTaxonomySearcher()
@@ -1476,7 +1425,7 @@
             {
                 //trim the "Indexer" / "Index" suffix if it exists
                 if (!name.EndsWith(suffix))
-                    {
+                {
                     continue;
                 }
 #pragma warning disable IDE0057 // Use range operator
@@ -1495,14 +1444,10 @@
             };
 
             _taxonomyNrtReopenThread.Start();
-
             // wait for most recent changes when first creating the searcher
             WaitForChanges();
 
-            return new LuceneTaxonomySearcher(name + "Searcher", searcherManager, FieldAnalyzer, FieldValueTypeCollection, _options.FacetsConfig);
-=======
-            return new LuceneSearcher(name + "Searcher", searcherManager, FieldAnalyzer, FieldValueTypeCollection, _options.NrtEnabled);
->>>>>>> 295c45da
+            return new LuceneTaxonomySearcher(name + "Searcher", searcherManager, FieldAnalyzer, FieldValueTypeCollection, _options.NrtEnabled, _options.FacetsConfig);
         }
 
         /// <summary>
@@ -1627,7 +1572,7 @@
             }
         }
 
-#endregion
+        #endregion
 
         /// <summary>
         /// Blocks the calling thread until the internal searcher can see latest documents
@@ -1792,16 +1737,12 @@
 
 #if FULLDEBUG
                     _logOutput?.Close();
-<<<<<<< HEAD
 #endif
-=======
-
                     _fieldAnalyzer?.Dispose();
                     if (!object.ReferenceEquals(_fieldAnalyzer, DefaultAnalyzer))
                     {
                         DefaultAnalyzer?.Dispose();
                     }
->>>>>>> 295c45da
                 }
                 _disposedValue = true;
             }
@@ -1820,6 +1761,4 @@
             }
         }
     }
-
-
 }
