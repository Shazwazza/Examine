using System;
using System.Collections.Generic;
using System.ComponentModel;
using System.Diagnostics;
using System.IO;
using System.Linq;
using System.Threading;
using System.Threading.Tasks;
using Lucene.Net.Analysis;
using Lucene.Net.Analysis.Miscellaneous;
using Lucene.Net.Documents;
using Lucene.Net.Index;
using Lucene.Net.Search;
using Microsoft.Extensions.Logging;
using Directory = Lucene.Net.Store.Directory;
using static Lucene.Net.Index.IndexWriter;
using Microsoft.Extensions.Options;
using Lucene.Net.Analysis.Standard;
using Examine.Lucene.Indexing;
using Examine.Lucene.Directories;
using Lucene.Net.Facet.Taxonomy;
using Lucene.Net.Facet.Taxonomy.Directory;
using static Lucene.Net.Replicator.IndexAndTaxonomyRevision;

namespace Examine.Lucene.Providers
{
    // TODO: I think we should borrow the IBackgroundTaskQueue from Umbraco and use that to do all background
    // task processing? seems it would be a lot simpler? Then can be replaced with aspnetcore implementation

    ///<summary>
    /// Abstract object containing all of the logic used to use Lucene as an indexer
    ///</summary>
    public class LuceneIndex : BaseIndexProvider, IDisposable, IIndexStats, ReferenceManager.IRefreshListener
    {
        #region Constructors

        /// <summary>
        /// Constructor
        /// </summary>
        /// <param name="loggerFactory"></param>
        /// <param name="name"></param>
        /// <param name="indexOptions"></param>
        /// <param name="indexCommiterFactory"></param>
        /// <param name="writer"></param>
        /// <exception cref="ArgumentNullException"></exception>
        /// <exception cref="InvalidOperationException"></exception>
        protected LuceneIndex(
           ILoggerFactory loggerFactory,
           string name,
           IOptionsMonitor<LuceneDirectoryIndexOptions> indexOptions,
           Func<LuceneIndex, IIndexCommiter> indexCommiterFactory,
           IndexWriter? writer = null)
           : base(loggerFactory, name, indexOptions)
        {
            _options = indexOptions.GetNamedOptions(name);
            _committer = indexCommiterFactory(this);
            _logger = loggerFactory.CreateLogger<LuceneIndex>();

            //initialize the field types
            _fieldValueTypeCollection = new Lazy<FieldValueTypeCollection>(() => CreateFieldValueTypes(_options.IndexValueTypesFactory));

            if (_options.UseTaxonomyIndex)
            {
                _taxonomySearcher = new Lazy<LuceneTaxonomySearcher>(CreateTaxonomySearcher);

                _searcher = new Lazy<BaseLuceneSearcher>(() => _taxonomySearcher.Value);
            }
            else
            {
                _taxonomySearcher = new Lazy<LuceneTaxonomySearcher>(() => throw new NotSupportedException("TaxonomySearcher not supported when not using taxonomy index."));
                _searcher = new Lazy<BaseLuceneSearcher>(CreateSearcher);
            }

            _cancellationTokenSource = new CancellationTokenSource();
            _cancellationToken = _cancellationTokenSource.Token;

            if (writer != null)
            {
                _writer = new TrackingIndexWriter(writer ?? throw new ArgumentNullException(nameof(writer)));
                DefaultAnalyzer = writer.Analyzer;
            }
            else
            {
                DefaultAnalyzer = _options.Analyzer ?? new StandardAnalyzer(LuceneInfo.CurrentVersion);
            }
            var directoryOptions = indexOptions.GetNamedOptions(name);

            if (directoryOptions.DirectoryFactory == null)
            {
                throw new InvalidOperationException($"No {typeof(IDirectoryFactory)} assigned");
            }

            if (_options.UseTaxonomyIndex)
            {
                _taxonomyDirectory = new Lazy<Directory>(() => directoryOptions.DirectoryFactory.CreateTaxonomyDirectory(this, directoryOptions.UnlockIndex));
            }

            _directory = new Lazy<Directory>(() => directoryOptions.DirectoryFactory.CreateDirectory(this, directoryOptions.UnlockIndex));
        }


        private LuceneIndex(
            ILoggerFactory loggerFactory,
            string name,
            IOptionsMonitor<LuceneIndexOptions> indexOptions)
            : base(loggerFactory, name, indexOptions)
        {
            _options = indexOptions.GetNamedOptions(name);
            _committer = new IndexCommiter(this);
            _logger = loggerFactory.CreateLogger<LuceneIndex>();

            //initialize the field types
            _fieldValueTypeCollection = new Lazy<FieldValueTypeCollection>(() => CreateFieldValueTypes(_options.IndexValueTypesFactory));

            if (_options.UseTaxonomyIndex)
            {
                _taxonomySearcher = new Lazy<LuceneTaxonomySearcher>(CreateTaxonomySearcher);

                _searcher = new Lazy<BaseLuceneSearcher>(() => _taxonomySearcher.Value);
            }
            else
            {
                _taxonomySearcher = new Lazy<LuceneTaxonomySearcher>(() => throw new NotSupportedException("TaxonomySearcher not supported when not using taxonomy index."));
                _searcher = new Lazy<BaseLuceneSearcher>(CreateSearcher);
            }
            _cancellationTokenSource = new CancellationTokenSource();
            _cancellationToken = _cancellationTokenSource.Token;

            DefaultAnalyzer = _options.Analyzer ?? new StandardAnalyzer(LuceneInfo.CurrentVersion);
        }

        /// <summary>
        /// Constructor to create an indexer
        /// </summary>
        public LuceneIndex(
            ILoggerFactory loggerFactory,
            string name,
            IOptionsMonitor<LuceneDirectoryIndexOptions> indexOptions)
           : this(loggerFactory, name, (IOptionsMonitor<LuceneIndexOptions>)indexOptions)
        {
            var directoryOptions = indexOptions.GetNamedOptions(name);

            if (directoryOptions.DirectoryFactory == null)
            {
                throw new InvalidOperationException($"No {typeof(IDirectoryFactory)} assigned");
            }

            if (_options.UseTaxonomyIndex)
            {
                _taxonomyDirectory = new Lazy<Directory>(() => directoryOptions.DirectoryFactory.CreateTaxonomyDirectory(this, directoryOptions.UnlockIndex));
            }
            _directory = new Lazy<Directory>(() => directoryOptions.DirectoryFactory.CreateDirectory(this, directoryOptions.UnlockIndex));
        }

        //TODO: The problem with this is that the writer would already need to be configured with a PerFieldAnalyzerWrapper
        // with all of the field definitions in place, etc... but that will most likely never happen
        /// <summary>
        /// Constructor to allow for creating an indexer at runtime - using NRT
        /// </summary>
        internal LuceneIndex(
            ILoggerFactory loggerFactory,
            string name,
            IOptionsMonitor<LuceneIndexOptions> indexOptions,
            IndexWriter writer)
               : this(loggerFactory, name, indexOptions)
        {
            _writer = new TrackingIndexWriter(writer ?? throw new ArgumentNullException(nameof(writer)));
            DefaultAnalyzer = writer.Analyzer;
        }

        #endregion

        private readonly LuceneIndexOptions _options;
        private PerFieldAnalyzerWrapper? _fieldAnalyzer;
        private ControlledRealTimeReopenThread<IndexSearcher>? _nrtReopenThread;
        private readonly ILogger<LuceneIndex> _logger;
        private readonly Lazy<Directory>? _directory;
#if FULLDEBUG
        private FileStream? _logOutput;
#endif
        private bool _disposedValue;
        private readonly IIndexCommiter _committer;

        private volatile TrackingIndexWriter? _writer;

        private int _activeWrites = 0;

        /// <summary>
        /// Used for creating the background tasks
        /// </summary>
        private readonly object _taskLocker = new object();

        /// <summary>
        /// Used to aquire the index writer
        /// </summary>
        private readonly object _writerLocker = new object();

        private readonly Lazy<BaseLuceneSearcher> _searcher;

        private bool? _exists;

        /// <summary>
        /// Whether the Taxonomny Index exists.
        /// </summary>
        private bool? _taxonomyExists;

        /// <summary>
        /// Gets a searcher for the index
        /// </summary>
        public override ISearcher Searcher => _searcher.Value;

        /// <summary>
        /// Gets a Taxonomy searcher for the index
        /// </summary>
        public virtual ILuceneTaxonomySearcher? TaxonomySearcher => _taxonomySearcher?.Value;

        /// <summary>
        /// The async task that runs during an async indexing operation
        /// </summary>
        private Task _asyncTask = Task.CompletedTask;

        /// <summary>
        /// Used to cancel the async operation
        /// </summary>
        private CancellationTokenSource _cancellationTokenSource;

        /// <summary>
        /// Gets the token from the token source
        /// </summary>
        private CancellationToken _cancellationToken;

        private readonly Lazy<FieldValueTypeCollection> _fieldValueTypeCollection;

        // tracks the latest Generation value of what has been indexed.This can be used to force update a searcher to this generation.
        private long? _latestGen;

        private volatile DirectoryTaxonomyWriter? _taxonomyWriter;
        private ControlledRealTimeReopenThread<SearcherTaxonomyManager.SearcherAndTaxonomy>? _taxonomyNrtReopenThread;

        private readonly Lazy<LuceneTaxonomySearcher> _taxonomySearcher;
        private readonly Lazy<Directory>? _taxonomyDirectory;

        #region Properties

        /// <summary>
        /// Returns the <see cref="FieldValueTypeCollection"/> configured for this index
        /// </summary>
        public FieldValueTypeCollection FieldValueTypeCollection => _fieldValueTypeCollection.Value;

        /// <summary>
        /// The default analyzer to use when indexing content, by default, this is set to StandardAnalyzer
        /// </summary>
        public Analyzer DefaultAnalyzer { get; }

        /// <summary>
        /// Gets the field ananlyzer
        /// </summary>
        public PerFieldAnalyzerWrapper FieldAnalyzer
        {
            get
            {
                if (DefaultAnalyzer is PerFieldAnalyzerWrapper pfa)
                {
                    return _fieldAnalyzer ??= pfa;
                }
                else
                {
                    return _fieldAnalyzer ??= _fieldValueTypeCollection.Value.Analyzer;
                }
            }
        }


        /// <summary>
        /// Not used, will be removed in future versions
        /// </summary>
        [Obsolete("Not used, will be removed in future versions")]
        [EditorBrowsable(EditorBrowsableState.Never)]
        public int CommitCount { get; protected internal set; }

        /// <summary>
        /// Indicates whether or this system will process the queue items asynchonously - used for testing
        /// </summary>
        public bool RunAsync { get; protected internal set; } = true;

        /// <summary>
        /// This should ONLY be used internally by the scheduled committer we should refactor this out in the future
        /// </summary>
        [EditorBrowsable(EditorBrowsableState.Never)]
        protected bool IsCancellationRequested => _cancellationToken.IsCancellationRequested;

#endregion

#region Events

        /// <summary>
        /// Occurs when [document writing].
        /// </summary>
        public event EventHandler<DocumentWritingEventArgs>? DocumentWriting;

        /// <summary>
<<<<<<< HEAD
        /// Occurs when an index is commited
        /// </summary>
        public event EventHandler? IndexCommitted;

        /// <summary>
        /// Invokes the index commited event
        /// </summary>
        /// <param name="sender"></param>
        /// <param name="e"></param>
        protected void RaiseIndexCommited(object sender, EventArgs e) => IndexCommitted?.Invoke(sender, e);
=======
        /// Occors when the index is commited
        /// </summary>
        public event EventHandler IndexCommitted;
>>>>>>> 222cd9cc

        #endregion

        #region Event handlers

        /// <summary>
        /// Called when an indexing error occurs
        /// </summary>
        /// <param name="e"></param>
        protected override void OnIndexingError(IndexingErrorEventArgs e)
        {
            base.OnIndexingError(e);

            if (!RunAsync)
            {
                var msg = "Indexing Error Occurred: " + e.Message;
                throw new Exception(msg, e.Exception);
            }

        }

        /// <summary>
        /// Called when a document in writing
        /// </summary>
        /// <param name="docArgs"></param>
        protected virtual void OnDocumentWriting(DocumentWritingEventArgs docArgs)
            => DocumentWriting?.Invoke(this, docArgs);

#endregion

#region Provider implementation

        /// <inheritdoc/>
        protected override void PerformIndexItems(IEnumerable<ValueSet> values, Action<IndexOperationEventArgs> onComplete)
        {
            // need to lock, we don't want to issue any node writing if there's an index rebuild occuring
            lock (_writerLocker)
            {
                var currentToken = _cancellationToken;

                if (RunAsync)
                {
                    QueueTask(() => PerformIndexItemsInternal(values, currentToken), onComplete, currentToken);
                }
                else
                {
                    var count = 0;
                    try
                    {
                        count = PerformIndexItemsInternal(values, currentToken);
                    }
                    finally
                    {
                        onComplete?.Invoke(new IndexOperationEventArgs(this, count));
                    }
                }
            }
        }

        private int PerformIndexItemsInternal(IEnumerable<ValueSet> valueSets, CancellationToken cancellationToken)
        {
            //check if the index is ready to be written to.
            if (!IndexReady())
            {
                OnIndexingError(new IndexingErrorEventArgs(this, "Cannot index queue items, the index is currently locked", null, null));
                return 0;
            }

            //track all of the nodes indexed
            var indexedNodes = 0;

            Interlocked.Increment(ref _activeWrites);

            try
            {
                foreach (var valueSet in valueSets)
                {
                    if (cancellationToken.IsCancellationRequested)
                    {
                        break;
                    }

                    var op = new IndexOperation(valueSet, IndexOperationType.Add);
                    if (ProcessQueueItem(op))
                    {
                        indexedNodes++;
                    }
                }

                if (indexedNodes > 0)
                {
                    //this is required to ensure the index is written to during the same thread execution
                    if (!RunAsync)
                    {
                        //commit the changes
                        _committer.CommitNow();

                        // now force any searcher to be updated.
                        WaitForChanges();
                    }
                    else
                    {
                        _committer.ScheduleCommit();
                    }
                }
            }
            catch (Exception ex)
            {
                OnIndexingError(new IndexingErrorEventArgs(this, "Error indexing queue items", null, ex));
            }
            finally
            {
                Interlocked.Decrement(ref _activeWrites);
            }

            return indexedNodes;
        }

        /// <summary>
        /// Creates a brand new index, this will override any existing index with an empty one
        /// </summary>
        public void EnsureIndex(bool forceOverwrite)
        {
            if (!forceOverwrite && _exists.HasValue && _exists.Value && (!_options.UseTaxonomyIndex || (_taxonomyExists.HasValue && _taxonomyExists.Value)))
            {
                return;
            }

            var indexExists = IndexExists();
            if (!indexExists || forceOverwrite)
            {
                //if we can't acquire the lock exit - this will happen if this method is called multiple times but we don't want this 
                // logic to actually execute multiple times
                if (Monitor.TryEnter(_writerLocker))
                {
                    try
                    {
                        if (!indexExists)
                        {
                            var dir = GetLuceneDirectory();
                            if (_logger.IsEnabled(LogLevel.Debug))
                            {
                                _logger.LogDebug("Initializing new index {IndexName}", Name);
                            }

                            //if there's no index, we need to create one
                            CreateNewIndex(dir);

                            if (_options.UseTaxonomyIndex)
                            {
                                //Now create the taxonomy index
                                var taxonomyDir = GetLuceneTaxonomyDirectory() ?? throw new InvalidOperationException($"{Name} is configured to use a taxonomy index but the directory is null");

                                CreateNewTaxonomyIndex(taxonomyDir);
                            }
                        }
                        else
                        {
                            //it does exists so we'll need to clear it out
                            if (_logger.IsEnabled(LogLevel.Debug))
                            {
                                _logger.LogDebug("Clearing existing index {IndexName}", Name);
                            }

                            //This will happen if the writer hasn't been created/initialized yet which
                            // might occur if a rebuild is triggered before any indexing has been triggered.
                            //In this case we need to initialize a writer and continue as normal.
                            //Since we are already inside the writer lock and it is null, we are allowed to 
                            // make this call with out using GetIndexWriter() to do the initialization.
                            _writer ??= CreateIndexWriterInternal();

                            if (_options.UseTaxonomyIndex && _taxonomyWriter == null)
                            {
                                _taxonomyWriter = CreateTaxonomyWriterInternal();
                            }

                            //We're forcing an overwrite, 
                            // this means that we need to cancel all operations currently in place,
                            // clear the queue and delete all of the data in the index.

                            //cancel any operation currently in place
                            _cancellationTokenSource.Cancel();

                            // indicates that it was locked, this generally shouldn't happen but we don't want to have unhandled exceptions
                            if (_writer == null)
                            {
                                _logger.LogWarning("{IndexName} writer was null, exiting", Name);
                                return;
                            }

                            try
                            {
                                //remove all of the index data
                                _latestGen = _writer.DeleteAll();
                                _committer.CommitNow();
                            }
                            finally
                            {
                                _cancellationTokenSource.Dispose();
                                _cancellationTokenSource = new CancellationTokenSource();
                                _cancellationToken = _cancellationTokenSource.Token;

                                // we need to reset this task because if any faults occur when rebuilding
                                // the task will remain in a canceled state and nothing will ever run again.
                                _asyncTask = Task.CompletedTask;
                            }
                        }
                    }
                    finally
                    {
                        Monitor.Exit(_writerLocker);
                    }
                }
                else
                {
                    // we cannot acquire the lock, this is because the main writer is being created, or the index is being created currently
                    OnIndexingError(new IndexingErrorEventArgs(this, "Could not acquire lock in EnsureIndex so cannot create new index", null, null));
                }
            }
        }

        /// <summary>
        /// Used internally to create a brand new index, this is not thread safe
        /// </summary>
        private void CreateNewIndex(Directory? dir)
        {
            IndexWriter? writer = null;
            try
            {
                if (IsLocked(dir))
                {
                    //unlock it!
                    Unlock(dir);
                }
                //create the writer (this will overwrite old index files)
                var writerConfig = new IndexWriterConfig(LuceneInfo.CurrentVersion, FieldAnalyzer)
                {
                    OpenMode = OpenMode.CREATE,
                    MergeScheduler = new ErrorLoggingConcurrentMergeScheduler(Name,
                        (s, e) => OnIndexingError(new IndexingErrorEventArgs(this, s, "-1", e)))
                };
                writer = new IndexWriter(dir, writerConfig);

            }
            catch (Exception ex)
            {
                OnIndexingError(new IndexingErrorEventArgs(this, "An error occurred creating the index", null, ex));
                return;
            }
            finally
            {
                writer?.Dispose();
                _exists = true;
            }
        }

        /// <summary>
        /// Used internally to create a brand new taxonomy index, this is not thread safe
        /// </summary>
        private void CreateNewTaxonomyIndex(Directory dir)
        {
            DirectoryTaxonomyWriter? writer = null;
            try
            {
                if (IsLocked(dir))
                {
                    //unlock it!
                    Unlock(dir);
                }
                //create the writer (this will overwrite old index files)
                writer = new DirectoryTaxonomyWriter(dir, OpenMode.CREATE);
            }
            catch (Exception ex)
            {
                OnIndexingError(new IndexingErrorEventArgs(this, "An error occurred creating the index", null, ex));
                return;
            }
            finally
            {
                writer?.Dispose();
                _taxonomyExists = true;
            }
        }

        /// <summary>
        /// Creates a new index, any existing index will be deleted
        /// </summary>
        public override void CreateIndex()
        {
            if (_cancellationToken.IsCancellationRequested)
            {
                OnIndexingError(new IndexingErrorEventArgs(this, "Cannot create a new index, indexing cancellation has been requested", null, null));
                return;
            }
            EnsureIndex(true);
        }

        /// <summary>
        /// Deletes a node from the index.                
        /// </summary>
        /// <remarks>
        /// When a content node is deleted, we also need to delete it's children from the index so we need to perform a 
        /// custom Lucene search to find all decendents and create Delete item queues for them too.
        /// </remarks>
        /// <param name="itemIds">ID of the node to delete</param>
        /// <param name="onComplete"></param>
        protected override void PerformDeleteFromIndex(IEnumerable<string> itemIds, Action<IndexOperationEventArgs> onComplete)
        {
            // need to lock, we don't want to issue any node writing if there's an index rebuild occuring
            lock (_writerLocker)
            {
                var currentToken = _cancellationToken;

                if (RunAsync)
                {
                    QueueTask(() => PerformDeleteFromIndexInternal(itemIds, currentToken), onComplete, currentToken);
                }
                else
                {
                    var count = 0;
                    try
                    {
                        count = PerformDeleteFromIndexInternal(itemIds, currentToken);
                    }
                    finally
                    {
                        onComplete?.Invoke(new IndexOperationEventArgs(this, count));
                    }
                }
            }
        }

        private int PerformDeleteFromIndexInternal(IEnumerable<string> itemIds, CancellationToken cancellationToken)
        {
            //check if the index is ready to be written to.
            if (!IndexReady())
            {
                OnIndexingError(new IndexingErrorEventArgs(this, "Cannot index queue items, the index is currently locked", null, null));
                return 0;
            }

            //track all of the nodes indexed
            var indexedNodes = 0;

            Interlocked.Increment(ref _activeWrites);

            try
            {
                foreach (var id in itemIds)
                {
                    if (cancellationToken.IsCancellationRequested)
                    {
                        break;
                    }

                    var op = new IndexOperation(new ValueSet(id), IndexOperationType.Delete);
                    if (ProcessQueueItem(op))
                    {
                        indexedNodes++;
                    }
                }

                //this is required to ensure the index is written to during the same thread execution
                if (!RunAsync)
                {
                    //commit the changes (this will process the deletes too)
                    _committer.CommitNow();

                    // now force any searcher to be updated.
                    WaitForChanges();
                }
                else
                {
                    _committer.ScheduleCommit();
                }
            }
            catch (Exception ex)
            {
                OnIndexingError(new IndexingErrorEventArgs(this, "Error indexing queue items", null, ex));
            }
            finally
            {
                Interlocked.Decrement(ref _activeWrites);
            }

            return indexedNodes;
        }

#endregion

#region Protected



        /// <summary>
        /// Creates the <see cref="FieldValueTypeCollection"/> for this index
        /// </summary>
        /// <param name="indexValueTypesFactory"></param>
        /// <returns></returns>
        protected virtual FieldValueTypeCollection CreateFieldValueTypes(IReadOnlyDictionary<string, IFieldValueTypeFactory>? indexValueTypesFactory = null)
        {
            //copy to writable dictionary
            var defaults = new Dictionary<string, IFieldValueTypeFactory>();
            foreach (var defaultIndexValueType in ValueTypeFactoryCollection.GetDefaultValueTypes(LoggerFactory, DefaultAnalyzer))
            {
                defaults[defaultIndexValueType.Key] = defaultIndexValueType.Value;
            }
            //copy the factory over the defaults
            if (indexValueTypesFactory != null)
            {
                foreach (var value in indexValueTypesFactory)
                {
                    defaults[value.Key] = value.Value;
                }
            }

            var result = new FieldValueTypeCollection(DefaultAnalyzer, defaults, FieldDefinitions);
            return result;
        }

        /// <summary>
        /// Checks if the index is ready to open/write to.
        /// </summary>
        /// <returns></returns>
        protected bool IndexReady() => _writer != null || (!IsLocked(GetLuceneDirectory()));

        /// <summary>
        /// Check if there is an index in the index folder
        /// </summary>
        /// <returns></returns>
        public override bool IndexExists()
        {
            var mainIndexExists = _writer != null || IndexExistsImpl();
            if (!_options.UseTaxonomyIndex)
            {
                return mainIndexExists;
            }
            var taxonomyIndexExists = _taxonomyWriter != null || TaxonomyIndexExistsImpl();
            return taxonomyIndexExists && mainIndexExists;
        }

        /// <summary>
        /// Check if the index is readable/healthy
        /// </summary>
        /// <returns></returns>
        public bool IsReadable(out Exception? ex)
        {
            if (_writer != null)
            {
                try
                {
                    using (_writer.IndexWriter.GetReader(false))
                    {
                        ex = null;
                        return true;
                    }
                }
                catch (Exception e)
                {
                    ex = e;
                    return false;
                }
            }

            try
            {
                using (DirectoryReader.Open(GetLuceneDirectory()))
                {
                }
                ex = null;
                return true;
            }
            catch (Exception e)
            {
                ex = e;
                return false;
            }
        }

        /// <summary>
        /// This will check one time if the index exists, we don't want to keep using IndexReader.IndexExists because that will literally go list
        /// every file in the index folder and we don't need any more IO ops
        /// </summary>
        /// <returns></returns>
        /// <remarks>
        /// If the index does not exist, it will not store the value so subsequent calls to this will re-evaulate
        /// </remarks>

        private bool IndexExistsImpl()
        {
            //if it's been set and it's true, return true
            if (_exists.HasValue && _exists.Value)
            {
                return true;
            }

            //if it's not been set or it just doesn't exist, re-read the lucene files
            if (!_exists.HasValue || !_exists.Value)
            {
                _exists = DirectoryReader.IndexExists(GetLuceneDirectory());
            }

            return _exists.Value;
        }

        /// <summary>
        /// This will check one time if the taxonomny index exists, we don't want to keep using IndexReader.IndexExists because that will literally go list
        /// every file in the index folder and we don't need any more IO ops
        /// </summary>
        /// <returns></returns>
        /// <remarks>
        /// If the index does not exist, it will not store the value so subsequent calls to this will re-evaulate
        /// </remarks>

        private bool TaxonomyIndexExistsImpl()
        {
            //if it's been set and it's true, return true
            if (_taxonomyExists.HasValue && _taxonomyExists.Value)
            {
                return true;
            }

            //if it's not been set or it just doesn't exist, re-read the lucene files
            if (!_taxonomyExists.HasValue || !_taxonomyExists.Value)
            {
                _taxonomyExists = DirectoryReader.IndexExists(GetLuceneTaxonomyDirectory());
            }

            return _taxonomyExists.Value;
        }



        /// <summary>
        /// Removes the specified term from the index
        /// </summary>
        /// <param name="indexTerm"></param>
        /// <param name="performCommit"></param>
        /// <returns>Boolean if it successfully deleted the term, or there were on errors</returns>
        private bool DeleteFromIndex(Term indexTerm, bool performCommit = true)
        {
            string? itemId = null;
            if (indexTerm.Field == "id")
            {
                itemId = indexTerm.Text;
            }

            try
            {
                //if the index doesn't exist, then no don't attempt to open it.
                if (!IndexExists())
                {
                    return true;
                }

                _latestGen = IndexWriter.DeleteDocuments(indexTerm);

                if (performCommit)
                {
                    _committer.CommitNow();
                }

                return true;
            }
            catch (Exception ee)
            {
                OnIndexingError(new IndexingErrorEventArgs(this, "Error deleting Lucene index", itemId, ee));
                return false;
            }
        }

        /// <summary>
        /// Collects the data for the fields and adds the document which is then committed into Lucene.Net's index
        /// </summary>
        /// <param name="doc"></param>
        /// <param name="valueSet">The data to index.</param>
        protected virtual void AddDocument(Document doc, ValueSet valueSet)
        {
            if (_logger.IsEnabled(LogLevel.Debug))
            {
                _logger.LogDebug("{IndexName} Write lucene doc id:{DocumentId}, category:{DocumentCategory}, type:{DocumentItemType}",
                Name,
                valueSet.Id,
                valueSet.Category,
                valueSet.ItemType);
            }

            //add node id
            var nodeIdValueType = FieldValueTypeCollection.GetValueType(ExamineFieldNames.ItemIdFieldName, FieldValueTypeCollection.ValueTypeFactories.GetRequiredFactory(FieldDefinitionTypes.Raw));
            nodeIdValueType.AddValue(doc, valueSet.Id);

            //add the category
            var categoryValueType = FieldValueTypeCollection.GetValueType(ExamineFieldNames.CategoryFieldName, FieldValueTypeCollection.ValueTypeFactories.GetRequiredFactory(FieldDefinitionTypes.InvariantCultureIgnoreCase));
            categoryValueType.AddValue(doc, valueSet.Category);

            //add the item type
            var indexTypeValueType = FieldValueTypeCollection.GetValueType(ExamineFieldNames.ItemTypeFieldName, FieldValueTypeCollection.ValueTypeFactories.GetRequiredFactory(FieldDefinitionTypes.InvariantCultureIgnoreCase));
            indexTypeValueType.AddValue(doc, valueSet.ItemType);

            if(valueSet.Values != null)
            {
                foreach (var field in valueSet.Values)
                {
                    //check if we have a defined one
                    if (FieldDefinitions.TryGetValue(field.Key, out var definedFieldDefinition))
                    {
                        var valueType = FieldValueTypeCollection.GetValueType(
                            definedFieldDefinition.Name,
                            FieldValueTypeCollection.ValueTypeFactories.TryGetFactory(definedFieldDefinition.Type, out var valTypeFactory)
                                ? valTypeFactory
                                : FieldValueTypeCollection.ValueTypeFactories.GetRequiredFactory(FieldDefinitionTypes.FullText));

                        foreach (var o in field.Value)
                        {
                            valueType.AddValue(doc, o);
                        }
                    }
                    else if (field.Key.StartsWith(ExamineFieldNames.SpecialFieldPrefix))
                    {
                        //Check for the special field prefix, if this is the case it's indexed as an invariant culture value

                        var valueType = FieldValueTypeCollection.GetValueType(field.Key, FieldValueTypeCollection.ValueTypeFactories.GetRequiredFactory(FieldDefinitionTypes.InvariantCultureIgnoreCase));
                        foreach (var o in field.Value)
                        {
                            valueType.AddValue(doc, o);
                        }
                    }
                    else
                    {
                        // wasn't specifically defined, use FullText as the default

                        var valueType = FieldValueTypeCollection.GetValueType(
                            field.Key,
                            FieldValueTypeCollection.ValueTypeFactories.GetRequiredFactory(FieldDefinitionTypes.FullText));

                        foreach (var o in field.Value)
                        {
                            valueType.AddValue(doc, o);
                        }
                    }
                }
            }

            var docArgs = new DocumentWritingEventArgs(valueSet, doc);
            OnDocumentWriting(docArgs);
            if (docArgs.Cancel)
            {
                return;
            }

            // TODO: try/catch with OutOfMemoryException (see docs on UpdateDocument), though i've never seen this in real life
            if (_options.UseTaxonomyIndex)
            {
                _latestGen = IndexWriter.UpdateDocument(new Term(ExamineFieldNames.ItemIdFieldName, valueSet.Id), _options.FacetsConfig.Build(TaxonomyWriter, doc));
            }
            else
            {
                _latestGen = IndexWriter.UpdateDocument(new Term(ExamineFieldNames.ItemIdFieldName, valueSet.Id), _options.FacetsConfig.Build(doc));
            }
        }

        /// <summary>
        /// This queues up a commit for the index so that a commit doesn't happen on every individual write since that is quite expensive
        /// </summary>
        private class IndexCommiter : DisposableObjectSlim, IIndexCommiter
        {
            private readonly LuceneIndex _index;
            private DateTime _timestamp;
            private Timer? _timer;
            private readonly object _locker = new object();
            private const int WaitMilliseconds = 2000;

            /// <summary>
            /// The maximum time period that will elapse until we must commit (5 mins)
            /// </summary>
            private const int MaxWaitMilliseconds = 300000;

            /// <summary>
            /// Constructor
            /// </summary>
            /// <param name="index">Index to commit</param>
            public IndexCommiter(LuceneIndex index)
            {
                _index = index;
            }

            /// <inheritdoc/>
            public void CommitNow()
            {
                _index._taxonomyWriter?.Commit();
                _index._writer?.IndexWriter?.Commit();
                _index.IndexCommitted?.Invoke(_index, EventArgs.Empty);
            }

            /// <inheritdoc/>
            public void ScheduleCommit()
            {
                lock (_locker)
                {
                    if (_timer == null)
                    {
                        //if we've been cancelled then be sure to commit now
                        if (_index.IsCancellationRequested)
                        {
                            // perform the commit
                            CommitNow();
                        }
                        else
                        {
                            //It's the initial call to this at the beginning or after successful commit
                            _timestamp = DateTime.Now;
                            _timer = new Timer(_ => TimerRelease());
                            _timer.Change(WaitMilliseconds, 0);
                        }
                    }
                    else
                    {
                        //if we've been cancelled then be sure to cancel the timer and commit now
                        if (_index.IsCancellationRequested)
                        {
                            //Stop the timer
                            _timer.Change(Timeout.Infinite, Timeout.Infinite);
                            _timer.Dispose();
                            _timer = null;

                            //perform the commit
                            CommitNow();
                        }
                        else if (
                            // must be less than the max
                            DateTime.Now - _timestamp < TimeSpan.FromMilliseconds(MaxWaitMilliseconds) &&
                            // and less than the delay
                            DateTime.Now - _timestamp < TimeSpan.FromMilliseconds(WaitMilliseconds))
                        {
                            //Delay  
                            _timer.Change(WaitMilliseconds, 0);
                        }
                        else
                        {
                            //Cannot delay! the callback will execute on the pending timeout
                        }
                    }
                }
            }


            private void TimerRelease()
            {
                lock (_locker)
                {
                    //if the timer is not null then a commit has been scheduled
                    if (_timer != null)
                    {
                        //Stop the timer
                        _timer.Change(Timeout.Infinite, Timeout.Infinite);
                        _timer.Dispose();
                        _timer = null;

                        try
                        {
                            //perform the commit
                            CommitNow();

                            // after the commit, refresh the searcher
                            _index.WaitForChanges();
                        }
                        catch (Exception e)
                        {
                            // It is unclear how/why this happens but probably indicates index corruption
                            // see https://github.com/Shazwazza/Examine/issues/164
                            _index.OnIndexingError(new IndexingErrorEventArgs(
                                _index,
                                "An error occurred during the index commit operation, if this error is persistent then index rebuilding is necessary",
                                "-1",
                                e));
                        }
                    }
                }
            }

            protected override void DisposeResources() => TimerRelease();
        }


        private bool ProcessQueueItem(IndexOperation item)
        {
            switch (item.Operation)
            {
                case IndexOperationType.Add:

                    var added = ProcessIndexQueueItem(item);
                    return added;
                case IndexOperationType.Delete:
                    ProcessDeleteQueueItem(item, false);
                    return true;
                default:
                    throw new ArgumentOutOfRangeException();
            }
        }

        /// <summary>
        /// Returns the Lucene Directory used to store the index
        /// </summary>
        /// <returns></returns>
        public Directory? GetLuceneDirectory() => _writer != null ? _writer.IndexWriter.Directory : _directory?.Value;

        /// <summary>
        /// Returns the Lucene Directory used to store the taxonomy index
        /// </summary>
        /// <returns></returns>
        public Directory? GetLuceneTaxonomyDirectory() => _taxonomyWriter != null ? _taxonomyWriter.Directory : _taxonomyDirectory?.Value;


        /// <summary>
        /// Used to create an index writer - this is called in GetIndexWriter (and therefore, GetIndexWriter should not be overridden)
        /// </summary>
        /// <returns></returns>
        private TrackingIndexWriter? CreateIndexWriterInternal()
        {
            var dir = GetLuceneDirectory();

            // Unfortunatley if the appdomain is taken down this will remain locked, so we can 
            // ensure that it's unlocked here in that case.
            try
            {
                if (IsLocked(dir))
                {
                    if (_logger.IsEnabled(LogLevel.Debug))
                    {
                        _logger.LogDebug("Forcing index {IndexName} to be unlocked since it was left in a locked state", Name);
                    }
                    //unlock it!
                    Unlock(dir);
                }
            }
            catch (Exception ex)
            {
                OnIndexingError(new IndexingErrorEventArgs(this, "The index was locked and could not be unlocked", null, ex));
                return null;
            }

            var writer = CreateIndexWriter(dir);

            var trackingIndexWriter = new TrackingIndexWriter(writer);

            return trackingIndexWriter;
        }

        /// <summary>
        /// Method that creates the IndexWriter
        /// </summary>
        /// <param name="d"></param>
        /// <returns></returns>
        protected virtual IndexWriter CreateIndexWriter(Directory? d)
        {
            if (d == null)
            {
                throw new ArgumentNullException(nameof(d));
            }

            var writer = new IndexWriter(d, new IndexWriterConfig(LuceneInfo.CurrentVersion, FieldAnalyzer)
            {
                IndexDeletionPolicy = _options.IndexDeletionPolicy ?? new KeepOnlyLastCommitDeletionPolicy(),
#if FULLDEBUG

            //If we want to enable logging of lucene output....
            //It is also possible to set a default InfoStream on the static IndexWriter class
            InfoStream =

            _logOutput?.Close();
            if (LuceneIndexFolder != null)
            {
                try
                {
                    System.IO.Directory.CreateDirectory(LuceneIndexFolder.FullName);
                    _logOutput = new FileStream(Path.Combine(LuceneIndexFolder.FullName, DateTime.UtcNow.ToString("yyyy-MM-dd") + ".log"), FileMode.Append);
           
            
                }
                catch (Exception ex)
                {
                    //if an exception is thrown here we won't worry about it, it will mean we cannot create the log file
                }
            }

#endif

                MergeScheduler = new ErrorLoggingConcurrentMergeScheduler(Name,
                    (s, e) => OnIndexingError(new IndexingErrorEventArgs(this, s, "-1", e)))
            });

            return writer;
        }

        /// <summary>
        /// Gets the TrackingIndexWriter for the current directory
        /// </summary>
        /// <remarks>
        /// Using a TrackingIndexWriter allows for more control over NRT readers. Though Examine doesn't specifically
        /// use the features of TrackingIndexWriter directly (i.e. to be able to wait for a specific generation),
        /// this is a requirement of NRT with SearchManager and ControlledRealTimeReopenThread.
        /// See example: http://www.lucenetutorial.com/lucene-nrt-hello-world.html
        /// http://blog.mikemccandless.com/2011/11/near-real-time-readers-with-lucenes.html
        /// https://stackoverflow.com/questions/17993960/lucene-4-4-0-new-controlledrealtimereopenthread-sample-usage
        /// TODO: Do we need/want to use the ControlledRealTimeReopenThread? Else according to mikecandles above in comments
        /// we can probably just get away with using MaybeReopen each time we search. Though there are comments in the lucene
        /// code to avoid that and do that on a background thread, which is exactly what ControlledRealTimeReopenThread already does.
        /// </remarks>
        public TrackingIndexWriter IndexWriter
        {
            get
            {
                EnsureIndex(false);

                if (_writer == null)
                {
                    Monitor.Enter(_writerLocker);
                    try
                    {
                        _writer ??= CreateIndexWriterInternal();
                    }
                    finally
                    {
                        Monitor.Exit(_writerLocker);
                    }

                }

                return _writer ?? throw new NullReferenceException(nameof(_writer));
            }
        }

        /// <summary>
        /// Used to create an index writer - this is called in GetIndexWriter (and therefore, GetIndexWriter should not be overridden)
        /// </summary>
        /// <returns></returns>
        private DirectoryTaxonomyWriter? CreateTaxonomyWriterInternal()
        {
            var dir = GetLuceneTaxonomyDirectory();

            // Unfortunatley if the appdomain is taken down this will remain locked, so we can 
            // ensure that it's unlocked here in that case.
            try
            {
                if (IsLocked(dir))
                {
                    if (_logger.IsEnabled(LogLevel.Debug))
                    {
                        _logger.LogDebug("Forcing index {IndexName} to be unlocked since it was left in a locked state", Name);
                    }
                    //unlock it!
                    Unlock(dir);
                }
            }
            catch (Exception ex)
            {
                OnIndexingError(new IndexingErrorEventArgs(this, "The index was locked and could not be unlocked", null, ex));
                return null;
            }

            var writer = CreateTaxonomyWriter(dir);

            return writer;
        }

        /// <summary>
        /// Method that creates the IndexWriter
        /// </summary>
        /// <param name="d"></param>
        /// <returns></returns>
        protected virtual DirectoryTaxonomyWriter CreateTaxonomyWriter(Directory? d)
        {
            if (d == null)
            {
                throw new ArgumentNullException(nameof(d));
            }
            var taxonomyWriter = new SnapshotDirectoryTaxonomyWriter(d);

            return taxonomyWriter;
        }

        /// <summary>
        /// Gets the taxonomy writer for the current index
        /// </summary>
        public DirectoryTaxonomyWriter TaxonomyWriter
        {
            get
            {
                EnsureIndex(false);

                if (_taxonomyWriter == null)
                {
                    Monitor.Enter(_writerLocker);
                    try
                    {
                        _taxonomyWriter ??= CreateTaxonomyWriterInternal();
                    }
                    finally
                    {
                        Monitor.Exit(_writerLocker);
                    }

                }

                return _taxonomyWriter ?? throw new NullReferenceException(nameof(_taxonomyWriter));
            }
        }

        #endregion

#region Private

        private LuceneSearcher CreateSearcher()
        {
            var possibleSuffixes = new[] { "Index", "Indexer" };
            var name = Name;
            foreach (var suffix in possibleSuffixes)
            {
                //trim the "Indexer" / "Index" suffix if it exists
                if (!name.EndsWith(suffix))
                    {
                    continue;
                }
#pragma warning disable IDE0057 // Use range operator
                name = name.Substring(0, name.LastIndexOf(suffix, StringComparison.Ordinal));
#pragma warning restore IDE0057 // Use range operator
            }

            var writer = IndexWriter;
            var searcherManager = new SearcherManager(writer.IndexWriter, true, new SearcherFactory());
            searcherManager.AddListener(this);

            _nrtReopenThread = new ControlledRealTimeReopenThread<IndexSearcher>(writer, searcherManager, 5.0, 1.0)
            {
                Name = $"{Name} NRT Reopen Thread",
                IsBackground = true
            };

            _nrtReopenThread.Start();

            // wait for most recent changes when first creating the searcher
            WaitForChanges();

            return new LuceneSearcher(name + "Searcher", searcherManager, FieldAnalyzer, FieldValueTypeCollection, _options.FacetsConfig);
        }

        private LuceneTaxonomySearcher CreateTaxonomySearcher()
        {
            var possibleSuffixes = new[] { "Index", "Indexer" };
            var name = Name;
            foreach (var suffix in possibleSuffixes)
            {
                //trim the "Indexer" / "Index" suffix if it exists
                if (!name.EndsWith(suffix))
                    {
                    continue;
                }
#pragma warning disable IDE0057 // Use range operator
                name = name.Substring(0, name.LastIndexOf(suffix, StringComparison.Ordinal));
#pragma warning restore IDE0057 // Use range operator
            }

            var writer = IndexWriter;
            var taxonomyWriter = TaxonomyWriter;
            var searcherManager = new SearcherTaxonomyManager(writer.IndexWriter, true, new SearcherFactory(), taxonomyWriter);
            searcherManager.AddListener(this);
            _taxonomyNrtReopenThread = new ControlledRealTimeReopenThread<SearcherTaxonomyManager.SearcherAndTaxonomy>(writer, searcherManager, 5.0, 1.0)
            {
                Name = $"{Name} Taxonomy NRT Reopen Thread",
                IsBackground = true
            };

            _taxonomyNrtReopenThread.Start();

            // wait for most recent changes when first creating the searcher
            WaitForChanges();

            return new LuceneTaxonomySearcher(name + "Searcher", searcherManager, FieldAnalyzer, FieldValueTypeCollection, _options.FacetsConfig);
        }

        /// <summary>
        /// Deletes the item from the index either by id or by category
        /// </summary>
        /// <param name="op"></param>
        /// <param name="performCommit"></param>
        private void ProcessDeleteQueueItem(IndexOperation op, bool performCommit = true)
        {

            //if the id is empty then remove the whole type
            if (!string.IsNullOrEmpty(op.ValueSet.Id))
            {
                DeleteFromIndex(new Term(ExamineFieldNames.ItemIdFieldName, op.ValueSet.Id), performCommit);
            }
            else if (!string.IsNullOrEmpty(op.ValueSet.Category))
            {
                DeleteFromIndex(new Term(ExamineFieldNames.CategoryFieldName, op.ValueSet.Category), performCommit);
            }
        }


        private bool ProcessIndexQueueItem(IndexOperation op)
        {

            //raise the event and assign the value to the returned data from the event
            var indexingNodeDataArgs = new IndexingItemEventArgs(this, op.ValueSet);
            OnTransformingIndexValues(indexingNodeDataArgs);
            if (indexingNodeDataArgs.Cancel)
            {
                return false;
            }

            var d = new Document();
            AddDocument(d, indexingNodeDataArgs.ValueSet);

            return true;
        }

        private void QueueTask(Func<int> op, Action<IndexOperationEventArgs> onComplete, CancellationToken currentToken)
        {
            using (ExecutionContext.SuppressFlow())
            {
                // This can be called by many threads and we want to keep a linear
                // chain of continuations so we lock.
                lock (_taskLocker)
                {
                    if (_asyncTask.IsCanceled)
                    {
                        if (_logger.IsEnabled(LogLevel.Debug))
                        {
                            _logger.LogDebug("{IndexName} Indexing cancellation requested, cannot proceed", Name);
                        }
                        onComplete?.Invoke(new IndexOperationEventArgs(this, 0));
                    }
                    else
                    {
                        if (_asyncTask.IsCompleted)
                        {
                            if (_logger.IsEnabled(LogLevel.Debug))
                            {
                                _logger.LogDebug("{IndexName} Queuing a new background thread", Name);
                            }
                        }

                        // The task is initialized to completed so just continue with
                        // and return the new task so that any new appended tasks are the current
                        var t = _asyncTask.ContinueWith(
                            x =>
                            {
                                var indexedCount = 0;
                                try
                                {
                                    // execute the callback
                                    indexedCount = op();
                                }
                                catch (Exception ex)
                                {
                                    _logger.LogError(ex, "An error occurred processing the index batch.");
                                }
                                finally
                                {
                                    // when the task is done call the complete callback
                                    onComplete?.Invoke(new IndexOperationEventArgs(this, indexedCount));
                                }
                            },
                            currentToken,
                            // This ensures that all callbacks passed are executed, not just the first.
                            // See https://blog.stephencleary.com/2015/01/a-tour-of-task-part-7-continuations.html
                            // - need to explicitly define TaskContinuationOptions.DenyChildAttach + TaskScheduler.Default
                            TaskContinuationOptions.OnlyOnRanToCompletion | TaskContinuationOptions.DenyChildAttach,
                            TaskScheduler.Default);

                        if (t.IsCanceled)
                        {
                            if (_logger.IsEnabled(LogLevel.Debug))
                            {
                                _logger.LogDebug("{IndexName} Task was cancelled before it began", Name);
                            }
                            onComplete?.Invoke(new IndexOperationEventArgs(this, 0));
                        }
                        else if (t.IsFaulted)
                        {
                            if (_logger.IsEnabled(LogLevel.Debug))
                            {
                                _logger.LogDebug(_asyncTask.Exception, "{IndexName} Task was cancelled before it began", Name);
                            }
                            onComplete?.Invoke(new IndexOperationEventArgs(this, 0));
                        }

                        // make this task the current one
                        _asyncTask = t;
                    }
                }
            }
        }

#endregion

        /// <summary>
        /// Blocks the calling thread until the internal searcher can see latest documents
        /// </summary>
        /// <remarks>
        /// Useful if you want a searcher to see the very latest changes. Typically this is not used and the searchers
        /// refresh on a near real time schedule.
        /// </remarks>
        public void WaitForChanges()
        {
            if (_latestGen.HasValue && !_disposedValue && !_cancellationToken.IsCancellationRequested)
            {
                var found = _nrtReopenThread?.WaitForGeneration(_latestGen.Value, 5000);
                if (_logger.IsEnabled(LogLevel.Debug))
                {
                    _logger.LogDebug("{IndexName} WaitForChanges returned {GenerationFound}", Name, found);
                }
            }
        }

        /// <summary>
        /// Used to force the index into asynchronous or synchronous index processing
        /// </summary>
        /// <returns></returns>
        public IDisposable WithThreadingMode(IndexThreadingMode mode) => new ForceThreadingModeIndexProcessor(this, mode);

        /// <summary>
        /// Used to force the index into synchronous index processing
        /// </summary>
        private class ForceThreadingModeIndexProcessor : DisposableObjectSlim
        {
            private readonly LuceneIndex _index;
            private readonly IndexThreadingMode _mode;
            private readonly bool _orig;

            public ForceThreadingModeIndexProcessor(LuceneIndex index, IndexThreadingMode mode)
            {
                _index = index;
                _mode = mode;
                _orig = _index.RunAsync;
                _index.RunAsync = _mode == IndexThreadingMode.Asynchronous;
            }

            protected override void DisposeResources() => _index.RunAsync = _orig;
        }

        /// <inheritdoc/>
        public long GetDocumentCount() => IndexWriter.IndexWriter.NumDocs;

        /// <inheritdoc/>
        public IEnumerable<string> GetFieldNames()
        {
            var writer = IndexWriter;
            using (var reader = writer.IndexWriter.GetReader(false))
            {
                var fieldInfos = MultiFields.GetMergedFieldInfos(reader).Select(x => x.Name);
                return fieldInfos;
            }
        }

        private bool RetryUntilSuccessOrTimeout(Func<bool> task, TimeSpan timeout, TimeSpan pause, string timeoutMsg)
        {
            if (pause.TotalMilliseconds < 0)
            {
                throw new ArgumentException("pause must be >= 0 milliseconds");
            }
            var stopwatch = Stopwatch.StartNew();
            do
            {
                if (task())
                {
                    return true;
                }

                Thread.Sleep((int)pause.TotalMilliseconds);
            }
            while (stopwatch.Elapsed < timeout);

            _logger.LogInformation(timeoutMsg);
            return false;
        }

        /// <inheritdoc/>
        protected virtual void Dispose(bool disposing)
        {
            if (!_disposedValue)
            {
                if (disposing)
                {
                    if (_nrtReopenThread is not null)
                    {
                        _nrtReopenThread.Interrupt();
                        _nrtReopenThread.Dispose();
                    }

                    // The type of _taxonomyNrtReopenThread has overriden the != operator and expects a non null value to compare the references. Therefore we use is not null instead of != null.
                    if (_taxonomyNrtReopenThread is not null)
                    {
                        _taxonomyNrtReopenThread.Interrupt();
                        _taxonomyNrtReopenThread.Dispose();
                    }

                    if (_searcher != null && _searcher.IsValueCreated)
                    {
                        _searcher.Value.Dispose();
                    }

                    //cancel any operation currently in place
                    _cancellationTokenSource.Cancel();

                    //Don't close the writer until there are definitely no more writes
                    //NOTE: we are not taking into acccount the WaitForIndexQueueOnShutdown property here because we really want to make sure
                    //we are not terminating Lucene while it is actively writing to the index.
                    RetryUntilSuccessOrTimeout(() => _activeWrites == 0, TimeSpan.FromSeconds(10), TimeSpan.FromSeconds(1), "Timeout elapsed waiting on final writes during shutdown.");

                    //close the committer, this will ensure a final commit is made if one has been queued
                    _committer.Dispose();

                    if (_writer != null && !_writer.IndexWriter.IsClosed)
                    {
                        try
                        {
                            _writer?.IndexWriter?.Analyzer.Dispose();
                        }
                        catch (ObjectDisposedException)
                        {
                            // Swallow. If the LuceneIndex was created with a writer and it externally has already been
                            // disposed, this will throw since any accesss to properties on the writer will throw.
                            // This should not happen with the check for IsClosed though.
                        }
                        catch (Exception e)
                        {
                            OnIndexingError(new IndexingErrorEventArgs(this, "Error closing the index analyzer", "-1", e));
                        }

                        try
                        {
                            _writer?.IndexWriter?.Dispose(true);
                        }
                        catch (Exception e)
                        {
                            OnIndexingError(new IndexingErrorEventArgs(this, "Error closing the index", "-1", e));
                        }


                    }
                    if (_taxonomyWriter != null)
                    {
                        try
                        {
                            // Taxonomy writer must be disposed before index writer
                            _taxonomyWriter?.Dispose();
                        }
                        catch (Exception e)
                        {
                            OnIndexingError(new IndexingErrorEventArgs(this, "Error closing the Taxonomy index", "-1", e));
                        }
                    }

                    _cancellationTokenSource.Dispose();

#if FULLDEBUG
                    _logOutput?.Close();
#endif
                }
                _disposedValue = true;
            }
        }

        /// <inheritdoc/>
        public void Dispose() => Dispose(disposing: true);

        void ReferenceManager.IRefreshListener.BeforeRefresh() { }

        void ReferenceManager.IRefreshListener.AfterRefresh(bool didRefresh)
        {
            if (_logger.IsEnabled(LogLevel.Debug))
            {
                _logger.LogDebug("{IndexName} searcher refreshed? {DidRefresh}", Name, didRefresh);
            }
        }
    }


}
<|MERGE_RESOLUTION|>--- conflicted
+++ resolved
@@ -299,8 +299,7 @@
         public event EventHandler<DocumentWritingEventArgs>? DocumentWriting;
 
         /// <summary>
-<<<<<<< HEAD
-        /// Occurs when an index is commited
+        /// Occors when the index is commited
         /// </summary>
         public event EventHandler? IndexCommitted;
 
@@ -310,11 +309,6 @@
         /// <param name="sender"></param>
         /// <param name="e"></param>
         protected void RaiseIndexCommited(object sender, EventArgs e) => IndexCommitted?.Invoke(sender, e);
-=======
-        /// Occors when the index is commited
-        /// </summary>
-        public event EventHandler IndexCommitted;
->>>>>>> 222cd9cc
 
         #endregion
 
