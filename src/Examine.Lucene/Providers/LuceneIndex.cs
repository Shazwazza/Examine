--- conflicted
+++ resolved
@@ -268,11 +268,6 @@
         public event EventHandler<DocumentWritingEventArgs>? DocumentWriting;
 
         /// <summary>
-<<<<<<< HEAD
-        /// Occors when the index is commited
-        /// </summary>
-        public event EventHandler IndexCommitted;
-=======
         /// Occurs when an index is commited
         /// </summary>
         public event EventHandler? IndexCommitted;
@@ -281,7 +276,6 @@
         {
             IndexCommitted?.Invoke(sender, e);
         }
->>>>>>> 925f33c2
 
         #endregion
 
