using System;
using Examine.Lucene.Search;
using Lucene.Net.Search;
using Lucene.Net.Analysis;
using Lucene.Net.Facet;

namespace Examine.Lucene.Providers
{

    ///<summary>
    /// Standard object used to search a Lucene index
    ///</summary>
    public class LuceneSearcher : BaseLuceneSearcher, IDisposable
    {
        private readonly SearcherManager _searcherManager;
        private readonly FieldValueTypeCollection _fieldValueTypeCollection;
        private readonly SimilarityDefinitionCollection _similarityDefinitionCollection;
        private bool _disposedValue;


        /// <summary>
        /// Constructor allowing for creating a NRT instance based on a given writer
        /// </summary>
        /// <param name="name"></param>
        /// <param name="searcherManager"></param>
        /// <param name="analyzer"></param>
        /// <param name="fieldValueTypeCollection"></param>
<<<<<<< HEAD
        public LuceneSearcher(string name, SearcherManager searcherManager, Analyzer analyzer, FieldValueTypeCollection fieldValueTypeCollection, SimilarityDefinitionCollection similarityDefinitionCollection)
            : base(name, analyzer)
        {
            _searcherManager = searcherManager;
            _fieldValueTypeCollection = fieldValueTypeCollection;
            _similarityDefinitionCollection = similarityDefinitionCollection;
        }

        /// <summary>
        /// Constructor allowing for creating a NRT instance based on a given writer
        /// </summary>
        /// <param name="name"></param>
        /// <param name="writer"></param>
        /// <param name="analyzer"></param>
        /// <param name="fieldValueTypeCollection"></param>
        [Obsolete()]
=======
        [Obsolete("To remove in Examine V5")]
>>>>>>> b1dad2f0
        public LuceneSearcher(string name, SearcherManager searcherManager, Analyzer analyzer, FieldValueTypeCollection fieldValueTypeCollection)
            : base(name, analyzer)
        {
            _searcherManager = searcherManager;
            _fieldValueTypeCollection = fieldValueTypeCollection;
        }

        /// <summary>
        /// Constructor allowing for creating a NRT instance based on a given writer
        /// </summary>
        /// <param name="name"></param>
        /// <param name="searcherManager"></param>
        /// <param name="analyzer"></param>
        /// <param name="fieldValueTypeCollection"></param>
        /// <param name="facetsConfig"></param>
        public LuceneSearcher(string name, SearcherManager searcherManager, Analyzer analyzer, FieldValueTypeCollection fieldValueTypeCollection, FacetsConfig facetsConfig)
            : base(name, analyzer, facetsConfig)
        {
            _searcherManager = searcherManager;
            _fieldValueTypeCollection = fieldValueTypeCollection;
        }

        /// <inheritdoc/>
        public override ISearchContext GetSearchContext()
            => new SearchContext(_searcherManager, _fieldValueTypeCollection, _similarityDefinitionCollection);

        /// <inheritdoc/>
        protected virtual void Dispose(bool disposing)
        {
            if (!_disposedValue)
            {
                if (disposing)
                {
                    _searcherManager.Dispose();
                }

                _disposedValue = true;
            }
        }

        /// <inheritdoc/>
        public void Dispose()
        {
            // Do not change this code. Put cleanup code in 'Dispose(bool disposing)' method
            Dispose(disposing: true);
        }
    }

}
<|MERGE_RESOLUTION|>--- conflicted
+++ resolved
@@ -17,15 +17,13 @@
         private readonly SimilarityDefinitionCollection _similarityDefinitionCollection;
         private bool _disposedValue;
 
-
         /// <summary>
         /// Constructor allowing for creating a NRT instance based on a given writer
         /// </summary>
         /// <param name="name"></param>
-        /// <param name="searcherManager"></param>
+        /// <param name="writer"></param>
         /// <param name="analyzer"></param>
         /// <param name="fieldValueTypeCollection"></param>
-<<<<<<< HEAD
         public LuceneSearcher(string name, SearcherManager searcherManager, Analyzer analyzer, FieldValueTypeCollection fieldValueTypeCollection, SimilarityDefinitionCollection similarityDefinitionCollection)
             : base(name, analyzer)
         {
@@ -38,13 +36,10 @@
         /// Constructor allowing for creating a NRT instance based on a given writer
         /// </summary>
         /// <param name="name"></param>
-        /// <param name="writer"></param>
+        /// <param name="searcherManager"></param>
         /// <param name="analyzer"></param>
         /// <param name="fieldValueTypeCollection"></param>
-        [Obsolete()]
-=======
         [Obsolete("To remove in Examine V5")]
->>>>>>> b1dad2f0
         public LuceneSearcher(string name, SearcherManager searcherManager, Analyzer analyzer, FieldValueTypeCollection fieldValueTypeCollection)
             : base(name, analyzer)
         {
