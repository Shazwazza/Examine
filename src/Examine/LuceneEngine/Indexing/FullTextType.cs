﻿using System.Collections.Generic;
using System.IO;
using Examine.LuceneEngine.Providers;
using Lucene.Net.Analysis;
using Lucene.Net.Analysis.Miscellaneous;
using Lucene.Net.Analysis.TokenAttributes;
using Lucene.Net.Documents;
using Lucene.Net.Index;
using Lucene.Net.Search;

namespace Examine.LuceneEngine.Indexing
{
    /// <summary>
    /// Default implementation for full text searching
    /// </summary>
    /// <remarks>
    /// By default will use a <see cref="CultureInvariantStandardAnalyzer"/> to perform the search and it will
    /// do an exact match search if the term is less than 4 chars, else it will do a full text search on the phrase
    /// with a higher boost, then 
    /// </remarks>
    public class FullTextType : IndexFieldValueTypeBase
    {
        private readonly bool _sortable;
        private readonly Analyzer _analyzer;

        /// <summary>
        /// Constructor
        /// </summary>
        /// <param name="fieldName"></param>
        /// <param name="analyzer">
        /// Defaults to <see cref="CultureInvariantStandardAnalyzer"/>
        /// </param>
        /// <param name="sortable"></param>
        public FullTextType(string fieldName, Analyzer analyzer = null, bool sortable = false)
            : base(fieldName, true)
        {
            _sortable = sortable;
            _analyzer = analyzer ?? new CultureInvariantStandardAnalyzer();
        }

        /// <summary>
        /// Can be sorted by a concatenated field name since to be sortable it cannot be analyzed
        /// </summary>
        public override string SortableFieldName => _sortable ? LuceneIndex.SortedFieldNamePrefix + FieldName : null;

        public override void SetupAnalyzers(PerFieldAnalyzerWrapper analyzer)
        {
            base.SetupAnalyzers(analyzer);

        }

        protected override void AddSingleValue(Document doc, object value)
        {
            if (TryConvert<string>(value, out var str))
            {
                doc.Add(new Field(FieldName, str, Field.Store.YES, Field.Index.ANALYZED,
                Field.TermVector.WITH_POSITIONS_OFFSETS /* This is required for the fast vector highligher but will double the field size */ ));

                if (_sortable)
                {
                    //to be sortable it cannot be analyzed so we have to make a different field
                    doc.Add(new Field(LuceneIndex.SortedFieldNamePrefix + FieldName, str,
                        Field.Store.YES,
                        Field.Index.NOT_ANALYZED, Field.TermVector.NO));
                }
            }
        }

        public static Query GenerateQuery(string fieldName, string query, Analyzer analyzer)
        {
            if (query == null)
            {
                return null;
            }

            var resultQuery = new BooleanQuery();
            var phraseQuery = new PhraseQuery { Slop = 0 };

            //var phraseQueryTerms = new List<Term>();

            //not much to search, only do exact match
            if (query.Length < 4)
            {
                phraseQuery.Add(new Term(fieldName, query));

                resultQuery.Add(phraseQuery, Occur.MUST);
                return resultQuery;
            }

            //add phrase match with boost, we will add the terms to the phrase below
            phraseQuery.Boost = 20;
            resultQuery.Add(phraseQuery, Occur.SHOULD);

            var tokenStream = analyzer.GetTokenStream("SearchText", new StringReader(query));
            var termAttribute = tokenStream.AddAttribute<ICharTermAttribute>();
            tokenStream.Reset();
            while (tokenStream.IncrementToken())
            {
                var term = termAttribute.ToString();

                //phraseQueryTerms.Add(new Term(fieldName, term));
                //phraseQuery.Add(new[] { new Term(fieldName, term) });
                phraseQuery.Add(new Term(fieldName, term));

                var exactMatch = new TermQuery(new Term(fieldName, term));

                //if the term is larger than 3, we'll do both exact match and wildcard/prefix
                if (term.Length >= 3)
                {
                    var innerQuery = new BooleanQuery();

                    //add exact match with boost
                    exactMatch.Boost = 10;
                    innerQuery.Add(exactMatch, Occur.SHOULD);

                    //add wildcard
                    var pq = new PrefixQuery(new Term(fieldName, term));
                    //needed so that wildcard searches will return a score
                    pq.MultiTermRewriteMethod = MultiTermQuery.SCORING_BOOLEAN_QUERY_REWRITE; //new ErrorCheckingScoringBooleanQueryRewrite();
                    innerQuery.Add(pq, Occur.SHOULD);

                    resultQuery.Add(innerQuery, Occur.MUST);
                }
                else
                {
                    resultQuery.Add(exactMatch, Occur.MUST);
                }
            }
<<<<<<< HEAD
            tokenStream.End();
            tokenStream.Dispose();
=======

            //phraseQuery.Add(phraseQueryTerms.ToArray());

>>>>>>> 3ba4288b
            return resultQuery.Clauses.Count > 0 ? resultQuery : null;
        }

        /// <summary>
        /// Builds a full text search query
        /// </summary>
        /// <param name="query"></param>
        /// <param name="searcher"></param>
        /// <returns></returns>
        public override Query GetQuery(string query, IndexSearcher searcher)
        {
            return GenerateQuery(FieldName, query, _analyzer);
        }

    }
}<|MERGE_RESOLUTION|>--- conflicted
+++ resolved
@@ -126,14 +126,10 @@
                     resultQuery.Add(exactMatch, Occur.MUST);
                 }
             }
-<<<<<<< HEAD
+
             tokenStream.End();
             tokenStream.Dispose();
-=======
 
-            //phraseQuery.Add(phraseQueryTerms.ToArray());
-
->>>>>>> 3ba4288b
             return resultQuery.Clauses.Count > 0 ? resultQuery : null;
         }
 
