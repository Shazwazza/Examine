--- conflicted
+++ resolved
@@ -84,19 +84,14 @@
         /// Returns the value type for the field name specified
         /// </summary>
         /// <param name="fieldName"></param>
-<<<<<<< HEAD
-        /// <returns>Returns null if a value type was not found</returns>
-        public IIndexFieldValueType GetValueType(string fieldName)
-=======
         /// <returns></returns>
         /// <exception cref="InvalidOperationException">
         /// Throws an exception if a value type was not found
         /// </exception>
-        public IIndexValueType GetValueType(string fieldName)
->>>>>>> c58f5635
+        public IIndexFieldValueType GetValueType(string fieldName)
         {
             if (!_resolvedValueTypes.Value.TryGetValue(fieldName, out var valueType))
-                throw new InvalidOperationException($"No {nameof(IIndexValueType)} was found for field name {fieldName}");
+                throw new InvalidOperationException($"No {nameof(IIndexFieldValueType)} was found for field name {fieldName}");
 
             return valueType;
         }
