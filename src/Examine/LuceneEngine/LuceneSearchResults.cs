--- conflicted
+++ resolved
@@ -36,18 +36,12 @@
         /// </summary>
         public TopDocs TopDocs { get; private set; }
 
-<<<<<<< HEAD
         public FieldSelector FieldSelector { get; }
 
         internal LuceneSearchResults(Query query, IEnumerable<SortField> sortField, Searcher searcher, int maxResults, FieldSelector fieldSelector)
         {
             LuceneQuery = query;
             FieldSelector = fieldSelector;
-=======
-        internal LuceneSearchResults(Query query, IEnumerable<SortField> sortField, Searcher searcher, int maxResults)
-        {
-            LuceneQuery = query;
->>>>>>> 7d5ff144
             LuceneSearcher = searcher;
 
             DoSearch(query, sortField, maxResults);
