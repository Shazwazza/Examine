--- conflicted
+++ resolved
@@ -62,29 +62,9 @@
             _sortField = sortField;
         }
 
-<<<<<<< HEAD
-        private void DoSearch(Query query, IEnumerable<SortField> sortField, int maxResults)
-        {
-            var extractTermsSupported = CheckQueryForExtractTerms(query);
-=======
         private void DoSearch(Query query, IEnumerable<SortField> sortField, int maxResults, int? skip = null, int? take = null)
         {   
-            //This try catch is because analyzers strip out stop words and sometimes leave the query
-            //with null values. This simply tries to extract terms, if it fails with a null
-            //reference then its an invalid null query, NotSupporteException occurs when the query is
-            //valid but the type of query can't extract terms.
-            //This IS a work-around, theoretically Lucene itself should check for null query parameters
-            //before throwing exceptions.
-            try
-            {
-                var set = new HashSet<Term>();
-                query.ExtractTerms(set);
-            }
-            catch (NullReferenceException)
-            {
-                //this means that an analyzer has stipped out stop words and now there are
-                //no words left to search on
->>>>>>> 36f4a5ef
+            var extractTermsSupported = CheckQueryForExtractTerms(query);
 
             if (extractTermsSupported)
             {
