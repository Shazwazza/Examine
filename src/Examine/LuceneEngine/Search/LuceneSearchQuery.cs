--- conflicted
+++ resolved
@@ -1,8 +1,5 @@
 ﻿using System;
-<<<<<<< HEAD
-=======
 using System.Collections;
->>>>>>> db6ad8af
 using System.Collections.Generic;
 using System.Diagnostics;
 using System.Linq;
@@ -134,43 +131,6 @@
         /// <inheritdoc />
         public ISearchResults Execute(int maxResults = 500) => Search(maxResults);
 
-<<<<<<< HEAD
-        /// <inheritdoc />
-        public ISearchResults ExecuteWithSkip(int skip, int? take =null) => Search(skip, take);
-        public IBooleanOperation SelectFieldsInternal(ISet<string> loadedFieldNames)
-        {
-            Selector = new SetBasedFieldSelector(loadedFieldNames, new HashSet<string>());
-            return new LuceneBooleanOperation(this);
-        }
-
-        internal IBooleanOperation SelectFieldsInternal(params string[] loadedFieldNames)
-        {
-            ISet<string> loaded = new HashSet<string>(loadedFieldNames);
-            Selector = new SetBasedFieldSelector(loaded, new HashSet<string>());
-            return new LuceneBooleanOperation(this);
-        }
-
-        internal IBooleanOperation SelectFieldInternal(string fieldName)
-        {
-            ISet<string> loaded = new HashSet<string>(new string[] { fieldName });
-            Selector = new SetBasedFieldSelector(loaded, new HashSet<string>());
-            return new LuceneBooleanOperation(this);
-        }
-
-        public IBooleanOperation SelectFirstFieldOnlyInternal()
-        {
-            Selector = new LoadFirstFieldSelector();
-            return new LuceneBooleanOperation(this);
-        }
-        public IBooleanOperation SelectAllFieldsInternal()
-        {
-            Selector = null;
-            return new LuceneBooleanOperation(this);
-        }
-
-
-=======
->>>>>>> db6ad8af
         /// <summary>
         /// Performs a search with a maximum number of results
         /// </summary>
@@ -198,18 +158,14 @@
                 }
             }
 
-<<<<<<< HEAD
             var pagesResults = new LuceneSearchResults(query, SortFields, searcher, maxResults,Selector);
-=======
-            var pagesResults = new LuceneSearchResults(query, SortFields, searcher, maxResults, Selector);
->>>>>>> db6ad8af
             return pagesResults;
         }
 
         /// <summary>
         /// Performs a search using skip and take
         /// </summary>
-        private ISearchResults Search(int skip,int? take)
+        private ISearchResults SearchWithSkip(int skip,int? take)
         {
             var searcher = _searchContext.Searcher;
             if (searcher == null) return EmptySearchResults.Instance;
@@ -300,7 +256,7 @@
         internal IBooleanOperation SelectFieldsInternal(ISet<string> loadedFieldNames)
         {
             Selector = new SetBasedFieldSelector(loadedFieldNames, new HashSet<string>());
-            return new LuceneBooleanOperation(this);
+            return CreateOp();
         }
 
         internal IBooleanOperation SelectFieldsInternal(Hashtable loadedFieldNames)
@@ -311,49 +267,36 @@
                 hs.Add(item);
             }
             Selector = new SetBasedFieldSelector(hs, new HashSet<string>());
-            return new LuceneBooleanOperation(this);
+            return CreateOp();
         }
 
         internal IBooleanOperation SelectFieldsInternal(params string[] loadedFieldNames)
         {
             ISet<string> loaded = new HashSet<string>(loadedFieldNames);
             Selector = new SetBasedFieldSelector(loaded, new HashSet<string>());
-            return new LuceneBooleanOperation(this);
+            return CreateOp();
         }
 
         internal IBooleanOperation SelectFieldInternal(string fieldName)
         {
             ISet<string> loaded = new HashSet<string>(new string[] { fieldName });
             Selector = new SetBasedFieldSelector(loaded, new HashSet<string>());
-            return new LuceneBooleanOperation(this);
+            return CreateOp();
         }
 
         public IBooleanOperation SelectFirstFieldOnlyInternal()
         {
             Selector = new LoadFirstFieldSelector();
-            return new LuceneBooleanOperation(this);
+            return CreateOp();
         }
         public IBooleanOperation SelectAllFieldsInternal()
         {
             Selector = null;
-            return new LuceneBooleanOperation(this);
+            return CreateOp();
         }
 
         protected override LuceneBooleanOperationBase CreateOp() => new LuceneBooleanOperation(this);
 
-<<<<<<< HEAD
-        public override IBooleanOperation SelectFields(params string[] fieldNames) => SelectFieldsInternal(fieldNames);
-
-        public override IBooleanOperation SelectFields(ISet<string> fieldNames) => SelectFieldsInternal(fieldNames);
-
-        public override IBooleanOperation SelectField(string fieldName) => SelectFieldInternal(fieldName);
-
-        public override IBooleanOperation SelectFirstFieldOnly() => SelectFirstFieldOnlyInternal();
-
-        public override IBooleanOperation SelectAllFields() => SelectAllFieldsInternal();
-=======
-        
-
->>>>>>> db6ad8af
+        public ISearchResults ExecuteWithSkip(int skip, int? take = null) => SearchWithSkip(skip,take);
     }
 }