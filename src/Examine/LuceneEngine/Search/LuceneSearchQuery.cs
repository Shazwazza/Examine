<<<<<<< HEAD
using System;
=======
﻿using System;
using System.Collections;
using System.Collections.Generic;
>>>>>>> 1306c0f6
using System.Diagnostics;
using System.Linq;
using Examine.LuceneEngine.Indexing;
using Examine.Search;
using Lucene.Net.Analysis;
using Lucene.Net.Documents;
using Lucene.Net.Search;

namespace Examine.LuceneEngine.Search
{
    /// <summary>
    /// This class is used to query against Lucene.Net
    /// </summary>
    [DebuggerDisplay("Category: {Category}, LuceneQuery: {Query}")]
    public class LuceneSearchQuery : LuceneSearchQueryBase, IQueryExecutor
    {
        private readonly ISearchContext _searchContext;

        public LuceneSearchQuery(
            ISearchContext searchContext,
            string category, Analyzer analyzer, string[] fields, LuceneSearchOptions searchOptions, BooleanOperation occurance)
            : base(CreateQueryParser(searchContext, fields, analyzer), category, fields, searchOptions, occurance)
        {
            _searchContext = searchContext;
        }

        private static CustomMultiFieldQueryParser CreateQueryParser(ISearchContext searchContext, string[] fields, Analyzer analyzer)
            => new ExamineMultiFieldQueryParser(searchContext, LuceneVersion, fields, analyzer);

        public virtual IBooleanOperation OrderBy(params SortableField[] fields) => OrderByInternal(false, fields);

        public virtual IBooleanOperation OrderByDescending(params SortableField[] fields) => OrderByInternal(true, fields);

        public override IBooleanOperation Field<T>(string fieldName, T fieldValue)
            => RangeQueryInternal<T>(new[] { fieldName }, fieldValue, fieldValue);

        public override IBooleanOperation ManagedQuery(string query, string[] fields = null)
            => ManagedQueryInternal(query, fields);

        public override IBooleanOperation RangeQuery<T>(string[] fields, T? min, T? max, bool minInclusive = true, bool maxInclusive = true)
            => RangeQueryInternal(fields, min, max, minInclusive, maxInclusive);

        protected override INestedBooleanOperation FieldNested<T>(string fieldName, T fieldValue)
            => RangeQueryInternal<T>(new[] { fieldName }, fieldValue, fieldValue);

        protected override INestedBooleanOperation ManagedQueryNested(string query, string[] fields = null)
            => ManagedQueryInternal(query, fields);

        protected override INestedBooleanOperation RangeQueryNested<T>(string[] fields, T? min, T? max, bool minInclusive = true, bool maxInclusive = true)
            => RangeQueryInternal(fields, min, max, minInclusive, maxInclusive);

        internal LuceneBooleanOperationBase ManagedQueryInternal(string query, string[] fields = null)
        {
            Query.Add(new LateBoundQuery(() =>
            {
                //if no fields are specified then use all fields
                fields = fields ?? AllFields;

                var types = fields.Select(f => _searchContext.GetFieldValueType(f)).Where(t => t != null);

                //Strangely we need an inner and outer query. If we don't do this then the lucene syntax returned is incorrect 
                //since it doesn't wrap in parenthesis properly. I'm unsure if this is a lucene issue (assume so) since that is what
                //is producing the resulting lucene string syntax. It might not be needed internally within Lucene since it's an object
                //so it might be the ToString() that is the issue.
                var outer = new BooleanQuery();
                var inner = new BooleanQuery();

                foreach (var type in types)
                {
                    var q = type.GetQuery(query, _searchContext.Searcher);

                    if (q != null)
                    {
                        //CriteriaContext.ManagedQueries.Add(new KeyValuePair<IIndexFieldValueType, Query>(type, q));
                        inner.Add(q, Occur.SHOULD);
                    }
                }

                outer.Add(inner, Occur.SHOULD);

                return outer;
            }), Occurrence);

            return CreateOp();
        }

        internal LuceneBooleanOperationBase RangeQueryInternal<T>(string[] fields, T? min, T? max, bool minInclusive = true, bool maxInclusive = true)
            where T : struct
        {
            Query.Add(new LateBoundQuery(() =>
            {
                //Strangely we need an inner and outer query. If we don't do this then the lucene syntax returned is incorrect 
                //since it doesn't wrap in parenthesis properly. I'm unsure if this is a lucene issue (assume so) since that is what
                //is producing the resulting lucene string syntax. It might not be needed internally within Lucene since it's an object
                //so it might be the ToString() that is the issue.
                var outer = new BooleanQuery();
                var inner = new BooleanQuery();

                foreach (var f in fields)
                {
                    var valueType = _searchContext.GetFieldValueType(f);

                    if (valueType is IIndexRangeValueType<T> type)
                    {
                        var q = type.GetQuery(min, max, minInclusive, maxInclusive);

                        if (q != null)
                        {
                            //CriteriaContext.FieldQueries.Add(new KeyValuePair<IIndexFieldValueType, Query>(type, q));
                            inner.Add(q, Occur.SHOULD);
                        }
                    }
                    else
                    {
                        throw new InvalidOperationException($"Could not perform a range query on the field {f}, it's value type is {valueType?.GetType()}");
                    }
                }

                outer.Add(inner, Occur.SHOULD);

                return outer;
            }), Occurrence);

            return CreateOp();
        }

        /// <inheritdoc />
        public ISearchResults Execute(int maxResults = 500) => Search(maxResults);

<<<<<<< HEAD
=======
        public IBooleanOperation SelectFieldsInternal(ISet<string> loadedFieldNames)
        {
            Selector = new SetBasedFieldSelector(loadedFieldNames, new HashSet<string>());
            return new LuceneBooleanOperation(this);
        }

        public IBooleanOperation SelectFieldsInternal(Hashtable loadedFieldNames)
        {
            HashSet<string> hs = new HashSet<string>();
            foreach (string item in loadedFieldNames.Keys)
            {
                hs.Add(item);
            }
            Selector = new SetBasedFieldSelector(hs, new HashSet<string>());
            return new LuceneBooleanOperation(this);
        }

        internal IBooleanOperation SelectFieldsInternal(params string[] loadedFieldNames)
        {
            ISet<string> loaded = new HashSet<string>(loadedFieldNames);
            Selector = new SetBasedFieldSelector(loaded, new HashSet<string>());
            return new LuceneBooleanOperation(this);
        }

        internal IBooleanOperation SelectFieldInternal(string fieldName)
        {
            ISet<string> loaded = new HashSet<string>(new string[] { fieldName });
            Selector = new SetBasedFieldSelector(loaded, new HashSet<string>());
            return new LuceneBooleanOperation(this);
        }

        public IBooleanOperation SelectFirstFieldOnlyInternal()
        {
            Selector = new LoadFirstFieldSelector();
            return new LuceneBooleanOperation(this);
        }
        public IBooleanOperation SelectAllFieldsInternal()
        {
            Selector = null;
            return new LuceneBooleanOperation(this);
        }


>>>>>>> 1306c0f6
        /// <summary>
        /// Performs a search with a maximum number of results
        /// </summary>
        private ISearchResults Search(int maxResults = 500)
        {
            var searcher = _searchContext.Searcher;

            if (searcher == null) return EmptySearchResults.Instance;

            // capture local
            var query = Query;

            if (!string.IsNullOrEmpty(Category))
            {
                // rebuild the query
                var existingClauses = query.Clauses.ToList();
                query = new BooleanQuery
                {
                    // prefix the category field query as a must
                    { GetFieldInternalQuery(Providers.LuceneIndex.CategoryFieldName, new ExamineValue(Examineness.Explicit, Category), false), Occur.MUST }
                };

                // add the ones that we're already existing
                foreach (var c in existingClauses)
                {
                    query.Add(c);
                }

            }

<<<<<<< HEAD
            var pagesResults = new LuceneSearchResults(query, SortFields, searcher, maxResults);

=======
            var pagesResults = new LuceneSearchResults(query, SortFields, searcher, maxResults, Selector);
>>>>>>> 1306c0f6
            return pagesResults;
        }

        /// <summary>
        /// Internal operation for adding the ordered results
        /// </summary>
        /// <param name="descending">if set to <c>true</c> [descending].</param>
        /// <param name="fields">The field names.</param>
        /// <returns>A new <see cref="IBooleanOperation"/> with the clause appended</returns>
        private LuceneBooleanOperationBase OrderByInternal(bool descending, params SortableField[] fields)
        {
            if (fields == null) throw new ArgumentNullException(nameof(fields));

            foreach (var f in fields)
            {
                var fieldName = f.FieldName;

                var defaultSort = SortField.STRING;

                switch (f.SortType)
                {
                    case SortType.Score:
                        defaultSort = SortField.SCORE;
                        break;
                    case SortType.DocumentOrder:
                        defaultSort = SortField.DOC;
                        break;
                    case SortType.String:
                        defaultSort = SortField.STRING;
                        break;
                    case SortType.Int:
                        defaultSort = SortField.INT;
                        break;
                    case SortType.Float:
                        defaultSort = SortField.FLOAT;
                        break;
                    case SortType.Long:
                        defaultSort = SortField.LONG;
                        break;
                    case SortType.Double:
                        defaultSort = SortField.DOUBLE;
                        break;
                    case SortType.Short:
                        defaultSort = SortField.SHORT;
                        break;
                    case SortType.Byte:
                        defaultSort = SortField.BYTE;
                        break;
                    default:
                        throw new ArgumentOutOfRangeException();
                }

                //get the sortable field name if this field type has one
                var valType = _searchContext.GetFieldValueType(fieldName);

                if (valType?.SortableFieldName != null)
                    fieldName = valType.SortableFieldName;

                SortFields.Add(new SortField(fieldName, defaultSort, descending));
            }

            return CreateOp();
        }

        protected override LuceneBooleanOperationBase CreateOp() => new LuceneBooleanOperation(this);

        public override IBooleanOperation SelectFields(params string[] fieldNames) => SelectFieldsInternal(fieldNames);

        public override IBooleanOperation SelectFields(ISet<string> fieldNames) => SelectFieldsInternal(fieldNames);

        public override IBooleanOperation SelectField(string fieldName) => SelectFieldInternal(fieldName);

        public override IBooleanOperation SelectFirstFieldOnly() => SelectFirstFieldOnlyInternal();

        public override IBooleanOperation SelectAllFields() => SelectAllFieldsInternal();

        public override IBooleanOperation SelectFields(Hashtable fieldNames) => SelectFieldsInternal(fieldNames);

    }
}<|MERGE_RESOLUTION|>--- conflicted
+++ resolved
@@ -1,10 +1,6 @@
-<<<<<<< HEAD
 using System;
-=======
-﻿using System;
 using System.Collections;
 using System.Collections.Generic;
->>>>>>> 1306c0f6
 using System.Diagnostics;
 using System.Linq;
 using Examine.LuceneEngine.Indexing;
@@ -134,8 +130,6 @@
         /// <inheritdoc />
         public ISearchResults Execute(int maxResults = 500) => Search(maxResults);
 
-<<<<<<< HEAD
-=======
         public IBooleanOperation SelectFieldsInternal(ISet<string> loadedFieldNames)
         {
             Selector = new SetBasedFieldSelector(loadedFieldNames, new HashSet<string>());
@@ -178,8 +172,6 @@
             return new LuceneBooleanOperation(this);
         }
 
-
->>>>>>> 1306c0f6
         /// <summary>
         /// Performs a search with a maximum number of results
         /// </summary>
@@ -210,12 +202,8 @@
 
             }
 
-<<<<<<< HEAD
-            var pagesResults = new LuceneSearchResults(query, SortFields, searcher, maxResults);
-
-=======
             var pagesResults = new LuceneSearchResults(query, SortFields, searcher, maxResults, Selector);
->>>>>>> 1306c0f6
+
             return pagesResults;
         }
 
