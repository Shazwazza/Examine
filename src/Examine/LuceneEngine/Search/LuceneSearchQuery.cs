﻿using System;
using System.Diagnostics;
using System.Linq;
using Examine.LuceneEngine.Indexing;
using Examine.Search;
using Lucene.Net.Analysis;
using Lucene.Net.Search;

namespace Examine.LuceneEngine.Search
{
    /// <summary>
    /// This class is used to query against Lucene.Net
    /// </summary>
    [DebuggerDisplay("Category: {Category}, LuceneQuery: {Query}")]
    public class LuceneSearchQuery : LuceneSearchQueryBase, IQueryExecutor
    {
        private readonly ISearchContext _searchContext;

        public LuceneSearchQuery(
            ISearchContext searchContext,
            string category, Analyzer analyzer, string[] fields, LuceneSearchOptions searchOptions, BooleanOperation occurance)
            : base(CreateQueryParser(searchContext, fields, analyzer), category, fields, searchOptions, occurance)
        {   
            _searchContext = searchContext;
        }

        private static CustomMultiFieldQueryParser CreateQueryParser(ISearchContext searchContext, string[] fields, Analyzer analyzer) 
            => new ExamineMultiFieldQueryParser(searchContext, LuceneVersion, fields, analyzer);

        public IBooleanOperation OrderBy(params SortableField[] fields) => OrderByInternal(false, fields);

        public IBooleanOperation OrderByDescending(params SortableField[] fields) => OrderByInternal(true, fields);

        public override IBooleanOperation Field<T>(string fieldName, T fieldValue) 
            => RangeQueryInternal<T>(new[] { fieldName }, fieldValue, fieldValue);

        public override IBooleanOperation ManagedQuery(string query, string[] fields = null)
            => ManagedQueryInternal(query, fields);

        public override IBooleanOperation RangeQuery<T>(string[] fields, T? min, T? max, bool minInclusive = true, bool maxInclusive = true)
            => RangeQueryInternal(fields, min, max, minInclusive, maxInclusive);

        protected override INestedBooleanOperation FieldNested<T>(string fieldName, T fieldValue) 
            => RangeQueryInternal<T>(new[] { fieldName }, fieldValue, fieldValue);

        protected override INestedBooleanOperation ManagedQueryNested(string query, string[] fields = null)
            => ManagedQueryInternal(query, fields);

        protected override INestedBooleanOperation RangeQueryNested<T>(string[] fields, T? min, T? max, bool minInclusive = true, bool maxInclusive = true)
            => RangeQueryInternal(fields, min, max, minInclusive, maxInclusive);

        internal LuceneBooleanOperation ManagedQueryInternal(string query, string[] fields = null)
        {
            Query.Add(new LateBoundQuery(() =>
            {
                //if no fields are specified then use all fields
                fields = fields ?? AllFields;

                var types = fields.Select(f => _searchContext.GetFieldValueType(f)).Where(t => t != null);

                //Strangely we need an inner and outer query. If we don't do this then the lucene syntax returned is incorrect 
                //since it doesn't wrap in parenthesis properly. I'm unsure if this is a lucene issue (assume so) since that is what
                //is producing the resulting lucene string syntax. It might not be needed internally within Lucene since it's an object
                //so it might be the ToString() that is the issue.
                var outer = new BooleanQuery();
                var inner = new BooleanQuery();
                
                foreach (var type in types)
                {
                    var q = type.GetQuery(query, _searchContext.Searcher);
                    if (q != null)
                    {
                        //CriteriaContext.ManagedQueries.Add(new KeyValuePair<IIndexFieldValueType, Query>(type, q));
                        inner.Add(q, Occur.SHOULD);
                    }

                }

                outer.Add(inner, Occur.SHOULD);

                return outer;
            }), Occurrence);


            return new LuceneBooleanOperation(this);
        }

        internal LuceneBooleanOperation RangeQueryInternal<T>(string[] fields, T? min, T? max, bool minInclusive = true, bool maxInclusive = true)
            where T : struct
        {
            Query.Add(new LateBoundQuery(() =>
            {

                //Strangely we need an inner and outer query. If we don't do this then the lucene syntax returned is incorrect 
                //since it doesn't wrap in parenthesis properly. I'm unsure if this is a lucene issue (assume so) since that is what
                //is producing the resulting lucene string syntax. It might not be needed internally within Lucene since it's an object
                //so it might be the ToString() that is the issue.
                var outer = new BooleanQuery();
                var inner = new BooleanQuery();

                foreach (var f in fields)
                {
                    var valueType = _searchContext.GetFieldValueType(f);
                    if (valueType is IIndexRangeValueType<T> type)
                    {
                        var q = type.GetQuery(min, max, minInclusive, maxInclusive);
                        if (q != null)
                        {
                            //CriteriaContext.FieldQueries.Add(new KeyValuePair<IIndexFieldValueType, Query>(type, q));
                            inner.Add(q, Occur.SHOULD);
                        }
                    }
                    else
                    {
                        throw new InvalidOperationException($"Could not perform a range query on the field {f}, it's value type is {valueType?.GetType()}");
                    }
                }
                outer.Add(inner, Occur.SHOULD);

                return outer;
            }), Occurrence);


            return new LuceneBooleanOperation(this);
        }


        /// <inheritdoc />
        public ISearchResults Execute(int maxResults = 500) => Search(maxResults);

        /// <inheritdoc />
        public ISearchResults ExecuteWithSkip(int skip, int? take =null) => Search(skip, take);

        /// <summary>
        /// Performs a search with a maximum number of results
        /// </summary>
        private ISearchResults Search(int maxResults = 500)
        {
            var searcher = _searchContext.Searcher;
            if (searcher == null) return EmptySearchResults.Instance;

            // capture local
            var query = Query;

            if (!string.IsNullOrEmpty(Category))
            {
                // rebuild the query
                var existingClauses = query.Clauses.ToList();
                query = new BooleanQuery
                {
                    // prefix the category field query as a must
                    { GetFieldInternalQuery(Providers.LuceneIndex.CategoryFieldName, new ExamineValue(Examineness.Explicit, Category), false), Occur.MUST }
                };
                // add the ones that we're already existing
                foreach (var c in existingClauses)
                {
                    query.Add(c);
                }
            }

            var pagesResults = new LuceneSearchResults(query, SortFields, searcher, maxResults);
            return pagesResults;
        }

<<<<<<< HEAD
        /// <summary>
        /// Performs a search using skip and take
        /// </summary>
        private ISearchResults Search(int skip,int? take)
        {
            var searcher = _searchContext.Searcher;
            if (searcher == null) return EmptySearchResults.Instance;

            // capture local
            var query = Query;

            if (!string.IsNullOrEmpty(Category))
            {
                // if category is supplied then wrap the query (if there's other queries to wrap!)
                if (query.Clauses.Count > 0)
                {
                    query = new BooleanQuery
                    {
                        { query, Occur.MUST }
                    };
                }

                // and then add the category field query as a must
                var categoryQuery = GetFieldInternalQuery(Providers.LuceneIndex.CategoryFieldName, new ExamineValue(Examineness.Explicit, Category), false);
                query.Add(categoryQuery, Occur.MUST);
            }

            var pagesResults = new LuceneSearchResults(query, SortFields, searcher, skip,take);
            return pagesResults;
        }
=======
>>>>>>> 4cdf8ca9

        /// <summary>
        /// Internal operation for adding the ordered results
        /// </summary>
        /// <param name="descending">if set to <c>true</c> [descending].</param>
        /// <param name="fields">The field names.</param>
        /// <returns>A new <see cref="IBooleanOperation"/> with the clause appended</returns>
        private LuceneBooleanOperation OrderByInternal(bool descending, params SortableField[] fields)
        {
            if (fields == null) throw new ArgumentNullException(nameof(fields));

            foreach (var f in fields)
            {
                var fieldName = f.FieldName;

                var defaultSort = SortField.STRING;

                switch (f.SortType)
                {
                    case SortType.Score:
                        defaultSort = SortField.SCORE;
                        break;
                    case SortType.DocumentOrder:
                        defaultSort = SortField.DOC;
                        break;
                    case SortType.String:
                        defaultSort = SortField.STRING;
                        break;
                    case SortType.Int:
                        defaultSort = SortField.INT;
                        break;
                    case SortType.Float:
                        defaultSort = SortField.FLOAT;
                        break;
                    case SortType.Long:
                        defaultSort = SortField.LONG;
                        break;
                    case SortType.Double:
                        defaultSort = SortField.DOUBLE;
                        break;
                    case SortType.Short:
                        defaultSort = SortField.SHORT;
                        break;
                    case SortType.Byte:
                        defaultSort = SortField.BYTE;
                        break;
                    default:
                        throw new ArgumentOutOfRangeException();
                }

                //get the sortable field name if this field type has one
                var valType = _searchContext.GetFieldValueType(fieldName);
                if (valType?.SortableFieldName != null)
                    fieldName = valType.SortableFieldName;

                SortFields.Add(new SortField(fieldName, defaultSort, descending));
            }

            return new LuceneBooleanOperation(this);
        }

        protected override LuceneBooleanOperationBase CreateOp() => new LuceneBooleanOperation(this);
    }
}<|MERGE_RESOLUTION|>--- conflicted
+++ resolved
@@ -162,7 +162,6 @@
             return pagesResults;
         }
 
-<<<<<<< HEAD
         /// <summary>
         /// Performs a search using skip and take
         /// </summary>
@@ -193,8 +192,6 @@
             var pagesResults = new LuceneSearchResults(query, SortFields, searcher, skip,take);
             return pagesResults;
         }
-=======
->>>>>>> 4cdf8ca9
 
         /// <summary>
         /// Internal operation for adding the ordered results
