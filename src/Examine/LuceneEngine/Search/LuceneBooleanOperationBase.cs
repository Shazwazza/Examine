--- conflicted
+++ resolved
@@ -73,9 +73,6 @@
         public abstract ISearchResults Execute(int maxResults = 500);
         public abstract IOrdering OrderBy(params SortableField[] fields);
         public abstract IOrdering OrderByDescending(params SortableField[] fields);
-<<<<<<< HEAD
-        public abstract ISearchResults ExecuteWithSkip(int skip, int? take = null);
-=======
 
         // TODO: In v2.0 we need to remove IFieldSelectableOrdering and attached directly to IOrdering
         public virtual IOrdering SelectFields(params string[] fieldNames)
@@ -98,6 +95,10 @@
         {
             throw new NotImplementedException();
         }
->>>>>>> db6ad8af
+
+        public virtual ISearchResults ExecuteWithSkip(int skip, int? take = null)
+        {
+            throw new NotImplementedException();
+        }
     }
 }