--- conflicted
+++ resolved
@@ -60,7 +60,7 @@
 
         public string Category => _search.Category;
 
-        public IBooleanOperation NativeQuery(string query, ISet<string> loadedFieldNames = null) => _search.NativeQuery(query, loadedFieldNames);
+        public IBooleanOperation NativeQuery(string query) => _search.NativeQuery(query);
 
         /// <inheritdoc />
         public IBooleanOperation Group(Func<INestedQuery, INestedBooleanOperation> inner, BooleanOperation defaultOp = BooleanOperation.Or)
@@ -104,17 +104,5 @@
         INestedBooleanOperation INestedQuery.RangeQuery<T>(string[] fields, T? min, T? max, bool minInclusive, bool maxInclusive)
             => _search.RangeQueryInternal(fields, min, max, minInclusive: minInclusive, maxInclusive: maxInclusive);
 
-<<<<<<< HEAD
-        public IBooleanOperation SelectFields(params string[] fieldNames) => _search.SelectFields(fieldNames);
-
-        public IBooleanOperation SelectFields(ISet<string> fieldNames) => _search.SelectFields(fieldNames);
-
-        public IBooleanOperation SelectField(string fieldName) => _search.SelectField(fieldName);
-
-        public IBooleanOperation SelectFirstFieldOnly() => _search.SelectFirstFieldOnly();
-
-        public IBooleanOperation SelectAllFields() => _search.SelectAllFields();
-=======
->>>>>>> db6ad8af
     }
 }