--- conflicted
+++ resolved
@@ -18,7 +18,7 @@
         {
         }
 
-<<<<<<< HEAD
+        public virtual Query GetFuzzyQueryInternal(string field, string termStr, float minSimilarity)
         /// <summary>
         /// Override to provide support for numerical range query parsing
         /// </summary>
@@ -41,9 +41,6 @@
         }
 
         public  Query GetFuzzyQueryInternal(string field, string termStr, float minSimilarity)
-=======
-        public virtual Query GetFuzzyQueryInternal(string field, string termStr, float minSimilarity)
->>>>>>> 3ba4288b
         {
             return GetFuzzyQuery(field, termStr, minSimilarity);
         }
@@ -53,11 +50,8 @@
             return GetWildcardQuery(field, termStr);
         }
 
-<<<<<<< HEAD
+        public virtual Query GetFieldQueryInternal(string field, string queryText)
         public Query GetFieldQueryInternal(string field, string queryText, int slop)
-=======
-        public virtual Query GetFieldQueryInternal(string field, string queryText)
->>>>>>> 3ba4288b
         {
             return GetFieldQuery(field, queryText,slop);
         }
