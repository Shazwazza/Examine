﻿using System;
using System.Collections;
using System.Collections.Generic;
using System.Linq;
using Examine.LuceneEngine.Providers;
using Examine.Search;
using Lucene.Net.Analysis;
using Lucene.Net.Documents;
using Lucene.Net.Index;
using Lucene.Net.QueryParsers;
using Lucene.Net.Search;
using Version = Lucene.Net.Util.Version;

namespace Examine.LuceneEngine.Search
{
    public abstract class LuceneSearchQueryBase : IQuery, INestedQuery
    {
        private readonly CustomMultiFieldQueryParser _queryParser;
        public QueryParser QueryParser => _queryParser;

        internal readonly Stack<BooleanQuery> Queries = new Stack<BooleanQuery>();
        public BooleanQuery Query => Queries.Peek();
        internal readonly List<SortField> SortFields = new List<SortField>();

        protected Occur Occurrence;
        private BooleanOperation _boolOp;

        public const Version LuceneVersion = Version.LUCENE_30;

        protected internal FieldSelector Selector = null;
<<<<<<< HEAD
=======
        private static readonly ISet<string> EmptySet = new HashSet<string>();
>>>>>>> db6ad8af

        protected LuceneSearchQueryBase(CustomMultiFieldQueryParser queryParser,
            string category, string[] fields, LuceneSearchOptions searchOptions, BooleanOperation occurance)
        {
            Category = category;
            AllFields = fields ?? throw new ArgumentNullException(nameof(fields));
            SearchOptions = searchOptions;
            Queries.Push(new BooleanQuery());
            BooleanOperation = occurance;
            _queryParser = queryParser;
        }

        [Obsolete("Use the ctor specifying a query parser instead")]
        protected LuceneSearchQueryBase(
            string category, Analyzer analyzer, string[] fields, LuceneSearchOptions searchOptions, BooleanOperation occurance)
        {
            Category = category;
            AllFields = fields ?? throw new ArgumentNullException(nameof(fields));
            SearchOptions = searchOptions;
            Queries.Push(new BooleanQuery());
            BooleanOperation = occurance;
            _queryParser = new CustomMultiFieldQueryParser(LuceneVersion, fields, analyzer);
            _queryParser.AllowLeadingWildcard = searchOptions.AllowLeadingWildcard;
        }

        protected abstract LuceneBooleanOperationBase CreateOp();

        public BooleanOperation BooleanOperation
        {
            get => _boolOp;
            set
            {
                _boolOp = value;
                Occurrence = _boolOp.ToLuceneOccurrence();
            }
        }

        public string Category { get; }

        public string[] AllFields { get; }
        public LuceneSearchOptions SearchOptions { get; }

        /// <inheritdoc />
        public IBooleanOperation Group(Func<INestedQuery, INestedBooleanOperation> inner, BooleanOperation defaultOp = BooleanOperation.Or)
        {
            var bo = CreateOp();
            bo.Op(inner, BooleanOperation, defaultOp);
            return bo;
        }

        public IOrdering All()
        {
            Query.Add(new MatchAllDocsQuery(), BooleanOperation.ToLuceneOccurrence());
            return CreateOp();
        }

        /// <inheritdoc />
        public IBooleanOperation NativeQuery(string query, ISet<string> loadedFieldNames = null)
        {
            Query.Add(_queryParser.Parse(query), Occurrence);
<<<<<<< HEAD

            var op = CreateOp();
            if(loadedFieldNames != null)
            {
                op.And().SelectFields(loadedFieldNames);
            }
            return op;
=======
            return CreateOp();
>>>>>>> db6ad8af
        }

        /// <summary>
        /// Adds a true Lucene Query 
        /// </summary>
        /// <param name="query"></param>
        /// <param name="op"></param>
        /// <returns></returns>
        public LuceneBooleanOperationBase LuceneQuery(Query query, BooleanOperation? op = null)
        {
            Query.Add(query, (op ?? BooleanOperation).ToLuceneOccurrence());
            return CreateOp();
        }

        public IBooleanOperation Id(string id)
        {
            return IdInternal(id, Occurrence);
        }

        public abstract IBooleanOperation Field<T>(string fieldName, T fieldValue) where T : struct;
        public abstract IBooleanOperation ManagedQuery(string query, string[] fields = null);
        public abstract IBooleanOperation RangeQuery<T>(string[] fields, T? min, T? max, bool minInclusive = true, bool maxInclusive = true) where T : struct;

        public IBooleanOperation Field(string fieldName, string fieldValue)
            => FieldInternal(fieldName, new ExamineValue(Examineness.Explicit, fieldValue), Occurrence);

        public IBooleanOperation Field(string fieldName, IExamineValue fieldValue)
            => FieldInternal(fieldName, fieldValue, Occurrence);

        public IBooleanOperation GroupedAnd(IEnumerable<string> fields, params string[] query)
            => GroupedAnd(fields, query?.Select(f => new ExamineValue(Examineness.Explicit, f)).Cast<IExamineValue>().ToArray());

        public IBooleanOperation GroupedAnd(IEnumerable<string> fields, params IExamineValue[] fieldVals)
        {
            if (fields == null) throw new ArgumentNullException(nameof(fields));
            if (fieldVals == null) throw new ArgumentNullException(nameof(fieldVals));

            return GroupedAndInternal(fields.ToArray(), fieldVals, Occurrence);
        }

        public IBooleanOperation GroupedOr(IEnumerable<string> fields, params string[] query)
            => GroupedOr(fields, query?.Select(f => new ExamineValue(Examineness.Explicit, f)).Cast<IExamineValue>().ToArray());

        public IBooleanOperation GroupedOr(IEnumerable<string> fields, params IExamineValue[] query)
        {
            if (fields == null) throw new ArgumentNullException(nameof(fields));
            if (query == null) throw new ArgumentNullException(nameof(query));

            return GroupedOrInternal(fields.ToArray(), query, Occurrence);
        }

        public IBooleanOperation GroupedNot(IEnumerable<string> fields, params string[] query)
            => GroupedNot(fields, query.Select(f => new ExamineValue(Examineness.Explicit, f)).Cast<IExamineValue>().ToArray());

        public IBooleanOperation GroupedNot(IEnumerable<string> fields, params IExamineValue[] query)
        {
            if (fields == null) throw new ArgumentNullException(nameof(fields));
            if (query == null) throw new ArgumentNullException(nameof(query));

            return GroupedNotInternal(fields.ToArray(), query);
        }

        #region INested

        private static readonly string[] EmptyStringArray = new string[0];

        protected abstract INestedBooleanOperation FieldNested<T>(string fieldName, T fieldValue) where T : struct;
        protected abstract INestedBooleanOperation ManagedQueryNested(string query, string[] fields = null);
        protected abstract INestedBooleanOperation RangeQueryNested<T>(string[] fields, T? min, T? max, bool minInclusive = true, bool maxInclusive = true) where T : struct;

        INestedBooleanOperation INestedQuery.Field(string fieldName, string fieldValue)
            => FieldInternal(fieldName, new ExamineValue(Examineness.Explicit, fieldValue), Occurrence);

        INestedBooleanOperation INestedQuery.Field(string fieldName, IExamineValue fieldValue)
            => FieldInternal(fieldName, fieldValue, Occurrence);

        INestedBooleanOperation INestedQuery.GroupedAnd(IEnumerable<string> fields, params string[] query)
            => GroupedAndInternal(fields == null ? EmptyStringArray : fields.ToArray(), query?.Select(f => new ExamineValue(Examineness.Explicit, f)).Cast<IExamineValue>().ToArray(), Occurrence);

        INestedBooleanOperation INestedQuery.GroupedAnd(IEnumerable<string> fields, params IExamineValue[] query)
            => GroupedAndInternal(fields == null ? EmptyStringArray : fields.ToArray(), query, Occurrence);

        INestedBooleanOperation INestedQuery.GroupedOr(IEnumerable<string> fields, params string[] query)
            => GroupedOrInternal(fields == null ? EmptyStringArray : fields.ToArray(), query?.Select(f => new ExamineValue(Examineness.Explicit, f)).Cast<IExamineValue>().ToArray(), Occurrence);

        INestedBooleanOperation INestedQuery.GroupedOr(IEnumerable<string> fields, params IExamineValue[] query)
            => GroupedOrInternal(fields == null ? EmptyStringArray : fields.ToArray(), query, Occurrence);

        INestedBooleanOperation INestedQuery.GroupedNot(IEnumerable<string> fields, params string[] query)
            => GroupedNotInternal(fields == null ? EmptyStringArray : fields.ToArray(), query.Select(f => new ExamineValue(Examineness.Explicit, f)).Cast<IExamineValue>().ToArray());

        INestedBooleanOperation INestedQuery.GroupedNot(IEnumerable<string> fields, params IExamineValue[] query)
            => GroupedNotInternal(fields == null ? EmptyStringArray : fields.ToArray(), query);

        INestedBooleanOperation INestedQuery.ManagedQuery(string query, string[] fields) => ManagedQueryNested(query, fields);

        INestedBooleanOperation INestedQuery.RangeQuery<T>(string[] fields, T? min, T? max, bool minInclusive, bool maxInclusive)
            => RangeQueryNested(fields, min, max, minInclusive, maxInclusive);

        INestedBooleanOperation INestedQuery.Field<T>(string fieldName, T fieldValue) => FieldNested(fieldName, fieldValue);

        #endregion

        #region Internal

        protected internal LuceneBooleanOperationBase FieldInternal(string fieldName, IExamineValue fieldValue, Occur occurrence)
        {
            if (fieldName == null) throw new ArgumentNullException(nameof(fieldName));
            if (fieldValue == null) throw new ArgumentNullException(nameof(fieldValue));
            return FieldInternal(fieldName, fieldValue, occurrence, true);
        }

        private LuceneBooleanOperationBase FieldInternal(string fieldName, IExamineValue fieldValue, Occur occurrence, bool useQueryParser)
        {
            Query queryToAdd = GetFieldInternalQuery(fieldName, fieldValue, useQueryParser);

            if (queryToAdd != null)
                Query.Add(queryToAdd, occurrence);

            return CreateOp();
        }

        protected internal LuceneBooleanOperationBase GroupedAndInternal(string[] fields, IExamineValue[] fieldVals, Occur occurrence)
        {
            if (fields == null) throw new ArgumentNullException(nameof(fields));
            if (fieldVals == null) throw new ArgumentNullException(nameof(fieldVals));

            //if there's only 1 query text we want to build up a string like this:
            //(+field1:query +field2:query +field3:query)
            //but Lucene will bork if you provide an array of length 1 (which is != to the field length)

            Query.Add(GetMultiFieldQuery(fields, fieldVals, Occur.MUST), occurrence);

            return CreateOp();
        }

        protected internal LuceneBooleanOperationBase GroupedNotInternal(string[] fields, IExamineValue[] fieldVals)
        {
            if (fields == null) throw new ArgumentNullException(nameof(fields));
            if (fieldVals == null) throw new ArgumentNullException(nameof(fieldVals));

            // if there's only one field and one value then deal with this like a normal And().Not()
            if (fields.Length == 1 && fieldVals.Length == 1)
            {
                FieldInternal(fields[0], fieldVals[0], Occur.MUST_NOT);
                return CreateOp();
            }

            //if there's only 1 query text we want to build up a string like this:
            //(!field1:query !field2:query !field3:query)
            //but Lucene will bork if you provide an array of length 1 (which is != to the field length)

            // NOTE: This is important because we cannot prefix a + to a group of NOT's, that doesn't work. 
            // for example, it cannot be:  +(-id:1 -id:2 -id:3) 
            // and it cannot be:            (-id:1 -id:2 -id:3) - this will be an optional list of must not's so really nothing is filtered
            // It needs to be:              -id:1 -id:2 -id:3

            // So we get all clauses 
            var subQueries = GetMultiFieldQuery(fields, fieldVals, Occur.MUST_NOT, true);

            // then add each individual one directly to the query
            foreach (var c in subQueries.Clauses)
            {
                Query.Add(c);
            }

            return CreateOp();
        }

        protected internal LuceneBooleanOperationBase GroupedOrInternal(string[] fields, IExamineValue[] fieldVals, Occur occurrence)
        {
            if (fields == null) throw new ArgumentNullException(nameof(fields));
            if (fieldVals == null) throw new ArgumentNullException(nameof(fieldVals));

            //if there's only 1 query text we want to build up a string like this:
            //(field1:query field2:query field3:query)
            //but Lucene will bork if you provide an array of length 1 (which is != to the field length)

            Query.Add(GetMultiFieldQuery(fields, fieldVals, Occur.SHOULD, true), occurrence);

            return CreateOp();
        }

        protected internal LuceneBooleanOperationBase IdInternal(string id, Occur occurrence)
        {
            if (id == null) throw new ArgumentNullException(nameof(id));

            //use a query parser (which uses the analyzer) to build up the field query which we want
            Query.Add(_queryParser.GetFieldQueryInternal(LuceneIndex.ItemIdFieldName, id), occurrence);

            return CreateOp();
        }

        #endregion

        /// <summary>
        /// Returns the Lucene query object for a field given an IExamineValue
        /// </summary>
        /// <param name="fieldName"></param>
        /// <param name="fieldValue"></param>
        /// <param name="useQueryParser">True to use the query parser to parse the search text, otherwise, manually create the queries</param>
        /// <returns>A new <see cref="IBooleanOperation"/> with the clause appended</returns>
        protected virtual Query GetFieldInternalQuery(string fieldName, IExamineValue fieldValue, bool useQueryParser)
        {
            if (string.IsNullOrEmpty(fieldName)) throw new ArgumentException($"'{nameof(fieldName)}' cannot be null or empty", nameof(fieldName));
            if (fieldValue is null) throw new ArgumentNullException(nameof(fieldValue));
            if (string.IsNullOrEmpty(fieldValue.Value)) throw new ArgumentException($"'{nameof(fieldName)}' cannot be null or empty", nameof(fieldName));

            Query queryToAdd;

            switch (fieldValue.Examineness)
            {
                case Examineness.Fuzzy:
                    if (useQueryParser)
                    {
                        queryToAdd = _queryParser.GetFuzzyQueryInternal(fieldName, fieldValue.Value, fieldValue.Level);
                    }
                    else
                    {
                        //REFERENCE: http://lucene.apache.org/java/2_4_0/queryparsersyntax.html#Fuzzy%20Searches
                        var proxQuery = fieldName + ":" + fieldValue.Value + "~" + Convert.ToInt32(fieldValue.Level);
                        queryToAdd = ParseRawQuery(proxQuery);
                    }
                    break;
                case Examineness.SimpleWildcard:
                case Examineness.ComplexWildcard:

                    var searchValue = fieldValue.Value + (fieldValue.Examineness == Examineness.ComplexWildcard ? "*" : "?");

                    if (useQueryParser)
                    {
                        queryToAdd = _queryParser.GetWildcardQueryInternal(fieldName, searchValue);
                    }
                    else
                    {
                        //REFERENCE: http://lucene.apache.org/java/2_4_0/queryparsersyntax.html#Wildcard%20Searches
                        var proxQuery = fieldName + ":" + searchValue;
                        queryToAdd = ParseRawQuery(proxQuery);
                    }
                    break;
                case Examineness.Boosted:
                    if (useQueryParser)
                    {
                        queryToAdd = _queryParser.GetFieldQueryInternal(fieldName, fieldValue.Value);
                        queryToAdd.Boost = fieldValue.Level;
                    }
                    else
                    {
                        //REFERENCE: http://lucene.apache.org/java/2_4_0/queryparsersyntax.html#Boosting%20a%20Term
                        var proxQuery = fieldName + ":\"" + fieldValue.Value + "\"^" + Convert.ToInt32(fieldValue.Level).ToString();
                        queryToAdd = ParseRawQuery(proxQuery);
                    }
                    break;
                case Examineness.Proximity:

                    //This is how you are supposed to do this based on this doc here:
                    //http://lucene.apache.org/java/2_4_1/api/org/apache/lucene/search/spans/package-summary.html#package_description
                    //but i think that lucene.net has an issue with it's internal parser since it parses to a very strange query
                    //we'll just manually make it instead below

                    //var spans = new List<SpanQuery>();
                    //foreach (var s in fieldValue.Value.Split(' '))
                    //{
                    //    spans.Add(new SpanTermQuery(new Term(fieldName, s)));
                    //}
                    //queryToAdd = new SpanNearQuery(spans.ToArray(), Convert.ToInt32(fieldValue.Level), true);

                    var qry = fieldName + ":\"" + fieldValue.Value + "\"~" + Convert.ToInt32(fieldValue.Level);
                    if (useQueryParser)
                    {
                        queryToAdd = _queryParser.Parse(qry);
                    }
                    else
                    {
                        queryToAdd = ParseRawQuery(qry);
                    }
                    break;
                case Examineness.Escaped:

                    //This uses the KeywordAnalyzer to parse the 'phrase'
                    //var stdQuery = fieldName + ":" + fieldValue.Value;

                    //NOTE: We used to just use this but it's more accurate/exact with the below usage of phrase query
                    //queryToAdd = ParseRawQuery(stdQuery);

                    //This uses the PhraseQuery to parse the phrase, the results seem identical
                    queryToAdd = ParseRawQuery(fieldName, fieldValue.Value);

                    break;
                case Examineness.Explicit:
                default:
                    if (useQueryParser)
                    {
                        queryToAdd = _queryParser.GetFieldQueryInternal(fieldName, fieldValue.Value);
                    }
                    else
                    {
                        //standard query 
                        var proxQuery = fieldName + ":" + fieldValue.Value;
                        queryToAdd = ParseRawQuery(proxQuery);
                    }
                    break;
            }
            return queryToAdd;
        }

        /// <summary>
        /// This parses a raw query into a non-tokenized query.
        /// not analyzing/tokenizing the search string
        /// </summary>
        /// <remarks>
        /// Currently this is done by just using the keyword analyzer which doesn't parse special chars, whitespace, etc..
        /// however there may be a better way to acheive this, or could manually parse into a boolean query
        /// using TermQueries.
        /// </remarks>
        /// <param name="rawQuery"></param>
        /// <returns></returns>
        private Query ParseRawQuery(string rawQuery)
        {
            var parser = new QueryParser(LuceneVersion, "", new KeywordAnalyzer());
            return parser.Parse(rawQuery);
        }

        /// <summary>
        /// Uses a PhraseQuery to build a 'raw/exact' match
        /// </summary>
        /// <param name="field"></param>
        /// <param name="txt"></param>
        /// <returns></returns>
        /// <remarks>
        /// The result of this seems to be better than the above since it does not include results that contain part of the phrase.
        /// For example, 'codegarden 090' would be matched against the search term 'codegarden 09' with the above, whereas when using the 
        /// PhraseQuery this is not the case
        /// </remarks>
        private static Query ParseRawQuery(string field, string txt)
        {
            var phraseQuery = new PhraseQuery { Slop = 0 };
            foreach (var val in txt.Split(new[] { ' ' }, StringSplitOptions.RemoveEmptyEntries))
            {
                phraseQuery.Add(new Term(field, val));
            }
            return phraseQuery;
        }

        /// <summary>
        /// Creates our own style 'multi field query' used internal for the grouped operations
        /// </summary>
        /// <param name="fields"></param>
        /// <param name="fieldVals"></param>
        /// <param name="occurance"></param>
        /// <param name="matchAllCombinations">If true will match all combinations, if not will only match the values corresponding with fields</param>
        /// <returns>A new <see cref="IBooleanOperation"/> with the clause appended</returns>
        /// <remarks>
        ///
        /// docs about this are here: https://github.com/Shazwazza/Examine/wiki/Grouped-Operations
        /// 
        /// if matchAllCombinations == false then...
        /// this will create a query that matches the field index to the value index if the value length is >= to the field length
        /// otherwise we will have to match all combinations.
        /// 
        /// For example if we have these fields:
        /// bodyText, pageTitle
        /// and these values:
        /// "hello", "world"
        /// 
        /// then the query output will be:
        /// 
        /// bodyText: "hello" pageTitle: "world"
        /// 
        /// if matchAllCombinations == true then...
        /// This will create a query for all combinations of fields and values. 
        /// For example if we have these fields:
        /// bodyText, pageTitle
        /// and these values:
        /// "hello", "world"
        /// 
        /// then the query output will be:
        /// 
        /// bodyText: "hello" bodyText: "world" pageTitle: "hello" pageTitle: "world"
        /// 
        /// </remarks>   
        private BooleanQuery GetMultiFieldQuery(
            IReadOnlyList<string> fields,
            IReadOnlyList<IExamineValue> fieldVals,
            Occur occurance,
            bool matchAllCombinations = false)
        {

            var qry = new BooleanQuery();

            //if there's only one field defined then we will match all combinations
            //if matchAllCombinations is explicitly specified, or there's no way that the key/value pairs can be aligned,
            //we will have to match all combinations
            if (fields.Count == 1 || matchAllCombinations || fieldVals.Count < fields.Count)
            {
                foreach (var f in fields)
                {
                    foreach (var val in fieldVals)
                    {
                        var q = GetFieldInternalQuery(f, val, true);
                        if (q != null)
                        {
                            qry.Add(q, occurance);
                        }
                    }
                }
                return qry;
            }

            //This will align the key value pairs:            
            for (int i = 0; i < fields.Count; i++)
            {
                var queryVal = fieldVals[i];
                var q = GetFieldInternalQuery(fields[i], queryVal, true);
                if (q != null)
                {
                    qry.Add(q, occurance);
                }
            }

            return qry;
        }

        /// <summary>
        /// Returns a <see cref="System.String"/> that represents this instance.
        /// </summary>
        /// <returns>
        /// A <see cref="System.String"/> that represents this instance.
        /// </returns>
        public override string ToString()
        {
            return $"{{ Category: {Category}, LuceneQuery: {Query} }}";
        }

<<<<<<< HEAD
        public abstract IBooleanOperation SelectFields(params string[] fieldNames);
        public abstract IBooleanOperation SelectFields(ISet<string> fieldNames);
        public abstract IBooleanOperation SelectField(string fieldName);
        public abstract IBooleanOperation SelectFirstFieldOnly();
        public abstract IBooleanOperation SelectAllFields();
=======

>>>>>>> db6ad8af
    }
}<|MERGE_RESOLUTION|>--- conflicted
+++ resolved
@@ -28,10 +28,7 @@
         public const Version LuceneVersion = Version.LUCENE_30;
 
         protected internal FieldSelector Selector = null;
-<<<<<<< HEAD
-=======
         private static readonly ISet<string> EmptySet = new HashSet<string>();
->>>>>>> db6ad8af
 
         protected LuceneSearchQueryBase(CustomMultiFieldQueryParser queryParser,
             string category, string[] fields, LuceneSearchOptions searchOptions, BooleanOperation occurance)
@@ -89,20 +86,10 @@
         }
 
         /// <inheritdoc />
-        public IBooleanOperation NativeQuery(string query, ISet<string> loadedFieldNames = null)
+        public IBooleanOperation NativeQuery(string query)
         {
             Query.Add(_queryParser.Parse(query), Occurrence);
-<<<<<<< HEAD
-
-            var op = CreateOp();
-            if(loadedFieldNames != null)
-            {
-                op.And().SelectFields(loadedFieldNames);
-            }
-            return op;
-=======
-            return CreateOp();
->>>>>>> db6ad8af
+            return CreateOp();
         }
 
         /// <summary>
@@ -537,14 +524,6 @@
             return $"{{ Category: {Category}, LuceneQuery: {Query} }}";
         }
 
-<<<<<<< HEAD
-        public abstract IBooleanOperation SelectFields(params string[] fieldNames);
-        public abstract IBooleanOperation SelectFields(ISet<string> fieldNames);
-        public abstract IBooleanOperation SelectField(string fieldName);
-        public abstract IBooleanOperation SelectFirstFieldOnly();
-        public abstract IBooleanOperation SelectAllFields();
-=======
-
->>>>>>> db6ad8af
+
     }
 }