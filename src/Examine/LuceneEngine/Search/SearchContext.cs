--- conflicted
+++ resolved
@@ -16,13 +16,7 @@
 
         public Searcher Searcher { get; }
 
-<<<<<<< HEAD
-        public IEnumerable<IIndexFieldValueType> FieldValueTypes => _fieldValueTypeCollection.ValueTypes;
-
         public IIndexFieldValueType GetFieldValueType(string fieldName)
-=======
-        public IIndexValueType GetValueType(string fieldName)
->>>>>>> c58f5635
         {
             //Get the value type for the field, or use the default if not defined
             return _fieldValueTypeCollection.GetValueType(
