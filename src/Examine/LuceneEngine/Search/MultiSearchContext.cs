--- conflicted
+++ resolved
@@ -17,16 +17,7 @@
 
         public Searcher Searcher { get; }
 
-<<<<<<< HEAD
-        public IEnumerable<IIndexFieldValueType> FieldValueTypes
-        {
-            get { return _inner.SelectMany(cc => cc.FieldValueTypes); }
-        }
-
         public IIndexFieldValueType GetFieldValueType(string fieldName)
-=======
-        public IIndexValueType GetValueType(string fieldName)
->>>>>>> c58f5635
         {
             return _inner.Select(cc => cc.GetFieldValueType(fieldName)).FirstOrDefault(type => type != null);
         }
