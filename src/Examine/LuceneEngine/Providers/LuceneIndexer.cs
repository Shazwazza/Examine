--- conflicted
+++ resolved
@@ -247,55 +247,7 @@
         /// </summary>
         private CancellationTokenSource _cancellationTokenSource = new CancellationTokenSource();
 
-<<<<<<< HEAD
-        private bool _hasIndex = false;
-
         public FieldValueTypeCollection FieldValueTypeCollection { get; private set; }
-=======
-        #endregion
-
-        #region Static Helpers
-
-        /// <summary>
-        /// Converts a DateTime to total number of milliseconds for storage in a numeric field
-        /// </summary>
-        /// <param name="t">The t.</param>
-        /// <returns></returns>
-        public static long DateTimeToTicks(DateTime t)
-        {
-            return t.Ticks;
-        }
-
-        /// <summary>
-        /// Converts a DateTime to total number of seconds for storage in a numeric field
-        /// </summary>
-        /// <param name="t">The t.</param>
-        /// <returns></returns>
-        public static double DateTimeToSeconds(DateTime t)
-        {
-            return (t - DateTime.MinValue).TotalSeconds;
-        }
-
-        /// <summary>
-        /// Converts a DateTime to total number of minutes for storage in a numeric field
-        /// </summary>
-        /// <param name="t"></param>
-        /// <returns></returns>
-        public static double DateTimeToMinutes(DateTime t)
-        {
-            return (t - DateTime.MinValue).TotalMinutes;
-        }
-
-        /// <summary>
-        /// Converts a DateTime to total number of hours for storage in a numeric field
-        /// </summary>
-        /// <param name="t"></param>
-        /// <returns></returns>
-        public static double DateTimeToHours(DateTime t)
-        {
-            return (t - DateTime.MinValue).TotalHours;
-        }
->>>>>>> abb4bc01
 
         #endregion
 
@@ -447,8 +399,7 @@
                 Monitor.Exit(_writerLocker);
             }
         }
-<<<<<<< HEAD
-
+        
         ///// <summary>
         ///// Forces a particular XML node to be reindexed
         ///// </summary>
@@ -460,9 +411,6 @@
         //    AddSingleNodeToIndex(node, type);
         //}
 
-=======
-        
->>>>>>> abb4bc01
         /// <summary>
         /// Creates a brand new index, this will override any existing index with an empty one
         /// </summary>
