--- conflicted
+++ resolved
@@ -178,11 +178,8 @@
             var searcher = GetSearcher();
             if (searcher == null) return new EmptySearchResults();
 
-<<<<<<< HEAD
-            var pagesResults = new SearchResults(luceneParams.Query, luceneParams.SortFields, searcher, maxResults, luceneParams.Selector);
-=======
-            var pagesResults = new SearchResults(luceneParams.Query, luceneParams.SortFields, searcher, maxResults, luceneParams.ExtractTermsNotSupported);
->>>>>>> a1893d33
+            var pagesResults = new SearchResults(luceneParams.Query, luceneParams.SortFields, searcher, maxResults,  luceneParams.Selector, luceneParams.ExtractTermsNotSupported);
+
             return pagesResults;
         }
 
