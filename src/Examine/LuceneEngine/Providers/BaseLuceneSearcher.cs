﻿using System;
using Examine.Providers;
using Lucene.Net.Analysis;
using Lucene.Net.Search;
using Examine.LuceneEngine.Search;
using Examine.Search;

namespace Examine.LuceneEngine.Providers
{
    ///<summary>
    /// Simple abstract class containing basic properties for Lucene searchers
    ///</summary>
    public abstract class BaseLuceneSearcher : BaseSearchProvider
    {
<<<<<<< HEAD
        #region Constructors

=======
>>>>>>> c58f5635
        /// <summary>
        /// Constructor to allow for creating an indexer at runtime
        /// </summary>
        /// <param name="name"></param>
        /// <param name="analyzer"></param>
        protected BaseLuceneSearcher(string name, Analyzer analyzer)
            : base(name)
		{
		    if (string.IsNullOrWhiteSpace(name)) throw new ArgumentException("Value cannot be null or whitespace.", nameof(name));
		    LuceneAnalyzer = analyzer;
        }

	    /// <summary>
	    /// The analyzer to use when searching content, by default, this is set to StandardAnalyzer
	    /// </summary>
	    public Analyzer LuceneAnalyzer { get; }
<<<<<<< HEAD
=======

        public override string Name { get; }
>>>>>>> c58f5635

        /// <summary>
        /// Returns all field names that exist in the index
        /// </summary>
        /// <returns></returns>
        public abstract string[] GetAllIndexedFields();
        
        ///<summary>
        /// returns the underlying Lucene searcher
        ///</summary>
        ///<returns></returns>
		
        public abstract Searcher GetLuceneSearcher();

        public abstract ISearchContext GetSearchContext();

        /// <inheritdoc />
		public override IQuery CreateQuery(string category = null, BooleanOperation defaultOperation = BooleanOperation.And)
        {
            return CreateQuery(category, defaultOperation, LuceneAnalyzer, new LuceneSearchOptions());
        }

        /// <summary>
        /// Creates an instance of SearchCriteria for the provider
        /// </summary>
        /// <param name="category">The type of data in the index.</param>
        /// <param name="defaultOperation">The default operation.</param>
        /// <param name="luceneAnalyzer"></param>
        /// <param name="searchOptions"></param>
        /// <returns></returns>
        public IQuery CreateQuery(string category, BooleanOperation defaultOperation, Analyzer luceneAnalyzer, LuceneSearchOptions searchOptions)
        {
            if (luceneAnalyzer == null) throw new ArgumentNullException(nameof(luceneAnalyzer));

            return new LuceneSearchQuery(GetSearchContext(), category, luceneAnalyzer, GetAllIndexedFields(), searchOptions, defaultOperation);
        }

        /// <inheritdoc />
        public override ISearchResults Search(string searchText, int maxResults = 500)
        {
            var sc = CreateQuery().ManagedQuery(searchText);
            return sc.Execute(maxResults);
        }

        /// <summary>
        /// This is NOT used! however I'm leaving this here as example code
        /// 
        /// This is used to recursively set any query type that supports <see cref="MultiTermQuery.RewriteMethod"/> parameters for rewriting
        /// before the search executes.
        /// </summary>
        /// <param name="query"></param>
        /// <remarks>
        /// Normally this is taken care of with QueryParser.SetMultiTermRewriteMethod(MultiTermQuery.SCORING_BOOLEAN_QUERY_REWRITE) however
        /// that would need to be set eagerly before any query parsing takes place but if we want to do it lazily here's how.
        /// So we need to manually update any query within the outer boolean query with the correct rewrite method, then the underlying LuceneSearcher will call rewrite
        /// to update everything.
        /// 
        /// see https://github.com/Shazwazza/Examine/pull/89
        /// see https://lists.gt.net/lucene/java-user/92194
        /// 
        /// </remarks>
        private void SetScoringBooleanQueryRewriteMethod(Query query)
        {
            

            if (query is MultiTermQuery mtq)
            {
                try
                {
                    mtq.RewriteMethod = ErrorCheckingScoringBooleanQueryRewriteInstance;
                }
                catch (NotSupportedException)
                {
                    //swallow this, some implementations of MultiTermQuery don't support this like FuzzyQuery
                }
            }
            if (query is BooleanQuery bq)
            {
                foreach (BooleanClause clause in bq.Clauses)
                {
                    var q = clause.Query;
                    //recurse
                    SetScoringBooleanQueryRewriteMethod(q);
                }
            }
        }
        
        //do not try to set this here as a readonly field - the stupid medium trust transparency rules will throw up all over the place
        private static RewriteMethod _errorCheckingScoringBooleanQueryRewriteInstance;

        public static RewriteMethod ErrorCheckingScoringBooleanQueryRewriteInstance => _errorCheckingScoringBooleanQueryRewriteInstance ?? (_errorCheckingScoringBooleanQueryRewriteInstance = new ErrorCheckingScoringBooleanQueryRewrite());
        
    }
}<|MERGE_RESOLUTION|>--- conflicted
+++ resolved
@@ -12,12 +12,6 @@
     ///</summary>
     public abstract class BaseLuceneSearcher : BaseSearchProvider
     {
-<<<<<<< HEAD
-        #region Constructors
-
-=======
->>>>>>> c58f5635
-        /// <summary>
         /// Constructor to allow for creating an indexer at runtime
         /// </summary>
         /// <param name="name"></param>
@@ -33,11 +27,6 @@
 	    /// The analyzer to use when searching content, by default, this is set to StandardAnalyzer
 	    /// </summary>
 	    public Analyzer LuceneAnalyzer { get; }
-<<<<<<< HEAD
-=======
-
-        public override string Name { get; }
->>>>>>> c58f5635
 
         /// <summary>
         /// Returns all field names that exist in the index
