--- conflicted
+++ resolved
@@ -150,21 +150,12 @@
         /// <param name="validator"></param>
         /// <param name="indexValueTypesFactory"></param>
         public LuceneIndex(
-<<<<<<< HEAD
-            string name,
-            FieldDefinitionCollection fieldDefinitions,
-            IndexWriter writer,
-            IValueSetValidator validator = null,
-            IReadOnlyDictionary<string, IFieldValueTypeFactory> indexValueTypesFactory = null)
-            : this(name, fieldDefinitions, writer, DefaultQueueCapacity, validator, indexValueTypesFactory)
-=======
                 string name,
                 FieldDefinitionCollection fieldDefinitions,
                 IndexWriter writer,
                 IValueSetValidator validator = null,
                 IReadOnlyDictionary<string, IFieldValueTypeFactory> indexValueTypesFactory = null)
                 : this(name, fieldDefinitions, writer, DefaultQueueCapacity, validator, indexValueTypesFactory)
->>>>>>> b7c925b2
         {
         }
 
@@ -949,14 +940,6 @@
                             // - need to explicitly define TaskContinuationOptions.DenyChildAttach + TaskScheduler.Default
                             if (onComplete != null)
                             {
-<<<<<<< HEAD
-                                _asyncTask.ContinueWith(
-                                    task => onComplete?.Invoke(new IndexOperationEventArgs(this, task.Result)),
-                                    _cancellationToken,
-                                    TaskContinuationOptions.OnlyOnRanToCompletion |
-                                    TaskContinuationOptions.DenyChildAttach,
-                                    TaskScheduler.Default);
-=======
                                 using (ExecutionContext.SuppressFlow())
                                 {
                                     _asyncTask.ContinueWith(
@@ -965,7 +948,6 @@
                                         TaskContinuationOptions.OnlyOnRanToCompletion | TaskContinuationOptions.DenyChildAttach,
                                         TaskScheduler.Default);
                                 }
->>>>>>> b7c925b2
                             }
                         }
                     }
