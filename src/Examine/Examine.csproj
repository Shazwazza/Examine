--- conflicted
+++ resolved
@@ -169,11 +169,7 @@
     <Compile Include="LuceneEngine\CultureInvariantWhitespaceAnalyzer.cs" />
     <Compile Include="LuceneEngine\Indexing\DateTimeType.cs" />
     <Compile Include="LuceneEngine\Indexing\DoubleType.cs" />
-<<<<<<< HEAD
-=======
-    <Compile Include="LuceneEngine\Indexing\FullTextType.cs" />
     <Compile Include="LuceneEngine\Indexing\IndexFieldRangeValueType.cs" />
->>>>>>> 3ba4288b
     <Compile Include="LuceneEngine\Indexing\IndexFieldValueTypeBase.cs" />
     <Compile Include="LuceneEngine\Indexing\Int32Type.cs" />
     <Compile Include="LuceneEngine\Indexing\Int64Type.cs" />
