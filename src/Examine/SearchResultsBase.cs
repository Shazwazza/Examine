﻿using System;
using System.Collections;
using System.Collections.Generic;

namespace Examine
{
    public abstract class SearchResultsBase : ISearchResults2
    {
        public SearchResultsBase()
        {
            Results = new Dictionary<int, ISearchResult>();
        }

        ///<summary>
        /// Returns an empty search result
        ///</summary>
        ///<returns></returns>
        public static ISearchResults Empty()
        {
            return EmptySearchResults.Instance;
        }

        /// <summary>
        /// Results for the search
        /// </summary>
        protected IDictionary<int, ISearchResult> Results { get; }

        private long? _totalItemCount;

        /// <summary>
        /// Gets the total number of results for the search
        /// </summary>
        /// <value>The total items from the search.</value>
<<<<<<< HEAD
        public long TotalItemCount { get; protected set; }
=======
        public long TotalItemCount
        {
            get
            {
                // NOTE: Below is pretty ugly but to avoid breaking changes this is how the lazy execution of 
                // the search will work for now. 

                // TODO: How do we ensure that GetTotalDocs() is executed?
                if (!_totalItemCount.HasValue)
                {
                    _totalItemCount = 0; // initialize so we don't get into a loop

                    // ensure search, this will set the value of this property
                    GetTotalDocs();
                }
                return _totalItemCount ?? 0;
            }
            internal set
            {
                _totalItemCount = value;
            }
        }
>>>>>>> 36f4a5ef

        /// <summary>
        /// Executes the search and gets the total number of documents for enumerating the results
        /// </summary>
        protected abstract int GetTotalDocs();

        /// <summary>
        /// Executes the search and gets the total number of documents for enumerating the results
        /// </summary>
        /// <param name="skip"></param>
        /// <param name="take"></param>
        /// <returns></returns>
        protected virtual int GetTotalDocs(int skip, int? take = null)
        {
            if (skip == 0 && take == null) 
                return GetTotalDocs();

            throw new NotImplementedException();
        }

        /// <summary>
        /// Gets a result at a given index while enumerating results
        /// </summary>
        protected abstract ISearchResult GetSearchResult(int index);

        /// <inheritdoc />
        public virtual IEnumerable<ISearchResult> Skip(int skip)
        {
            for (int i = skip, x = GetTotalDocs(); i < x; i++)
            {
                var result = ProcessResult(i);
                
                if (result == null) 
                    continue;

                yield return result;
            }
        }

        /// <inheritdoc />
        public virtual IEnumerable<ISearchResult> SkipTake(int skip, int? take = null)
        {
            for (int i = 0, x = GetTotalDocs(skip, take); i < x; i++)
            {
                var result = ProcessResult(i);

                if (result == null)
                    continue;

                yield return result;
            }
        }

        private ISearchResult ProcessResult(int i)
        {
            if (Results.TryGetValue(i, out ISearchResult result) == false)
            {
                result = GetSearchResult(i);

                if (result == null)
                {
                    return null;
                }

                Results.Add(i, result);
            }
            return result;
        }

        /// <summary>
        /// Gets the enumerator starting at position 0
        /// </summary>
        /// <returns>A collection of the search results</returns>
        public virtual IEnumerator<ISearchResult> GetEnumerator() => Skip(0).GetEnumerator();

<<<<<<< HEAD
        /// <inheritdoc />
        IEnumerator IEnumerable.GetEnumerator() => GetEnumerator();
=======
        /// <summary>
        /// Returns an enumerator that iterates through a collection.
        /// </summary>
        /// <returns>
        /// An <see cref="T:System.Collections.IEnumerator"/> object that can be used to iterate through the collection.
        /// </returns>
        IEnumerator IEnumerable.GetEnumerator()
        {
            return this.GetEnumerator();
        }

        
>>>>>>> 36f4a5ef
    }
}<|MERGE_RESOLUTION|>--- conflicted
+++ resolved
@@ -31,9 +31,6 @@
         /// Gets the total number of results for the search
         /// </summary>
         /// <value>The total items from the search.</value>
-<<<<<<< HEAD
-        public long TotalItemCount { get; protected set; }
-=======
         public long TotalItemCount
         {
             get
@@ -51,12 +48,11 @@
                 }
                 return _totalItemCount ?? 0;
             }
-            internal set
+            protected set
             {
                 _totalItemCount = value;
             }
         }
->>>>>>> 36f4a5ef
 
         /// <summary>
         /// Executes the search and gets the total number of documents for enumerating the results
@@ -132,22 +128,9 @@
         /// <returns>A collection of the search results</returns>
         public virtual IEnumerator<ISearchResult> GetEnumerator() => Skip(0).GetEnumerator();
 
-<<<<<<< HEAD
         /// <inheritdoc />
         IEnumerator IEnumerable.GetEnumerator() => GetEnumerator();
-=======
-        /// <summary>
-        /// Returns an enumerator that iterates through a collection.
-        /// </summary>
-        /// <returns>
-        /// An <see cref="T:System.Collections.IEnumerator"/> object that can be used to iterate through the collection.
-        /// </returns>
-        IEnumerator IEnumerable.GetEnumerator()
-        {
-            return this.GetEnumerator();
-        }
 
         
->>>>>>> 36f4a5ef
     }
 }