--- conflicted
+++ resolved
@@ -27,7 +27,6 @@
         IEnumerable<ISearcher> RegisteredSearchers { get; }
 
         /// <summary>
-<<<<<<< HEAD
         /// Gets a list of all manually configured suggester providers
         /// </summary>
         /// <remarks>
@@ -35,10 +34,9 @@
         /// </remarks>
         IEnumerable<ISuggester> RegisteredSuggesters { get; }
 
-=======
+        /// <summary>
         /// Disposes the <see cref="IExamineManager"/>
         /// </summary>
->>>>>>> 925f33c2
         void Dispose();
 
         /// <summary>
