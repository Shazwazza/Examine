using System;
using System.Collections.Concurrent;
using System.Collections.Generic;
using System.Diagnostics.CodeAnalysis;
using System.Linq;
using Examine.Suggest;

namespace Examine
{
    ///<summary>
    /// Exposes searchers and indexers
    ///</summary>
    public class ExamineManager : IDisposable, IExamineManager
    {
        /// <inheritdoc/>
        public ExamineManager(IEnumerable<IIndex> indexes, IEnumerable<ISearcher> searchers)
        {
<<<<<<< HEAD
            foreach (IIndex i in indexes)
            {
                AddIndex(i);
            }

            foreach (ISearcher s in searchers)
            {
                AddSearcher(s);
            }
        }

        /// <summary>
        /// Constructor
        /// </summary>
        /// <param name="indexes">Examine Indexes</param>
        /// <param name="searchers">Examine Searchers</param>
        /// <param name="suggesters">Examine Suggesters</param>
        public ExamineManager(IEnumerable<IIndex> indexes, IEnumerable<ISearcher> searchers, IEnumerable<ISuggester> suggesters)
        {
            foreach(IIndex i in indexes)
=======
            foreach(var i in indexes)
>>>>>>> 9dc2485a
            {
                AddIndex(i);
            }

            foreach(var s in searchers)
            {
                AddSearcher(s);
            }

            foreach (ISuggester s in suggesters)
            {
                AddSuggester(s);
            }
        }

        private readonly ConcurrentDictionary<string, IIndex> _indexers = new ConcurrentDictionary<string, IIndex>(StringComparer.InvariantCultureIgnoreCase);
        private readonly ConcurrentDictionary<string, ISearcher> _searchers = new ConcurrentDictionary<string, ISearcher>(StringComparer.InvariantCultureIgnoreCase);
        private readonly ConcurrentDictionary<string, ISuggester> _suggesters = new ConcurrentDictionary<string, ISuggester>(StringComparer.InvariantCultureIgnoreCase);

        /// <inheritdoc />
        public bool TryGetSearcher(string searcherName,
#if !NETSTANDARD2_0
            [MaybeNullWhen(false)]
#endif
            out ISearcher searcher) => 
            (searcher = _searchers.TryGetValue(searcherName, out var s) ? s : null) != null;

        /// <inheritdoc />
        public bool TryGetIndex(string indexName,
#if !NETSTANDARD2_0
            [MaybeNullWhen(false)]
#endif
            out IIndex index) => 
            (index = _indexers.TryGetValue(indexName, out var i) ? i : null) != null;


        /// <inheritdoc />
        public bool TryGetSuggester(string suggesterName, out ISuggester suggester) =>
            (suggester = _suggesters.TryGetValue(suggesterName, out var s) ? s : null) != null;

        /// <inheritdoc />
        public IEnumerable<ISearcher> RegisteredSearchers => _searchers.Values;

        /// <inheritdoc />
        public IEnumerable<IIndex> Indexes => _indexers.Values;

        /// <inheritdoc />
        public IEnumerable<ISuggester> RegisteredSuggesters => _suggesters.Values;

        private IIndex AddIndex(IIndex index)
        {
            //make sure this name doesn't exist in
            if (!_indexers.TryAdd(index.Name, index))
            {
                throw new InvalidOperationException("The indexer with name " + index.Name + " already exists");
            }

            return index;
        }

        private ISearcher AddSearcher(ISearcher searcher)
        {
            //make sure this name doesn't exist in
            if (!_searchers.TryAdd(searcher.Name, searcher))
            {
                throw new InvalidOperationException("The searcher with name " + searcher.Name + " already exists");
            }

            return searcher;
        }

        private ISuggester AddSuggester(ISuggester suggester)
        {
            //make sure this name doesn't exist in
            if (!_suggesters.TryAdd(suggester.Name, suggester))
            {
                throw new InvalidOperationException("The suggester with name " + suggester.Name + " already exists");
            }

            return suggester;
        }

        /// <summary>
        /// Call this in Application_End.
        /// </summary>
        public void Dispose() => Dispose(true);

        private bool _disposed = false;

        /// <inheritdoc/>
        protected virtual void Dispose(bool disposing)
        {
            if (!_disposed)
            {
                if (disposing)
                {
                    Stop(false);
                    Stop(true);
                }

                // Indicate that the instance has been disposed.
                _disposed = true;
            }
        }

        /// <summary>
        /// Used to dispose the manager, can be overridden in web projects to control the unwinding of an appdomain
        /// </summary>
        /// <param name="immediate">true to indicate the registered object should unregister from the hosting environment before returning; otherwise, false.</param>
        public virtual void Stop(bool immediate)
        {
            if (immediate)
            {
                try
                {
                    //This is sort of a hack at the moment. We are disposing the searchers at the last possible point in time because there might
                    // still be pages executing when 'immediate' == false. In which case, when we close the readers, exceptions will occur
                    // if the search results are still being enumerated.
                    // I've tried using DecRef and IncRef to keep track of searchers using readers, however there is no guarantee that DecRef can
                    // be called when a search is finished and since search results are lazy, we don't know when they end unless people dispose them
                    // or always use a foreach loop which can't really be forced. The only alternative to using DecRef and IncRef would be to make the results
                    // not lazy which isn't good.

                    foreach (var searcher in RegisteredSearchers.OfType<IDisposable>())
                    {
                        searcher.Dispose();
                    }
                }
                catch
                {
                    // we don't want to kill the app or anything, even though it is terminating, best to just ensure that 
                    // no strange lucene background thread stuff causes issues here.
                }
                try
                {
                    foreach (var suggester in RegisteredSuggesters.OfType<IDisposable>())
                    {
                        suggester.Dispose();
                    }
                }
                catch {
                    // we don't want to kill the app or anything, even though it is terminating, best to just ensure that 
                    // no strange lucene background thread stuff causes issues here.
                }
            }
            else
            {
                try
                {
                    foreach (var indexer in Indexes.OfType<IDisposable>())
                    {
                        indexer.Dispose();
                    }
                }
                catch (Exception)
                {
                    //an exception shouldn't occur but if so we need to terminate
                    Stop(true);
                }
            }
        }
    }
}<|MERGE_RESOLUTION|>--- conflicted
+++ resolved
@@ -15,13 +15,12 @@
         /// <inheritdoc/>
         public ExamineManager(IEnumerable<IIndex> indexes, IEnumerable<ISearcher> searchers)
         {
-<<<<<<< HEAD
-            foreach (IIndex i in indexes)
+            foreach (var i in indexes)
             {
                 AddIndex(i);
             }
 
-            foreach (ISearcher s in searchers)
+            foreach (var s in searchers)
             {
                 AddSearcher(s);
             }
@@ -36,9 +35,6 @@
         public ExamineManager(IEnumerable<IIndex> indexes, IEnumerable<ISearcher> searchers, IEnumerable<ISuggester> suggesters)
         {
             foreach(IIndex i in indexes)
-=======
-            foreach(var i in indexes)
->>>>>>> 9dc2485a
             {
                 AddIndex(i);
             }
