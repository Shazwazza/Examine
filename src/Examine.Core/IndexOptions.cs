namespace Examine
{
    /// <summary>
    /// Represents the index options for a <see cref="IIndex"/>
    /// </summary>
    public class IndexOptions
    {
<<<<<<< HEAD
        public IndexOptions()
        {
            FieldDefinitions = new FieldDefinitionCollection();
            SuggesterDefinitions = new SuggesterDefinitionCollection();
        }
=======
        /// <inheritdoc/>
        public IndexOptions() => FieldDefinitions = new FieldDefinitionCollection();
>>>>>>> 925f33c2

        /// <summary>
        /// The field definitions for the <see cref="IIndex"/>
        /// </summary>
        public FieldDefinitionCollection FieldDefinitions { get; set; }
<<<<<<< HEAD
        public IValueSetValidator Validator { get; set; }

        public SuggesterDefinitionCollection SuggesterDefinitions { get; set; }
=======

        /// <summary>
        /// The validator for the <see cref="IIndex"/>
        /// </summary>
        public IValueSetValidator? Validator { get; set; }
>>>>>>> 925f33c2
    }
}<|MERGE_RESOLUTION|>--- conflicted
+++ resolved
@@ -5,31 +5,24 @@
     /// </summary>
     public class IndexOptions
     {
-<<<<<<< HEAD
+        
+        /// <inheritdoc/>
         public IndexOptions()
         {
             FieldDefinitions = new FieldDefinitionCollection();
             SuggesterDefinitions = new SuggesterDefinitionCollection();
         }
-=======
-        /// <inheritdoc/>
-        public IndexOptions() => FieldDefinitions = new FieldDefinitionCollection();
->>>>>>> 925f33c2
 
         /// <summary>
         /// The field definitions for the <see cref="IIndex"/>
         /// </summary>
         public FieldDefinitionCollection FieldDefinitions { get; set; }
-<<<<<<< HEAD
-        public IValueSetValidator Validator { get; set; }
-
-        public SuggesterDefinitionCollection SuggesterDefinitions { get; set; }
-=======
 
         /// <summary>
         /// The validator for the <see cref="IIndex"/>
         /// </summary>
         public IValueSetValidator? Validator { get; set; }
->>>>>>> 925f33c2
+
+        public SuggesterDefinitionCollection SuggesterDefinitions { get; set; }
     }
 }