--- conflicted
+++ resolved
@@ -29,13 +29,8 @@
       <PrivateAssets>all</PrivateAssets>
       <IncludeAssets>runtime; build; native; contentfiles; analyzers; buildtransitive</IncludeAssets>
     </PackageReference>
-<<<<<<< HEAD
-    <PackageReference Include="Microsoft.Extensions.Logging.Abstractions" Version="6.0.3" />
-    <PackageReference Include="Microsoft.Extensions.Options" Version="6.0.0" />
-=======
     <PackageReference Include="Microsoft.Extensions.Logging.Abstractions" Version="8.0.1" />
     <PackageReference Include="Microsoft.Extensions.Options" Version="8.0.2" />
->>>>>>> 295c45da
   </ItemGroup>
 
 </Project>