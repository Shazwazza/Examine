using Examine.Search;

namespace Examine.Search
{
<<<<<<< HEAD
    /// <inheritdoc/>
    public struct ExamineValue : IExamineValue
=======
    public readonly struct ExamineValue : IExamineValue
>>>>>>> 295c45da
    {
        /// <inheritdoc/>
        public ExamineValue(Examineness vagueness, string value)
            : this(vagueness, value, 1)
        {
        }

        /// <inheritdoc/>
        public ExamineValue(Examineness vagueness, string value, float level)
        {
            Examineness = vagueness;
            Value = value;
            Level = level;
        }

        /// <inheritdoc/>
        public Examineness Examineness { get; }

        /// <inheritdoc/>
        public string Value { get; }

        /// <inheritdoc/>
        public float Level { get; }
    }
}<|MERGE_RESOLUTION|>--- conflicted
+++ resolved
@@ -2,12 +2,8 @@
 
 namespace Examine.Search
 {
-<<<<<<< HEAD
     /// <inheritdoc/>
-    public struct ExamineValue : IExamineValue
-=======
     public readonly struct ExamineValue : IExamineValue
->>>>>>> 295c45da
     {
         /// <inheritdoc/>
         public ExamineValue(Examineness vagueness, string value)
