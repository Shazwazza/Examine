--- conflicted
+++ resolved
@@ -136,19 +136,18 @@
         IBooleanOperation RangeQuery<T>(string[] fields, T? min, T? max, bool minInclusive = true, bool maxInclusive = true) where T : struct;
 
         /// <summary>
-<<<<<<< HEAD
         /// Executes Spatial operation on field and shape as a Query
         /// </summary>
         /// <param name="field">Index field name</param>
         /// <param name="shape">Shape</param>
         /// <returns></returns>
         IBooleanOperation SpatialOperationQuery(string field, ExamineSpatialOperation spatialOperation, Func<IExamineSpatialShapeFactory, IExamineSpatialShape> shape);
-=======
+
+        /// <summary>
         /// Apply Filters
         /// </summary>
         /// <param name="filter"></param>
         /// <returns></returns>
         IQuery WithFilter(Action<IFilter> filter);
->>>>>>> d54bd4c5
     }
 }