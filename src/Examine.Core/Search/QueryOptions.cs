using System;

namespace Examine.Search
{
    /// <summary>
    /// Represents options for querying
    /// </summary>
    public class QueryOptions
    {
<<<<<<< HEAD
        /// <summary>
        /// The default maximum ammount of results
        /// </summary>
        public const int DefaultMaxResults = 500;

        /// <summary>
        /// Creates a <see cref="QueryOptions"/> with the specified parameters
        /// </summary>
        /// <param name="skip"></param>
        /// <param name="take"></param>
        /// <returns></returns>
        public static QueryOptions SkipTake(int skip, int? take = null) => new QueryOptions(skip, take ?? DefaultMaxResults);

        /// <summary>
        /// Creates a default <see cref="QueryOptions"/>
        /// </summary>
=======
        public const int AbsoluteMaxResults = 10000;

        public const int DefaultMaxResults = 100;

        public static QueryOptions SkipTake(int skip, int? take = null) => new QueryOptions(skip, take ?? DefaultMaxResults);

>>>>>>> 295c45da
        public static QueryOptions Default { get; } = new QueryOptions(0, DefaultMaxResults);

        /// <inheritdoc/>
        public QueryOptions(int skip, int? take = null)
        {
            if (skip < 0)
            {
                throw new ArgumentException("Skip cannot be negative");
            }

            if (take.HasValue && take < 0)
            {
                throw new ArgumentException("Take cannot be negative");
            }

            Skip = skip;
            Take = take ?? DefaultMaxResults;
        }

        /// <summary>
        /// The number of documents to skip in the result set.
        /// </summary>
        public int Skip { get; }

        /// <summary>
        /// The number of documents to take in the result set.
        /// </summary>
        public int Take { get; }
    }
}<|MERGE_RESOLUTION|>--- conflicted
+++ resolved
@@ -7,11 +7,12 @@
     /// </summary>
     public class QueryOptions
     {
-<<<<<<< HEAD
+        public const int AbsoluteMaxResults = 10000;
+
         /// <summary>
         /// The default maximum ammount of results
         /// </summary>
-        public const int DefaultMaxResults = 500;
+        public const int DefaultMaxResults = 100;
 
         /// <summary>
         /// Creates a <see cref="QueryOptions"/> with the specified parameters
@@ -24,14 +25,6 @@
         /// <summary>
         /// Creates a default <see cref="QueryOptions"/>
         /// </summary>
-=======
-        public const int AbsoluteMaxResults = 10000;
-
-        public const int DefaultMaxResults = 100;
-
-        public static QueryOptions SkipTake(int skip, int? take = null) => new QueryOptions(skip, take ?? DefaultMaxResults);
-
->>>>>>> 295c45da
         public static QueryOptions Default { get; } = new QueryOptions(0, DefaultMaxResults);
 
         /// <inheritdoc/>
