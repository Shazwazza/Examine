using System.Collections;
using System.Collections.Generic;
using System.Linq;

namespace Examine
{
    /// <summary>
    /// Represents <see cref="ISearchResults"/> with no elements
    /// </summary>
	public sealed class EmptySearchResults : ISearchResults
	{
        private EmptySearchResults()
        {   
        }

        /// <summary>
        /// Gets the static instance
        /// </summary>
	    public static ISearchResults Instance { get; } = new EmptySearchResults();

        /// <inheritdoc/>
        public IEnumerator<ISearchResult> GetEnumerator()
		{
			return Enumerable.Empty<ISearchResult>().GetEnumerator();
		}

        /// <inheritdoc/>
        IEnumerator IEnumerable.GetEnumerator()
		{
			return Enumerable.Empty<ISearchResult>().GetEnumerator();
		}

        /// <inheritdoc/>
		public long TotalItemCount => 0;

<<<<<<< HEAD

#pragma warning disable IDE0060 // Remove unused parameter
        public IEnumerable<ISearchResult> Skip(int skip)
#pragma warning restore IDE0060 // Remove unused parameter
        {
			return Enumerable.Empty<ISearchResult>();
		}

#pragma warning disable IDE0060 // Remove unused parameter
=======
        /// <inheritdoc/>
        public IEnumerable<ISearchResult> Skip(int skip)
		{
			return Enumerable.Empty<ISearchResult>();
		}

        /// <inheritdoc/>
>>>>>>> 925f33c2
        public IEnumerable<ISearchResult> SkipTake(int skip, int? take = null)
#pragma warning restore IDE0060 // Remove unused parameter
        {
			return Enumerable.Empty<ISearchResult>();
		}
    }
}<|MERGE_RESOLUTION|>--- conflicted
+++ resolved
@@ -33,25 +33,17 @@
         /// <inheritdoc/>
 		public long TotalItemCount => 0;
 
-<<<<<<< HEAD
 
 #pragma warning disable IDE0060 // Remove unused parameter
+        /// <inheritdoc/>
         public IEnumerable<ISearchResult> Skip(int skip)
 #pragma warning restore IDE0060 // Remove unused parameter
         {
 			return Enumerable.Empty<ISearchResult>();
 		}
 
+        /// <inheritdoc/>
 #pragma warning disable IDE0060 // Remove unused parameter
-=======
-        /// <inheritdoc/>
-        public IEnumerable<ISearchResult> Skip(int skip)
-		{
-			return Enumerable.Empty<ISearchResult>();
-		}
-
-        /// <inheritdoc/>
->>>>>>> 925f33c2
         public IEnumerable<ISearchResult> SkipTake(int skip, int? take = null)
 #pragma warning restore IDE0060 // Remove unused parameter
         {
