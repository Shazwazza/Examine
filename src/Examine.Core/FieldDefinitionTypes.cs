<<<<<<< HEAD
=======
using System;

>>>>>>> d54bd4c5
namespace Examine
{
    /// <summary>
    /// Contains the names of field definition types
    /// </summary>
    public static class FieldDefinitionTypes
    {
        /// <summary>
        /// Will be indexed as an integer
        /// </summary>
        public const string Integer = "int";

        /// <summary>
        /// Will be indexed as a single
        /// </summary>
        public const string Float = "float";

        /// <summary>
        /// Will be indexed as a single
        /// </summary>
        [Obsolete("To remove in Examine V5. Use Float")]
        public const string Single = "single";

        /// <summary>
        /// Will be indexed as a double
        /// </summary>
        public const string Double = "double";

        /// <summary>
        /// Will be indexed as a long
        /// </summary>
        public const string Long = "long";

        /// <summary>
        /// Will be indexed DateTime represented as a long
        /// </summary>
        public const string DateTime = "datetime";

        /// <summary>
        /// Will be indexed DateTime but with precision only to the year represented as a long
        /// </summary>
        public const string DateYear = "date.year";

        /// <summary>
        /// Will be indexed DateTime but with precision only to the month represented as a long
        /// </summary>
        public const string DateMonth = "date.month";

        /// <summary>
        /// Will be indexed DateTime but with precision only to the day represented as a long
        /// </summary>
        public const string DateDay = "date.day";

        /// <summary>
        /// Will be indexed DateTime but with precision only to the hour represented as a long
        /// </summary>
        public const string DateHour = "date.hour";

        /// <summary>
        /// Will be indexed DateTime but with precision only to the minute represented as a long
        /// </summary>
        public const string DateMinute = "date.minute";

        /// <summary>
        /// Will be indexed without analysis
        /// </summary>
        public const string Raw = "raw";

        /// <summary>
        /// The default type, will be indexed with the specified indexer's analyzer
        /// </summary>
        public const string FullText = "fulltext";

        /// <summary>
        /// Will be indexed with the specified indexer's analyzer and with a sorting field
        /// </summary>
        public const string FullTextSortable = "fulltextsortable";

        /// <summary>
        /// Will be indexed with a culture invariant whitespace analyzer, this is what is used for 'special' prefixed fields
        /// </summary>
        public const string InvariantCultureIgnoreCase = "invariantcultureignorecase";

        /// <summary>
        /// Will be indexed with an email address analyzer
        /// </summary>
        public const string EmailAddress = "emailaddress";

        /// <summary>
<<<<<<< HEAD
        /// GEO Spatial Shape. Index as WKT
        /// </summary>
        public const string GeoSpatialWKT = "spatial.geo.wkt";
=======
        /// Facetable version of <see cref="Integer"/>
        /// </summary>
        public const string FacetInteger = "facetint";

        /// <summary>
        /// Facetable version of <see cref="Float"/>
        /// </summary>
        public const string FacetFloat = "facetfloat";

        /// <summary>
        /// Facetable version of <see cref="Double"/>
        /// </summary>
        public const string FacetDouble = "facetdouble";

        /// <summary>
        /// Facetable version of <see cref="Long"/>
        /// </summary>
        public const string FacetLong = "facetlong";

        /// <summary>
        /// Facetable version of <see cref="DateTime"/>
        /// </summary>
        public const string FacetDateTime = "facetdatetime";

        /// <summary>
        /// Facetable version of <see cref="DateYear"/>
        /// </summary>
        public const string FacetDateYear = "facetdate.year";

        /// <summary>
        /// Facetable version of <see cref="DateMonth"/>
        /// </summary>
        public const string FacetDateMonth = "facetdate.month";

        /// <summary>
        /// Facetable version of <see cref="DateDay"/>
        /// </summary>
        public const string FacetDateDay = "facetdate.day";

        /// <summary>
        /// Facetable version of <see cref="DateHour"/>
        /// </summary>
        public const string FacetDateHour = "facetdate.hour";

        /// <summary>
        /// Facetable version of <see cref="DateMinute"/>
        /// </summary>
        public const string FacetDateMinute = "facetdate.minute";

        /// <summary>
        /// Facetable version of <see cref="FullText"/>
        /// </summary>
        public const string FacetFullText = "facetfulltext";

        /// <summary>
        /// Facetable version of <see cref="FullTextSortable"/>
        /// </summary>
        public const string FacetFullTextSortable = "facetfulltextsortable";

        /// <summary>
        /// Facetable version of <see cref="Integer"/> stored in the Taxonomy Index
        /// </summary>
        public const string FacetTaxonomyInteger = "facettaxonomyint";

        /// <summary>
        /// Facetable version of <see cref="Float"/> stored in the Taxonomy Index
        /// </summary>
        public const string FacetTaxonomyFloat = "facettaxonomyfloat";

        /// <summary>
        /// Facetable version of <see cref="Double"/> stored in the Taxonomy Index
        /// </summary>
        public const string FacetTaxonomyDouble = "facettaxonomydouble";

        /// <summary>
        /// Facetable version of <see cref="Long"/> stored in the Taxonomy Index
        /// </summary>
        public const string FacetTaxonomyLong = "facettaxonomylong";

        /// <summary>
        /// Facetable version of <see cref="DateTime"/> stored in the Taxonomy Index
        /// </summary>
        public const string FacetTaxonomyDateTime = "facettaxonomydatetime";

        /// <summary>
        /// Facetable version of <see cref="DateYear"/> stored in the Taxonomy Index
        /// </summary>
        public const string FacetTaxonomyDateYear = "facettaxonomydate.year";

        /// <summary>
        /// Facetable version of <see cref="DateMonth"/> stored in the Taxonomy Index
        /// </summary>
        public const string FacetTaxonomyDateMonth = "facettaxonomydate.month";

        /// <summary>
        /// Facetable version of <see cref="DateDay"/> stored in the Taxonomy Index
        /// </summary>
        public const string FacetTaxonomyDateDay = "facettaxonomydate.day";

        /// <summary>
        /// Facetable version of <see cref="DateHour"/> stored in the Taxonomy Index
        /// </summary>
        public const string FacetTaxonomyDateHour = "facettaxonomydate.hour";

        /// <summary>
        /// Facetable version of <see cref="DateMinute"/> stored in the Taxonomy Index
        /// </summary>
        public const string FacetTaxonomyDateMinute = "facettaxonomydate.minute";

        /// <summary>
        /// Facetable version of <see cref="FullText"/> stored in the Taxonomy Index
        /// </summary>
        public const string FacetTaxonomyFullText = "facettaxonomyfulltext";

        /// <summary>
        /// Facetable version of <see cref="FullTextSortable"/> stored in the Taxonomy Index
        /// </summary>
        public const string FacetTaxonomyFullTextSortable = "facettaxonomyfulltextsortable";

>>>>>>> d54bd4c5

    }
}<|MERGE_RESOLUTION|>--- conflicted
+++ resolved
@@ -1,8 +1,5 @@
-<<<<<<< HEAD
-=======
 using System;
 
->>>>>>> d54bd4c5
 namespace Examine
 {
     /// <summary>
@@ -92,131 +89,131 @@
         public const string EmailAddress = "emailaddress";
 
         /// <summary>
-<<<<<<< HEAD
+        /// Facetable version of <see cref="Integer"/>
+        /// </summary>
+        public const string FacetInteger = "facetint";
+
+        /// <summary>
+        /// Facetable version of <see cref="Float"/>
+        /// </summary>
+        public const string FacetFloat = "facetfloat";
+
+        /// <summary>
+        /// Facetable version of <see cref="Double"/>
+        /// </summary>
+        public const string FacetDouble = "facetdouble";
+
+        /// <summary>
+        /// Facetable version of <see cref="Long"/>
+        /// </summary>
+        public const string FacetLong = "facetlong";
+
+        /// <summary>
+        /// Facetable version of <see cref="DateTime"/>
+        /// </summary>
+        public const string FacetDateTime = "facetdatetime";
+
+        /// <summary>
+        /// Facetable version of <see cref="DateYear"/>
+        /// </summary>
+        public const string FacetDateYear = "facetdate.year";
+
+        /// <summary>
+        /// Facetable version of <see cref="DateMonth"/>
+        /// </summary>
+        public const string FacetDateMonth = "facetdate.month";
+
+        /// <summary>
+        /// Facetable version of <see cref="DateDay"/>
+        /// </summary>
+        public const string FacetDateDay = "facetdate.day";
+
+        /// <summary>
+        /// Facetable version of <see cref="DateHour"/>
+        /// </summary>
+        public const string FacetDateHour = "facetdate.hour";
+
+        /// <summary>
+        /// Facetable version of <see cref="DateMinute"/>
+        /// </summary>
+        public const string FacetDateMinute = "facetdate.minute";
+
+        /// <summary>
+        /// Facetable version of <see cref="FullText"/>
+        /// </summary>
+        public const string FacetFullText = "facetfulltext";
+
+        /// <summary>
+        /// Facetable version of <see cref="FullTextSortable"/>
+        /// </summary>
+        public const string FacetFullTextSortable = "facetfulltextsortable";
+
+        /// <summary>
+        /// Facetable version of <see cref="Integer"/> stored in the Taxonomy Index
+        /// </summary>
+        public const string FacetTaxonomyInteger = "facettaxonomyint";
+
+        /// <summary>
+        /// Facetable version of <see cref="Float"/> stored in the Taxonomy Index
+        /// </summary>
+        public const string FacetTaxonomyFloat = "facettaxonomyfloat";
+
+        /// <summary>
+        /// Facetable version of <see cref="Double"/> stored in the Taxonomy Index
+        /// </summary>
+        public const string FacetTaxonomyDouble = "facettaxonomydouble";
+
+        /// <summary>
+        /// Facetable version of <see cref="Long"/> stored in the Taxonomy Index
+        /// </summary>
+        public const string FacetTaxonomyLong = "facettaxonomylong";
+
+        /// <summary>
+        /// Facetable version of <see cref="DateTime"/> stored in the Taxonomy Index
+        /// </summary>
+        public const string FacetTaxonomyDateTime = "facettaxonomydatetime";
+
+        /// <summary>
+        /// Facetable version of <see cref="DateYear"/> stored in the Taxonomy Index
+        /// </summary>
+        public const string FacetTaxonomyDateYear = "facettaxonomydate.year";
+
+        /// <summary>
+        /// Facetable version of <see cref="DateMonth"/> stored in the Taxonomy Index
+        /// </summary>
+        public const string FacetTaxonomyDateMonth = "facettaxonomydate.month";
+
+        /// <summary>
+        /// Facetable version of <see cref="DateDay"/> stored in the Taxonomy Index
+        /// </summary>
+        public const string FacetTaxonomyDateDay = "facettaxonomydate.day";
+
+        /// <summary>
+        /// Facetable version of <see cref="DateHour"/> stored in the Taxonomy Index
+        /// </summary>
+        public const string FacetTaxonomyDateHour = "facettaxonomydate.hour";
+
+        /// <summary>
+        /// Facetable version of <see cref="DateMinute"/> stored in the Taxonomy Index
+        /// </summary>
+        public const string FacetTaxonomyDateMinute = "facettaxonomydate.minute";
+
+        /// <summary>
+        /// Facetable version of <see cref="FullText"/> stored in the Taxonomy Index
+        /// </summary>
+        public const string FacetTaxonomyFullText = "facettaxonomyfulltext";
+
+        /// <summary>
+        /// Facetable version of <see cref="FullTextSortable"/> stored in the Taxonomy Index
+        /// </summary>
+        public const string FacetTaxonomyFullTextSortable = "facettaxonomyfulltextsortable";
+
+
+
+        /// <summary>
         /// GEO Spatial Shape. Index as WKT
         /// </summary>
         public const string GeoSpatialWKT = "spatial.geo.wkt";
-=======
-        /// Facetable version of <see cref="Integer"/>
-        /// </summary>
-        public const string FacetInteger = "facetint";
-
-        /// <summary>
-        /// Facetable version of <see cref="Float"/>
-        /// </summary>
-        public const string FacetFloat = "facetfloat";
-
-        /// <summary>
-        /// Facetable version of <see cref="Double"/>
-        /// </summary>
-        public const string FacetDouble = "facetdouble";
-
-        /// <summary>
-        /// Facetable version of <see cref="Long"/>
-        /// </summary>
-        public const string FacetLong = "facetlong";
-
-        /// <summary>
-        /// Facetable version of <see cref="DateTime"/>
-        /// </summary>
-        public const string FacetDateTime = "facetdatetime";
-
-        /// <summary>
-        /// Facetable version of <see cref="DateYear"/>
-        /// </summary>
-        public const string FacetDateYear = "facetdate.year";
-
-        /// <summary>
-        /// Facetable version of <see cref="DateMonth"/>
-        /// </summary>
-        public const string FacetDateMonth = "facetdate.month";
-
-        /// <summary>
-        /// Facetable version of <see cref="DateDay"/>
-        /// </summary>
-        public const string FacetDateDay = "facetdate.day";
-
-        /// <summary>
-        /// Facetable version of <see cref="DateHour"/>
-        /// </summary>
-        public const string FacetDateHour = "facetdate.hour";
-
-        /// <summary>
-        /// Facetable version of <see cref="DateMinute"/>
-        /// </summary>
-        public const string FacetDateMinute = "facetdate.minute";
-
-        /// <summary>
-        /// Facetable version of <see cref="FullText"/>
-        /// </summary>
-        public const string FacetFullText = "facetfulltext";
-
-        /// <summary>
-        /// Facetable version of <see cref="FullTextSortable"/>
-        /// </summary>
-        public const string FacetFullTextSortable = "facetfulltextsortable";
-
-        /// <summary>
-        /// Facetable version of <see cref="Integer"/> stored in the Taxonomy Index
-        /// </summary>
-        public const string FacetTaxonomyInteger = "facettaxonomyint";
-
-        /// <summary>
-        /// Facetable version of <see cref="Float"/> stored in the Taxonomy Index
-        /// </summary>
-        public const string FacetTaxonomyFloat = "facettaxonomyfloat";
-
-        /// <summary>
-        /// Facetable version of <see cref="Double"/> stored in the Taxonomy Index
-        /// </summary>
-        public const string FacetTaxonomyDouble = "facettaxonomydouble";
-
-        /// <summary>
-        /// Facetable version of <see cref="Long"/> stored in the Taxonomy Index
-        /// </summary>
-        public const string FacetTaxonomyLong = "facettaxonomylong";
-
-        /// <summary>
-        /// Facetable version of <see cref="DateTime"/> stored in the Taxonomy Index
-        /// </summary>
-        public const string FacetTaxonomyDateTime = "facettaxonomydatetime";
-
-        /// <summary>
-        /// Facetable version of <see cref="DateYear"/> stored in the Taxonomy Index
-        /// </summary>
-        public const string FacetTaxonomyDateYear = "facettaxonomydate.year";
-
-        /// <summary>
-        /// Facetable version of <see cref="DateMonth"/> stored in the Taxonomy Index
-        /// </summary>
-        public const string FacetTaxonomyDateMonth = "facettaxonomydate.month";
-
-        /// <summary>
-        /// Facetable version of <see cref="DateDay"/> stored in the Taxonomy Index
-        /// </summary>
-        public const string FacetTaxonomyDateDay = "facettaxonomydate.day";
-
-        /// <summary>
-        /// Facetable version of <see cref="DateHour"/> stored in the Taxonomy Index
-        /// </summary>
-        public const string FacetTaxonomyDateHour = "facettaxonomydate.hour";
-
-        /// <summary>
-        /// Facetable version of <see cref="DateMinute"/> stored in the Taxonomy Index
-        /// </summary>
-        public const string FacetTaxonomyDateMinute = "facettaxonomydate.minute";
-
-        /// <summary>
-        /// Facetable version of <see cref="FullText"/> stored in the Taxonomy Index
-        /// </summary>
-        public const string FacetTaxonomyFullText = "facettaxonomyfulltext";
-
-        /// <summary>
-        /// Facetable version of <see cref="FullTextSortable"/> stored in the Taxonomy Index
-        /// </summary>
-        public const string FacetTaxonomyFullTextSortable = "facettaxonomyfulltextsortable";
-
->>>>>>> d54bd4c5
 
     }
 }