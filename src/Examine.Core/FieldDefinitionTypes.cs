<<<<<<< HEAD
=======
using System;

>>>>>>> 925f33c2
namespace Examine
{
    /// <summary>
    /// Contains the names of field definition types
    /// </summary>
    public static class FieldDefinitionTypes
    {
        /// <summary>
        /// Will be indexed as an integer
        /// </summary>
        public const string Integer = "int";

        /// <summary>
        /// Will be indexed as a float
        /// </summary>
        public const string Float = "float";

        /// <summary>
        /// Will be indexed as a double
        /// </summary>
        public const string Double = "double";

        /// <summary>
        /// Will be indexed as a long
        /// </summary>
        public const string Long = "long";

        /// <summary>
        /// Will be indexed DateTime represented as a long
        /// </summary>
        public const string DateTime = "datetime";

        /// <summary>
        /// Will be indexed DateTime but with precision only to the year represented as a long
        /// </summary>
        public const string DateYear = "date.year";

        /// <summary>
        /// Will be indexed DateTime but with precision only to the month represented as a long
        /// </summary>
        public const string DateMonth = "date.month";

        /// <summary>
        /// Will be indexed DateTime but with precision only to the day represented as a long
        /// </summary>
        public const string DateDay = "date.day";

        /// <summary>
        /// Will be indexed DateTime but with precision only to the hour represented as a long
        /// </summary>
        public const string DateHour = "date.hour";

        /// <summary>
        /// Will be indexed DateTime but with precision only to the minute represented as a long
        /// </summary>
        public const string DateMinute = "date.minute";

        /// <summary>
        /// Will be indexed without analysis
        /// </summary>
        public const string Raw = "raw";

        /// <summary>
        /// The default type, will be indexed with the specified indexer's analyzer
        /// </summary>
        public const string FullText = "fulltext";

        /// <summary>
        /// Will be indexed with the specified indexer's analyzer and with a sorting field
        /// </summary>
        public const string FullTextSortable = "fulltextsortable";

        /// <summary>
        /// Will be indexed with a culture invariant whitespace analyzer, this is what is used for 'special' prefixed fields
        /// </summary>
        public const string InvariantCultureIgnoreCase = "invariantcultureignorecase";

        /// <summary>
        /// Will be indexed with an email address analyzer
        /// </summary>
        public const string EmailAddress = "emailaddress";

        /// <summary>
        /// Facetable version of <see cref="Integer"/>
        /// </summary>
        public const string FacetInteger = "facetint";

        /// <summary>
        /// Facetable version of <see cref="Float"/>
        /// </summary>
        public const string FacetFloat = "facetfloat";

        /// <summary>
        /// Facetable version of <see cref="Double"/>
        /// </summary>
        public const string FacetDouble = "facetdouble";

        /// <summary>
        /// Facetable version of <see cref="Long"/>
        /// </summary>
        public const string FacetLong = "facetlong";

        /// <summary>
        /// Facetable version of <see cref="DateTime"/>
        /// </summary>
        public const string FacetDateTime = "facetdatetime";

        /// <summary>
        /// Facetable version of <see cref="DateYear"/>
        /// </summary>
        public const string FacetDateYear = "facetdate.year";

        /// <summary>
        /// Facetable version of <see cref="DateMonth"/>
        /// </summary>
        public const string FacetDateMonth = "facetdate.month";

        /// <summary>
        /// Facetable version of <see cref="DateDay"/>
        /// </summary>
        public const string FacetDateDay = "facetdate.day";

        /// <summary>
        /// Facetable version of <see cref="DateHour"/>
        /// </summary>
        public const string FacetDateHour = "facetdate.hour";

        /// <summary>
        /// Facetable version of <see cref="DateMinute"/>
        /// </summary>
        public const string FacetDateMinute = "facetdate.minute";

        /// <summary>
        /// Facetable version of <see cref="FullText"/>
        /// </summary>
        public const string FacetFullText = "facetfulltext";

        /// <summary>
        /// Facetable version of <see cref="FullTextSortable"/>
        /// </summary>
        public const string FacetFullTextSortable = "facetfulltextsortable";

        /// <summary>
        /// Facetable version of <see cref="Integer"/> stored in the Taxonomy Index
        /// </summary>
        public const string FacetTaxonomyInteger = "facettaxonomyint";

        /// <summary>
        /// Facetable version of <see cref="Float"/> stored in the Taxonomy Index
        /// </summary>
        public const string FacetTaxonomyFloat = "facettaxonomyfloat";

        /// <summary>
        /// Facetable version of <see cref="Double"/> stored in the Taxonomy Index
        /// </summary>
        public const string FacetTaxonomyDouble = "facettaxonomydouble";

        /// <summary>
        /// Facetable version of <see cref="Long"/> stored in the Taxonomy Index
        /// </summary>
        public const string FacetTaxonomyLong = "facettaxonomylong";

        /// <summary>
        /// Facetable version of <see cref="DateTime"/> stored in the Taxonomy Index
        /// </summary>
        public const string FacetTaxonomyDateTime = "facettaxonomydatetime";

        /// <summary>
        /// Facetable version of <see cref="DateYear"/> stored in the Taxonomy Index
        /// </summary>
        public const string FacetTaxonomyDateYear = "facettaxonomydate.year";

        /// <summary>
        /// Facetable version of <see cref="DateMonth"/> stored in the Taxonomy Index
        /// </summary>
        public const string FacetTaxonomyDateMonth = "facettaxonomydate.month";

        /// <summary>
        /// Facetable version of <see cref="DateDay"/> stored in the Taxonomy Index
        /// </summary>
        public const string FacetTaxonomyDateDay = "facettaxonomydate.day";

        /// <summary>
        /// Facetable version of <see cref="DateHour"/> stored in the Taxonomy Index
        /// </summary>
        public const string FacetTaxonomyDateHour = "facettaxonomydate.hour";

        /// <summary>
        /// Facetable version of <see cref="DateMinute"/> stored in the Taxonomy Index
        /// </summary>
        public const string FacetTaxonomyDateMinute = "facettaxonomydate.minute";

        /// <summary>
        /// Facetable version of <see cref="FullText"/> stored in the Taxonomy Index
        /// </summary>
        public const string FacetTaxonomyFullText = "facettaxonomyfulltext";

        /// <summary>
        /// Facetable version of <see cref="FullTextSortable"/> stored in the Taxonomy Index
        /// </summary>
        public const string FacetTaxonomyFullTextSortable = "facettaxonomyfulltextsortable";


    }
}<|MERGE_RESOLUTION|>--- conflicted
+++ resolved
@@ -1,8 +1,5 @@
-<<<<<<< HEAD
-=======
 using System;
 
->>>>>>> 925f33c2
 namespace Examine
 {
     /// <summary>
