﻿<?xml version="1.0" encoding="utf-8"?>
<Project ToolsVersion="12.0" DefaultTargets="Build" xmlns="http://schemas.microsoft.com/developer/msbuild/2003">
  <Import Project="$(MSBuildExtensionsPath)\$(MSBuildToolsVersion)\Microsoft.Common.props" Condition="Exists('$(MSBuildExtensionsPath)\$(MSBuildToolsVersion)\Microsoft.Common.props')" />
  <PropertyGroup>
    <Configuration Condition=" '$(Configuration)' == '' ">Debug</Configuration>
    <Platform Condition=" '$(Platform)' == '' ">AnyCPU</Platform>
    <ProductVersion>
    </ProductVersion>
    <SchemaVersion>2.0</SchemaVersion>
    <ProjectGuid>{CEB0F488-AA78-4ADE-B0B1-E52CF2743B10}</ProjectGuid>
    <ProjectTypeGuids>{349c5851-65df-11da-9384-00065b846f21};{fae04ec0-301f-11d3-bf4b-00c04f79efbc}</ProjectTypeGuids>
    <OutputType>Library</OutputType>
    <AppDesignerFolder>Properties</AppDesignerFolder>
    <RootNamespace>Examine.Web.Demo</RootNamespace>
    <AssemblyName>Examine.Web.Demo</AssemblyName>
    <TargetFrameworkVersion>v4.7.2</TargetFrameworkVersion>
    <MvcBuildViews>false</MvcBuildViews>
    <UseIISExpress>true</UseIISExpress>
    <FileUpgradeFlags>
    </FileUpgradeFlags>
    <UpgradeBackupLocation>
    </UpgradeBackupLocation>
    <OldToolsVersion>4.0</OldToolsVersion>
    <IISExpressSSLPort />
    <IISExpressAnonymousAuthentication />
    <IISExpressWindowsAuthentication />
    <IISExpressUseClassicPipelineMode />
    <SolutionDir Condition="$(SolutionDir) == '' Or $(SolutionDir) == '*Undefined*'">..\..\</SolutionDir>
    <MvcProjectUpgradeChecked>true</MvcProjectUpgradeChecked>
    <UseGlobalApplicationHostFile />
    <TargetFrameworkProfile />
    <Use64BitIISExpress />
    <NuGetPackageImportStamp>
    </NuGetPackageImportStamp>
  </PropertyGroup>
  <PropertyGroup Condition=" '$(Configuration)|$(Platform)' == 'Debug|AnyCPU' ">
    <DebugSymbols>true</DebugSymbols>
    <DebugType>full</DebugType>
    <Optimize>false</Optimize>
    <OutputPath>bin\</OutputPath>
    <DefineConstants>TRACE;DEBUG;FULLDEBUG</DefineConstants>
    <ErrorReport>prompt</ErrorReport>
    <WarningLevel>4</WarningLevel>
    <CodeAnalysisRuleSet>SecurityRules.ruleset</CodeAnalysisRuleSet>
    <Prefer32Bit>false</Prefer32Bit>
  </PropertyGroup>
  <PropertyGroup Condition=" '$(Configuration)|$(Platform)' == 'Release|AnyCPU' ">
    <DebugType>none</DebugType>
    <Optimize>true</Optimize>
    <OutputPath>bin\</OutputPath>
    <DefineConstants>TRACE</DefineConstants>
    <ErrorReport>prompt</ErrorReport>
    <WarningLevel>4</WarningLevel>
    <Prefer32Bit>false</Prefer32Bit>
  </PropertyGroup>
  <ItemGroup>
    <Reference Include="EntityFramework, Version=4.1.0.0, Culture=neutral, PublicKeyToken=b77a5c561934e089, processorArchitecture=MSIL">
      <HintPath>..\packages\EntityFramework.4.1.10715.0\lib\EntityFramework.dll</HintPath>
    </Reference>
    <Reference Include="ICSharpCode.SharpZipLib, Version=0.86.0.518, Culture=neutral, PublicKeyToken=1b03e6acf1164f73, processorArchitecture=MSIL">
      <HintPath>..\packages\SharpZipLib.0.86.0\lib\20\ICSharpCode.SharpZipLib.dll</HintPath>
    </Reference>
<<<<<<< HEAD
    <Reference Include="Lucene.Net, Version=3.0.3.0, Culture=neutral, PublicKeyToken=85089178b9ac3181, processorArchitecture=MSIL">
      <HintPath>..\packages\Lucene.Net.3.0.3\lib\NET40\Lucene.Net.dll</HintPath>
=======
    <Reference Include="itextsharp">
      <HintPath>..\DLLs\itextsharp.dll</HintPath>
    </Reference>
    <Reference Include="J2N, Version=2.0.0.0, Culture=neutral, PublicKeyToken=f39447d697a969af">
      <HintPath>..\packages\J2N.2.0.0-beta-0007\lib\net45\J2N.dll</HintPath>
      <Private>True</Private>
    </Reference>
    <Reference Include="Lucene.Net, Version=4.0.0.0, Culture=neutral, PublicKeyToken=85089178b9ac3181">
      <HintPath>..\packages\Lucene.Net.4.8.0-beta00008\lib\net45\Lucene.Net.dll</HintPath>
      <Private>True</Private>
    </Reference>
    <Reference Include="Lucene.Net.Analysis.Common, Version=4.0.0.0, Culture=neutral, PublicKeyToken=85089178b9ac3181">
      <HintPath>..\packages\Lucene.Net.Analysis.Common.4.8.0-beta00008\lib\net45\Lucene.Net.Analysis.Common.dll</HintPath>
      <Private>True</Private>
    </Reference>
    <Reference Include="Lucene.Net.Facet, Version=4.0.0.0, Culture=neutral, PublicKeyToken=85089178b9ac3181">
      <HintPath>..\packages\Lucene.Net.Facet.4.8.0-beta00008\lib\net45\Lucene.Net.Facet.dll</HintPath>
      <Private>True</Private>
    </Reference>
    <Reference Include="Lucene.Net.Grouping, Version=4.0.0.0, Culture=neutral, PublicKeyToken=85089178b9ac3181">
      <HintPath>..\packages\Lucene.Net.Grouping.4.8.0-beta00008\lib\net45\Lucene.Net.Grouping.dll</HintPath>
      <Private>True</Private>
    </Reference>
    <Reference Include="Lucene.Net.Join, Version=4.0.0.0, Culture=neutral, PublicKeyToken=85089178b9ac3181">
      <HintPath>..\packages\Lucene.Net.Join.4.8.0-beta00008\lib\net45\Lucene.Net.Join.dll</HintPath>
      <Private>True</Private>
    </Reference>
    <Reference Include="Lucene.Net.Queries, Version=4.0.0.0, Culture=neutral, PublicKeyToken=85089178b9ac3181">
      <HintPath>..\packages\Lucene.Net.Queries.4.8.0-beta00008\lib\net45\Lucene.Net.Queries.dll</HintPath>
      <Private>True</Private>
    </Reference>
    <Reference Include="Lucene.Net.QueryParser, Version=4.0.0.0, Culture=neutral, PublicKeyToken=85089178b9ac3181">
      <HintPath>..\packages\Lucene.Net.QueryParser.4.8.0-beta00008\lib\net45\Lucene.Net.QueryParser.dll</HintPath>
      <Private>True</Private>
    </Reference>
    <Reference Include="Lucene.Net.Sandbox, Version=4.0.0.0, Culture=neutral, PublicKeyToken=85089178b9ac3181">
      <HintPath>..\packages\Lucene.Net.Sandbox.4.8.0-beta00008\lib\net45\Lucene.Net.Sandbox.dll</HintPath>
      <Private>True</Private>
>>>>>>> e80f5d36
    </Reference>
    <Reference Include="Microsoft.CSharp" />
    <Reference Include="Microsoft.Web.Infrastructure, Version=1.0.0.0, Culture=neutral, PublicKeyToken=31bf3856ad364e35, processorArchitecture=MSIL">
      <HintPath>..\packages\Microsoft.Web.Infrastructure.1.0.0.0\lib\net40\Microsoft.Web.Infrastructure.dll</HintPath>
    </Reference>
    <Reference Include="Newtonsoft.Json, Version=10.0.0.0, Culture=neutral, PublicKeyToken=30ad4fe6b2a6aeed, processorArchitecture=MSIL">
      <HintPath>..\packages\Newtonsoft.Json.10.0.2\lib\net45\Newtonsoft.Json.dll</HintPath>
    </Reference>
    <Reference Include="System.Data.DataSetExtensions" />
    <Reference Include="System.Data.Entity" />
    <Reference Include="System.Data.SqlServerCe, Version=4.0.0.0, Culture=neutral, PublicKeyToken=89845dcd8080cc91, processorArchitecture=MSIL">
      <HintPath>..\packages\Microsoft.SqlServer.Compact.4.0.8854.1\lib\net40\System.Data.SqlServerCe.dll</HintPath>
    </Reference>
    <Reference Include="System.Data.SqlServerCe.Entity, Version=4.0.0.0, Culture=neutral, PublicKeyToken=89845dcd8080cc91, processorArchitecture=MSIL">
      <HintPath>..\packages\Microsoft.SqlServer.Compact.4.0.8854.1\lib\net40\System.Data.SqlServerCe.Entity.dll</HintPath>
    </Reference>
    <Reference Include="System.Net.Http" />
    <Reference Include="System.Net.Http.Formatting, Version=5.2.3.0, Culture=neutral, PublicKeyToken=31bf3856ad364e35, processorArchitecture=MSIL">
      <HintPath>..\packages\Microsoft.AspNet.WebApi.Client.5.2.3\lib\net45\System.Net.Http.Formatting.dll</HintPath>
    </Reference>
    <Reference Include="System.Runtime.Serialization" />
    <Reference Include="System.Security" />
    <Reference Include="System" />
    <Reference Include="System.Data" />
    <Reference Include="System.Drawing" />
    <Reference Include="System.Web.DynamicData" />
    <Reference Include="System.Web.Entity" />
    <Reference Include="System.Web.ApplicationServices" />
    <Reference Include="System.ComponentModel.DataAnnotations" />
    <Reference Include="System.Web" />
    <Reference Include="System.Web.Abstractions" />
    <Reference Include="System.Web.Extensions" />
    <Reference Include="System.Web.Helpers, Version=2.0.0.0, Culture=neutral, PublicKeyToken=31bf3856ad364e35, processorArchitecture=MSIL">
      <HintPath>..\packages\Microsoft.AspNet.WebPages.2.0.20710.0\lib\net40\System.Web.Helpers.dll</HintPath>
    </Reference>
    <Reference Include="System.Web.Http, Version=5.2.3.0, Culture=neutral, PublicKeyToken=31bf3856ad364e35, processorArchitecture=MSIL">
      <HintPath>..\packages\Microsoft.AspNet.WebApi.Core.5.2.3\lib\net45\System.Web.Http.dll</HintPath>
    </Reference>
    <Reference Include="System.Web.Http.WebHost, Version=5.2.3.0, Culture=neutral, PublicKeyToken=31bf3856ad364e35, processorArchitecture=MSIL">
      <HintPath>..\packages\Microsoft.AspNet.WebApi.WebHost.5.2.3\lib\net45\System.Web.Http.WebHost.dll</HintPath>
    </Reference>
    <Reference Include="System.Web.Mvc, Version=4.0.0.1, Culture=neutral, PublicKeyToken=31bf3856ad364e35, processorArchitecture=MSIL">
      <HintPath>..\packages\Microsoft.AspNet.Mvc.4.0.40804.0\lib\net40\System.Web.Mvc.dll</HintPath>
    </Reference>
    <Reference Include="System.Web.Razor, Version=2.0.0.0, Culture=neutral, PublicKeyToken=31bf3856ad364e35, processorArchitecture=MSIL">
      <HintPath>..\packages\Microsoft.AspNet.Razor.2.0.20710.0\lib\net40\System.Web.Razor.dll</HintPath>
    </Reference>
    <Reference Include="System.Web.Routing" />
    <Reference Include="System.Web.WebPages, Version=2.0.0.0, Culture=neutral, PublicKeyToken=31bf3856ad364e35, processorArchitecture=MSIL">
      <HintPath>..\packages\Microsoft.AspNet.WebPages.2.0.20710.0\lib\net40\System.Web.WebPages.dll</HintPath>
    </Reference>
    <Reference Include="System.Web.WebPages.Deployment, Version=2.0.0.0, Culture=neutral, PublicKeyToken=31bf3856ad364e35, processorArchitecture=MSIL">
      <HintPath>..\packages\Microsoft.AspNet.WebPages.2.0.20710.0\lib\net40\System.Web.WebPages.Deployment.dll</HintPath>
    </Reference>
    <Reference Include="System.Web.WebPages.Razor, Version=2.0.0.0, Culture=neutral, PublicKeyToken=31bf3856ad364e35, processorArchitecture=MSIL">
      <HintPath>..\packages\Microsoft.AspNet.WebPages.2.0.20710.0\lib\net40\System.Web.WebPages.Razor.dll</HintPath>
    </Reference>
    <Reference Include="System.Xml" />
    <Reference Include="System.Configuration" />
    <Reference Include="System.Web.Services" />
    <Reference Include="System.EnterpriseServices" />
    <Reference Include="System.Xml.Linq" />
  </ItemGroup>
  <ItemGroup>
    <Compile Include="Controllers\HomeController.cs" />
    <Compile Include="Global.asax.cs">
      <DependentUpon>Global.asax</DependentUpon>
    </Compile>
    <Compile Include="Models\TestModel.cs" />
    <Compile Include="Properties\AssemblyInfo.cs" />
    <Compile Include="TableDirectReaderDataService.cs" />
  </ItemGroup>
  <ItemGroup>
    <Content Include="App_Data\Database1.sdf" />
    <Content Include="Content\themes\base\images\ui-bg_flat_0_aaaaaa_40x100.png" />
    <Content Include="Content\themes\base\images\ui-bg_flat_75_ffffff_40x100.png" />
    <Content Include="Content\themes\base\images\ui-bg_glass_55_fbf9ee_1x400.png" />
    <Content Include="Content\themes\base\images\ui-bg_glass_65_ffffff_1x400.png" />
    <Content Include="Content\themes\base\images\ui-bg_glass_75_dadada_1x400.png" />
    <Content Include="Content\themes\base\images\ui-bg_glass_75_e6e6e6_1x400.png" />
    <Content Include="Content\themes\base\images\ui-bg_glass_95_fef1ec_1x400.png" />
    <Content Include="Content\themes\base\images\ui-bg_highlight-soft_75_cccccc_1x100.png" />
    <Content Include="Content\themes\base\images\ui-icons_222222_256x240.png" />
    <Content Include="Content\themes\base\images\ui-icons_2e83ff_256x240.png" />
    <Content Include="Content\themes\base\images\ui-icons_454545_256x240.png" />
    <Content Include="Content\themes\base\images\ui-icons_888888_256x240.png" />
    <Content Include="Content\themes\base\images\ui-icons_cd0a0a_256x240.png" />
    <Content Include="Content\themes\base\jquery.ui.accordion.css" />
    <Content Include="Content\themes\base\jquery.ui.all.css" />
    <Content Include="Content\themes\base\jquery.ui.autocomplete.css" />
    <Content Include="Content\themes\base\jquery.ui.base.css" />
    <Content Include="Content\themes\base\jquery.ui.button.css" />
    <Content Include="Content\themes\base\jquery.ui.core.css" />
    <Content Include="Content\themes\base\jquery.ui.datepicker.css" />
    <Content Include="Content\themes\base\jquery.ui.dialog.css" />
    <Content Include="Content\themes\base\jquery.ui.progressbar.css" />
    <Content Include="Content\themes\base\jquery.ui.resizable.css" />
    <Content Include="Content\themes\base\jquery.ui.selectable.css" />
    <Content Include="Content\themes\base\jquery.ui.slider.css" />
    <Content Include="Content\themes\base\jquery.ui.tabs.css" />
    <Content Include="Content\themes\base\jquery.ui.theme.css" />
    <Content Include="EFCodeFirstReadMe.txt" />
    <Content Include="Global.asax" />
    <Content Include="Scripts\jquery-1.5.1-vsdoc.js" />
    <Content Include="Scripts\jquery-1.5.1.js" />
    <Content Include="Scripts\jquery-1.5.1.min.js" />
    <Content Include="Scripts\jquery-ui-1.8.11.js" />
    <Content Include="Scripts\jquery-ui-1.8.11.min.js" />
    <Content Include="Scripts\jquery.validate-vsdoc.js" />
    <Content Include="Scripts\jquery.validate.js" />
    <Content Include="Scripts\jquery.validate.min.js" />
    <Content Include="Scripts\modernizr-1.7.js" />
    <Content Include="Scripts\modernizr-1.7.min.js" />
    <Content Include="Web.config">
      <SubType>Designer</SubType>
    </Content>
    <Content Include="Web.Debug.config">
      <DependentUpon>Web.config</DependentUpon>
    </Content>
    <Content Include="Web.Release.config">
      <DependentUpon>Web.config</DependentUpon>
    </Content>
    <Content Include="Content\Site.css" />
    <Content Include="Scripts\jquery.unobtrusive-ajax.js" />
    <Content Include="Scripts\jquery.unobtrusive-ajax.min.js" />
    <Content Include="Scripts\jquery.validate.unobtrusive.js" />
    <Content Include="Scripts\jquery.validate.unobtrusive.min.js" />
    <Content Include="Scripts\MicrosoftAjax.js" />
    <Content Include="Scripts\MicrosoftAjax.debug.js" />
    <Content Include="Scripts\MicrosoftMvcAjax.js" />
    <Content Include="Scripts\MicrosoftMvcAjax.debug.js" />
    <Content Include="Scripts\MicrosoftMvcValidation.js" />
    <Content Include="Scripts\MicrosoftMvcValidation.debug.js" />
    <Content Include="Views\_ViewStart.cshtml" />
    <Content Include="Views\Home\Index.cshtml" />
    <Content Include="Views\Shared\Error.cshtml" />
    <Content Include="Views\Shared\_LogOnPartial.cshtml" />
    <Content Include="Views\Shared\_Layout.cshtml" />
    <Content Include="Views\Web.config" />
    <None Include="_bin_deployableAssemblies\x86\sqlcese40.dll" />
    <None Include="_bin_deployableAssemblies\x86\sqlceqp40.dll" />
    <None Include="_bin_deployableAssemblies\x86\sqlceme40.dll" />
    <None Include="_bin_deployableAssemblies\x86\sqlceer40EN.dll" />
    <None Include="_bin_deployableAssemblies\x86\sqlcecompact40.dll" />
    <None Include="_bin_deployableAssemblies\x86\sqlceca40.dll" />
    <None Include="_bin_deployableAssemblies\x86\Microsoft.VC90.CRT\README_ENU.txt" />
    <None Include="_bin_deployableAssemblies\x86\Microsoft.VC90.CRT\msvcr90.dll" />
    <None Include="_bin_deployableAssemblies\amd64\sqlcese40.dll" />
    <None Include="_bin_deployableAssemblies\amd64\sqlceqp40.dll" />
    <None Include="_bin_deployableAssemblies\amd64\sqlceme40.dll" />
    <None Include="_bin_deployableAssemblies\amd64\sqlceer40EN.dll" />
    <None Include="_bin_deployableAssemblies\amd64\sqlcecompact40.dll" />
    <None Include="_bin_deployableAssemblies\amd64\sqlceca40.dll" />
    <None Include="_bin_deployableAssemblies\amd64\Microsoft.VC90.CRT\README_ENU.txt" />
    <None Include="_bin_deployableAssemblies\amd64\Microsoft.VC90.CRT\msvcr90.dll" />
    <None Include="_bin_deployableAssemblies\x86\Microsoft.VC90.CRT\Microsoft.VC90.CRT.manifest" />
  </ItemGroup>
  <ItemGroup>
    <Content Include="Views\Home\Populate.cshtml" />
  </ItemGroup>
  <ItemGroup>
    <Content Include="Views\Home\RebuildIndex.cshtml" />
  </ItemGroup>
  <ItemGroup>
    <ProjectReference Include="..\Examine.Core\Examine.Core.csproj">
      <Project>{ca2a20ce-1a61-4185-8b49-bd50993acfdf}</Project>
      <Name>Examine.Core</Name>
    </ProjectReference>
    <ProjectReference Include="..\Examine.AzureDirectory\Examine.AzureDirectory.csproj">
      <Project>{c3880b59-8b08-4990-b3fa-0a8db9476319}</Project>
      <Name>Examine.AzureDirectory</Name>
    </ProjectReference>
    <ProjectReference Include="..\Examine.Lucene\Examine.Lucene.csproj">
      <Project>{DA5E35C3-89BA-4A2E-A559-32CF7B23CBFF}</Project>
      <Name>Examine.Lucene</Name>
    </ProjectReference>
  </ItemGroup>
  <ItemGroup>
    <Content Include="Views\Home\TestIndex.cshtml" />
  </ItemGroup>
  <ItemGroup>
    <Content Include="Views\Home\ReIndexItems.cshtml" />
  </ItemGroup>
  <ItemGroup>
    <Content Include="packages.config">
      <SubType>Designer</SubType>
    </Content>
  </ItemGroup>
  <ItemGroup>
    <None Include="_bin_deployableAssemblies\amd64\Microsoft.VC90.CRT\Microsoft.VC90.CRT.manifest" />
  </ItemGroup>
  <ItemGroup>
    <Analyzer Include="..\packages\Lucene.Net.4.8.0-beta00008\analyzers\dotnet\cs\Lucene.Net.CodeAnalysis.dll" />
  </ItemGroup>
  <PropertyGroup>
    <VisualStudioVersion Condition="'$(VisualStudioVersion)' == ''">11.0</VisualStudioVersion>
    <VSToolsPath Condition="exists('$(MSBuildExtensionsPath32)\Microsoft\VisualStudio\v11.0\WebApplications\Microsoft.WebApplication.targets')">$(MSBuildExtensionsPath32)\Microsoft\VisualStudio\v11.0</VSToolsPath>
    <VSToolsPath Condition="exists('$(MSBuildExtensionsPath32)\Microsoft\VisualStudio\v12.0\WebApplications\Microsoft.WebApplication.targets')">$(MSBuildExtensionsPath32)\Microsoft\VisualStudio\v12.0</VSToolsPath>
    <VSToolsPath Condition="exists('$(MSBuildExtensionsPath32)\Microsoft\VisualStudio\v14.0\WebApplications\Microsoft.WebApplication.targets')">$(MSBuildExtensionsPath32)\Microsoft\VisualStudio\v14.0</VSToolsPath>
    <VSToolsPath Condition="exists('$(MSBuildExtensionsPath32)\Microsoft\VisualStudio\v15.0\WebApplications\Microsoft.WebApplication.targets')">$(MSBuildExtensionsPath32)\Microsoft\VisualStudio\v15.0</VSToolsPath>
  </PropertyGroup>
  <Import Project="$(MSBuildBinPath)\Microsoft.CSharp.targets" />
  <Import Project="$(VSToolsPath)\WebApplications\Microsoft.WebApplication.targets" Condition="'$(VSToolsPath)' != ''" />
  <Import Project="$(MSBuildExtensionsPath32)\Microsoft\VisualStudio\v10.0\WebApplications\Microsoft.WebApplication.targets" Condition="false" />
  <!-- To modify your build process, add your task inside one of the targets below and uncomment it. 
       Other similar extension points exist, see Microsoft.Common.targets.
  <Target Name="BeforeBuild">
  </Target>
  <Target Name="AfterBuild">
  </Target> -->
  <Target Name="MvcBuildViews" AfterTargets="AfterBuild" Condition="'$(MvcBuildViews)'=='true'">
    <AspNetCompiler VirtualPath="temp" PhysicalPath="$(WebProjectOutputDir)" />
  </Target>
  <ProjectExtensions>
    <VisualStudio>
      <FlavorProperties GUID="{349c5851-65df-11da-9384-00065b846f21}">
        <WebProjectProperties>
          <UseIIS>True</UseIIS>
          <AutoAssignPort>True</AutoAssignPort>
          <DevelopmentServerPort>50099</DevelopmentServerPort>
          <DevelopmentServerVPath>/</DevelopmentServerVPath>
          <IISUrl>http://localhost:54589/</IISUrl>
          <NTLMAuthentication>False</NTLMAuthentication>
          <UseCustomServer>False</UseCustomServer>
          <CustomServerUrl>
          </CustomServerUrl>
          <SaveServerSettingsInUserFile>False</SaveServerSettingsInUserFile>
        </WebProjectProperties>
      </FlavorProperties>
    </VisualStudio>
  </ProjectExtensions>
</Project><|MERGE_RESOLUTION|>--- conflicted
+++ resolved
@@ -60,13 +60,6 @@
     <Reference Include="ICSharpCode.SharpZipLib, Version=0.86.0.518, Culture=neutral, PublicKeyToken=1b03e6acf1164f73, processorArchitecture=MSIL">
       <HintPath>..\packages\SharpZipLib.0.86.0\lib\20\ICSharpCode.SharpZipLib.dll</HintPath>
     </Reference>
-<<<<<<< HEAD
-    <Reference Include="Lucene.Net, Version=3.0.3.0, Culture=neutral, PublicKeyToken=85089178b9ac3181, processorArchitecture=MSIL">
-      <HintPath>..\packages\Lucene.Net.3.0.3\lib\NET40\Lucene.Net.dll</HintPath>
-=======
-    <Reference Include="itextsharp">
-      <HintPath>..\DLLs\itextsharp.dll</HintPath>
-    </Reference>
     <Reference Include="J2N, Version=2.0.0.0, Culture=neutral, PublicKeyToken=f39447d697a969af">
       <HintPath>..\packages\J2N.2.0.0-beta-0007\lib\net45\J2N.dll</HintPath>
       <Private>True</Private>
@@ -102,7 +95,6 @@
     <Reference Include="Lucene.Net.Sandbox, Version=4.0.0.0, Culture=neutral, PublicKeyToken=85089178b9ac3181">
       <HintPath>..\packages\Lucene.Net.Sandbox.4.8.0-beta00008\lib\net45\Lucene.Net.Sandbox.dll</HintPath>
       <Private>True</Private>
->>>>>>> e80f5d36
     </Reference>
     <Reference Include="Microsoft.CSharp" />
     <Reference Include="Microsoft.Web.Infrastructure, Version=1.0.0.0, Culture=neutral, PublicKeyToken=31bf3856ad364e35, processorArchitecture=MSIL">
