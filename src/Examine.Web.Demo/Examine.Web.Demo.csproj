<Project Sdk="Microsoft.NET.Sdk.Web">

  <PropertyGroup>
    <TargetFramework>net6.0</TargetFramework>
    <Nullable>enable</Nullable>
    <ImplicitUsings>enable</ImplicitUsings>
  </PropertyGroup>

  <ItemGroup>
<<<<<<< HEAD
    <Compile Remove="Data\IndexService.Facets.cs" />
  </ItemGroup>

  <ItemGroup>
    <None Include="Data\IndexService.Facets.cs" />
  </ItemGroup>

  <ItemGroup>
    <PackageReference Include="Bogus" Version="34.0.2" />
=======
    <PackageReference Include="Bogus" Version="35.5.1" />
>>>>>>> 295c45da
  </ItemGroup>

  <ItemGroup>
    <ProjectReference Include="..\Examine.Host\Examine.csproj" />
  </ItemGroup>

  <ItemGroup>
    <Folder Include="Examine\" />
  </ItemGroup>

</Project><|MERGE_RESOLUTION|>--- conflicted
+++ resolved
@@ -7,19 +7,12 @@
   </PropertyGroup>
 
   <ItemGroup>
-<<<<<<< HEAD
+    <PackageReference Include="Bogus" Version="35.5.1" />
     <Compile Remove="Data\IndexService.Facets.cs" />
   </ItemGroup>
 
   <ItemGroup>
     <None Include="Data\IndexService.Facets.cs" />
-  </ItemGroup>
-
-  <ItemGroup>
-    <PackageReference Include="Bogus" Version="34.0.2" />
-=======
-    <PackageReference Include="Bogus" Version="35.5.1" />
->>>>>>> 295c45da
   </ItemGroup>
 
   <ItemGroup>
