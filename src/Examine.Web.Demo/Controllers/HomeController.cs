﻿using System;
using System.Data;
using System.Data.SqlServerCe;
using System.Diagnostics;
using System.Linq;
using System.Text;
using System.Web.Mvc;
using Examine;
using Examine.LuceneEngine;
using Examine.LuceneEngine.Providers;
using Examine.Web.Demo.Models;
using Lucene.Net.Index;

namespace Examine.Web.Demo.Controllers
{
    public class HomeController : Controller
    {


        [HttpGet]
        public ActionResult Index()
        {
            ViewBag.Message = "Welcome to ASP.NET MVC!";

            return View();
        }

        [HttpGet]
        public ActionResult MultiSearch(string query)
        {
            var multi = ExamineManager.Instance.GetRegisteredSearcher("MultiIndexSearcher");
            var criteria = multi.CreateCriteria();
            var result = multi.Search(criteria.RawQuery(query));

            var sb = new StringBuilder();
            sb.AppendLine($"Results :{result.TotalItemCount}");
            foreach (var searchResult in result)
            {
                sb.AppendLine($"Id:{searchResult.Id}, Score:{searchResult.Score}, Vals: {string.Join(", ", searchResult.Fields.Select(x => x.Value))}");
            }
            return Content(sb.ToString());
        }

        [HttpGet]
        public ActionResult Search(string id)
        {
            var searcher = ExamineManager.Instance.GetSearcher("Simple2Indexer");
            var criteria = searcher.CreateCriteria();
            var result = searcher.Search(criteria.RawQuery(id));
            var sb = new StringBuilder();
            sb.AppendLine($"Results :{result.TotalItemCount}");
            foreach (var searchResult in result)
            {
                sb.AppendLine($"Id:{searchResult.Id}, Score:{searchResult.Score}, Vals: {string.Join(", ", searchResult.Fields.Select(x => x.Value))}");
            }
            return Content(sb.ToString());
        }

        [HttpPost]
        public ActionResult Populate()
        {
            try
            {
                using (var db = new MyDbContext())
                {
                    //check if we have data
                    if (!db.TestModels.Any())
                    {
                        //using TableDirect is BY FAR one of the fastest ways to bulk insert data in SqlCe... 
                        using (db.Database.Connection)
                        {
                            db.Database.Connection.Open();
                            using (var cmd = (SqlCeCommand)db.Database.Connection.CreateCommand())
                            {
                                cmd.CommandText = "TestModels";
                                cmd.CommandType = CommandType.TableDirect;

                                var rs = cmd.ExecuteResultSet(ResultSetOptions.Updatable);
                                var rec = rs.CreateRecord();

                                for (var i = 0; i < 27000; i++)
                                {
                                    rec.SetString(1, "a" + i);
                                    rec.SetString(2, "b" + i);
                                    rec.SetString(3, "c" + i);
                                    rec.SetString(4, "d" + i);
                                    rec.SetString(5, "e" + i);
                                    rec.SetString(6, "f" + i);
                                    rs.Insert(rec);
                                }
                            }
                        }
                        return View(true);
                    }
                    else
                    {
                        this.ModelState.AddModelError("DataError", "The database has already been populated with data");
                        return View(false);
                    }
                }
            }
            catch (Exception ex)
            {
                this.ModelState.AddModelError("DataError", ex.Message);
                return View(false);
            }
            
        }

        [HttpPost]
        public ActionResult RebuildIndex()
        {
            try
            {
                var timer = new Stopwatch();
                timer.Start();
                ExamineManager.Instance.IndexProviders["Simple2Indexer"].RebuildIndex();
                timer.Stop();

                return View(timer.Elapsed.TotalSeconds);
            }
            catch (Exception ex)
            {
                this.ModelState.AddModelError("DataError", ex.Message);
                return View(0.0);
            }
        }

        [HttpPost]
        public ActionResult ReIndexItems()
        {
            var dataService = new TableDirectReaderDataService();
<<<<<<< HEAD
            var randomItems = dataService.GetRandomItems().ToArray();
            ExamineManager.Instance.IndexProviders["Simple2Indexer"].IndexItems(randomItems);
            return View(randomItems.Length);
=======
            foreach (var simpleDataSet in dataService.GetRandomItems(10))
            {
                ExamineManager.Instance.IndexProviderCollection["Simple2Indexer"]
                    .ReIndexNode(
                        simpleDataSet.RowData.ToExamineXml(
                            simpleDataSet.NodeDefinition.NodeId,
                            simpleDataSet.NodeDefinition.Type),
                        "TestType");
                total++;
            }            

            return View(total);
>>>>>>> abb4bc01
        }

        [HttpPost]
        public ActionResult TestIndex()
        {

            var indexer = (LuceneIndexer)ExamineManager.Instance.IndexProviders["Simple2Indexer"];
            var writer = indexer.GetIndexWriter();

            var model = new IndexInfo
            {
                Docs = writer.NumDocs(),
                Fields = writer.GetReader().GetFieldNames(IndexReader.FieldOption.ALL).Count
            };

            return View(model);
            
        }


    }
}<|MERGE_RESOLUTION|>--- conflicted
+++ resolved
@@ -130,24 +130,9 @@
         public ActionResult ReIndexItems()
         {
             var dataService = new TableDirectReaderDataService();
-<<<<<<< HEAD
-            var randomItems = dataService.GetRandomItems().ToArray();
+            var randomItems = dataService.GetRandomItems(10).ToArray();
             ExamineManager.Instance.IndexProviders["Simple2Indexer"].IndexItems(randomItems);
             return View(randomItems.Length);
-=======
-            foreach (var simpleDataSet in dataService.GetRandomItems(10))
-            {
-                ExamineManager.Instance.IndexProviderCollection["Simple2Indexer"]
-                    .ReIndexNode(
-                        simpleDataSet.RowData.ToExamineXml(
-                            simpleDataSet.NodeDefinition.NodeId,
-                            simpleDataSet.NodeDefinition.Type),
-                        "TestType");
-                total++;
-            }            
-
-            return View(total);
->>>>>>> abb4bc01
         }
 
         [HttpPost]
