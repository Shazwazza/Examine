--- conflicted
+++ resolved
@@ -17,11 +17,7 @@
         /// Returns some random items from the storage
         /// </summary>
         /// <returns></returns>
-<<<<<<< HEAD
-        public IEnumerable<ValueSet> GetRandomItems()
-=======
-        public IEnumerable<SimpleDataSet> GetRandomItems(int max = int.MaxValue)
->>>>>>> abb4bc01
+        public IEnumerable<ValueSet> GetRandomItems(int max = int.MaxValue)
         {
             var random = new Random(Guid.NewGuid().GetHashCode());
             var current = 0;
@@ -49,18 +45,11 @@
                                     {"Column4", rs.GetString(4)},
                                     {"Column5", rs.GetString(5)},
                                     {"Column6", rs.GetString(6)}
-<<<<<<< HEAD
                                 });
                             }
-                            current++;
-=======
-                                }
-                                };
-
                                 current++;
                                 if (current > max) yield break;
                             }
->>>>>>> abb4bc01
                         }
                     }
                 }
