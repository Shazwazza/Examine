using System;
using System.Collections.Generic;
using System.IO;
using System.Linq;
using Examine.Lucene;
using Examine.Lucene.Directories;
using Examine.Lucene.Providers;
using Lucene.Net.Analysis;
using Lucene.Net.Facet;
using Microsoft.Extensions.DependencyInjection;
using Microsoft.Extensions.DependencyInjection.Extensions;
using Microsoft.Extensions.Options;

namespace Examine
{
    /// <summary>
    /// Extensions for <see cref="IServiceCollection"/>
    /// </summary>
    public static class ServicesCollectionExtensions
    {
        /// <summary>
        /// Registers a file system based Lucene Examine index
        /// </summary>
        [Obsolete("To remove in Examine V5")]
        public static IServiceCollection AddExamineLuceneIndex(
            this IServiceCollection serviceCollection,
            string name,
            FieldDefinitionCollection fieldDefinitions = null,
            Analyzer analyzer = null,
            IValueSetValidator validator = null,
            IReadOnlyDictionary<string, IFieldValueTypeFactory> indexValueTypesFactory = null,
            SimilarityDefinitionCollection similarityDefinitions = null)
            => serviceCollection.AddExamineLuceneIndex<LuceneIndex>(name, fieldDefinitions, analyzer, validator, indexValueTypesFactory, similarityDefinitions);

        /// <summary>
        /// Registers a file system based Lucene Examine index
        /// </summary>
        [Obsolete("To remove in Examine V5")]
        public static IServiceCollection AddExamineLuceneIndex<TIndex>(
            this IServiceCollection serviceCollection,
            string name,
            FieldDefinitionCollection fieldDefinitions = null,
            Analyzer analyzer = null,
            IValueSetValidator validator = null,
            IReadOnlyDictionary<string, IFieldValueTypeFactory> indexValueTypesFactory = null,
            SimilarityDefinitionCollection similarityDefinitions = null)
            where TIndex : LuceneIndex
<<<<<<< HEAD
            => serviceCollection.AddExamineLuceneIndex<TIndex, FileSystemDirectoryFactory>(name, fieldDefinitions, analyzer, validator, indexValueTypesFactory, similarityDefinitions);
=======
        {
            Action<ExamineLuceneIndexConfiguration<TIndex, FileSystemDirectoryFactory>> config = opt =>
            {
                opt.FieldDefinitions = fieldDefinitions;
                opt.Analyzer = analyzer;
                opt.UseTaxonomyIndex = false;
                opt.FacetsConfig = null;
                opt.IndexValueTypesFactory = indexValueTypesFactory;
                opt.Validator = validator;
            };
            return serviceCollection.AddExamineLuceneIndex<TIndex, FileSystemDirectoryFactory>(name, config);
        }
>>>>>>> b1dad2f0

        /// <summary>
        /// Registers an Examine index
        /// </summary>
        [Obsolete("To remove in Examine V5")]
        public static IServiceCollection AddExamineLuceneIndex<TIndex, TDirectoryFactory>(
            this IServiceCollection serviceCollection,
            string name,
            FieldDefinitionCollection fieldDefinitions = null,
            Analyzer analyzer = null,
            IValueSetValidator validator = null,
            IReadOnlyDictionary<string, IFieldValueTypeFactory> indexValueTypesFactory = null,
            SimilarityDefinitionCollection similarityDefinitions = null)
            where TIndex : LuceneIndex
            where TDirectoryFactory : class, IDirectoryFactory
        {
            Action<ExamineLuceneIndexConfiguration<TIndex, TDirectoryFactory>> config = opt =>
            {
                opt.FieldDefinitions = fieldDefinitions;
                opt.Analyzer = analyzer;
                opt.UseTaxonomyIndex = false;
                opt.FacetsConfig = null;
                opt.IndexValueTypesFactory = indexValueTypesFactory;
                opt.Validator = validator;
            };
            return serviceCollection.AddExamineLuceneIndex<TIndex, TDirectoryFactory>(name, config);
        }

        /// <summary>
        /// Registers an Examine index
        /// </summary>
        public static IServiceCollection AddExamineLuceneIndex<TIndex, TDirectoryFactory>(
           this IServiceCollection serviceCollection,
           string name,
           Action<ExamineLuceneIndexConfiguration<TIndex, TDirectoryFactory>> configuration)
           where TIndex : LuceneIndex
           where TDirectoryFactory : class, IDirectoryFactory
        {
            var config = new ExamineLuceneIndexConfiguration<TIndex, TDirectoryFactory>(name);
            configuration.Invoke(config);

            // This is the long way to add IOptions but gives us access to the
            // services collection which we need to get the dir factory
            serviceCollection.AddSingleton<IConfigureOptions<LuceneDirectoryIndexOptions>>(
                services => new ConfigureNamedOptions<LuceneDirectoryIndexOptions>(
                    name,
                    (options) =>
                    {
                        options.Analyzer = config.Analyzer;
                        options.Validator = config.Validator;
                        options.IndexValueTypesFactory = config.IndexValueTypesFactory;
                        options.FieldDefinitions = config.FieldDefinitions ?? options.FieldDefinitions;
                        options.DirectoryFactory = services.GetRequiredService<TDirectoryFactory>();
<<<<<<< HEAD
                        options.SimilarityDefinitions = similarityDefinitions ?? new SimilarityDefinitionCollection().AddExamineLuceneSimilarities();
=======
                        options.FacetsConfig = config.FacetsConfig ?? new FacetsConfig();
                        options.UseTaxonomyIndex = config.UseTaxonomyIndex;
>>>>>>> b1dad2f0
                    }));

            return serviceCollection.AddSingleton<IIndex>(services =>
            {
                IOptionsMonitor<LuceneDirectoryIndexOptions> options
                        = services.GetRequiredService<IOptionsMonitor<LuceneDirectoryIndexOptions>>();

                TIndex index = ActivatorUtilities.CreateInstance<TIndex>(
                    services,
                    new object[] { name, options });

                return index;
            });
        }

        /// <summary>
        /// Registers a file system based Lucene Examine index
        /// </summary>
        public static IServiceCollection AddExamineLuceneIndex(
            this IServiceCollection serviceCollection,
            string name,
            Action<ExamineLuceneIndexConfiguration<LuceneIndex, FileSystemDirectoryFactory>> configuration)
        {
            return serviceCollection.AddExamineLuceneIndex<LuceneIndex, FileSystemDirectoryFactory>(name, configuration);
        }

        /// <summary>
        /// Registers a file system based Lucene Examine index
        /// </summary>
        public static IServiceCollection AddExamineLuceneIndex<TIndex>(
            this IServiceCollection serviceCollection,
            string name,
            Action<ExamineLuceneIndexConfiguration<TIndex, FileSystemDirectoryFactory>> configuration)
            where TIndex : LuceneIndex
        {
            return serviceCollection.AddExamineLuceneIndex<TIndex, FileSystemDirectoryFactory>(name, configuration);
        }

        /// <summary>
        /// Registers a standalone Examine searcher
        /// </summary>
        /// <typeparam name="TSearcher"></typeparam>
        /// <param name="serviceCollection"></param>
        /// <param name="name"></param>
        /// <param name="parameterFactory">
        /// A factory to fullfill the custom searcher construction parameters excluding the name that are not already registerd in DI.
        /// </param>
        /// <returns></returns>
        public static IServiceCollection AddExamineSearcher<TSearcher>(
            this IServiceCollection serviceCollection,
            string name,
            Func<IServiceProvider, IList<object>> parameterFactory)
            where TSearcher : ISearcher
           => serviceCollection.AddTransient<ISearcher>(services =>
           {
               IList<object> parameters = parameterFactory(services);
               parameters.Insert(0, name);

               TSearcher searcher = ActivatorUtilities.CreateInstance<TSearcher>(
                   services,
                   parameters.ToArray());

               return searcher;
           });

        /// <summary>
        /// Registers a lucene multi index searcher
        /// </summary>
        [Obsolete("Will be removed in Examine V5")]
        public static IServiceCollection AddExamineLuceneMultiSearcher(
            this IServiceCollection serviceCollection,
            string name,
            string[] indexNames,
            Analyzer analyzer = null)
        {
            var cfg = new Action<ExamineLuceneMultiSearcherConfiguration>(opt =>
            {
                opt.Analyzer = analyzer;
                opt.FacetConfiguration = default;
            });
            return AddExamineLuceneMultiSearcher(serviceCollection, name, indexNames, cfg);
        }


        /// <summary>
        /// Registers a lucene multi index searcher
        /// </summary>
        public static IServiceCollection AddExamineLuceneMultiSearcher(
            this IServiceCollection serviceCollection,
            string name,
            string[] indexNames,
            Action<ExamineLuceneMultiSearcherConfiguration> configuration = null)
        {
            var cfg = new ExamineLuceneMultiSearcherConfiguration(name, indexNames);
            configuration?.Invoke(cfg);
            return serviceCollection.AddExamineSearcher<MultiIndexSearcher>(name, s =>
                    {
                        IEnumerable<IIndex> matchedIndexes = s.GetServices<IIndex>()
                             .Where(x => indexNames.Contains(x.Name));

                        var parameters = new List<object>
                        {
                    matchedIndexes,
                        };

                        if (cfg.FacetConfiguration != null)
                        {
                            parameters.Add(cfg.FacetConfiguration);
                        }

                        if (cfg.Analyzer != null)
                        {
                            parameters.Add(cfg.Analyzer);
                        }

                        return parameters;
                    });
        }

        /// <summary>
        /// Adds the Examine core services
        /// </summary>
        /// <param name="services"></param>
        /// <param name="appRootDirectory"></param>
        /// <returns></returns>
        public static IServiceCollection AddExamine(this IServiceCollection services, DirectoryInfo? appRootDirectory = null)
        {
            services.TryAddSingleton<IApplicationRoot, CurrentEnvironmentApplicationRoot>();
            services.TryAddSingleton<IExamineManager, ExamineManager>();
            services.TryAddSingleton<IApplicationIdentifier, AspNetCoreApplicationIdentifier>();
            services.TryAddSingleton<ILockFactory, DefaultLockFactory>();

            services.TryAddSingleton<TempEnvFileSystemDirectoryFactory>();

            services.TryAddSingleton<FileSystemDirectoryFactory>(
                s => ActivatorUtilities.CreateInstance<FileSystemDirectoryFactory>(
                    s,
                    new[] { appRootDirectory ?? s.GetRequiredService<IApplicationRoot>().ApplicationRoot }));

            services.TryAddSingleton<SyncedFileSystemDirectoryFactory>(
                s =>
                {
                    var baseDir = appRootDirectory ?? s.GetRequiredService<IApplicationRoot>().ApplicationRoot;

                    var tempDir = TempEnvFileSystemDirectoryFactory.GetTempPath(
                        s.GetRequiredService<IApplicationIdentifier>());

                    return ActivatorUtilities.CreateInstance<SyncedFileSystemDirectoryFactory>(
                        s,
                        new object[]
                        {
                            new DirectoryInfo(tempDir),
                            appRootDirectory ?? s.GetRequiredService<IApplicationRoot>().ApplicationRoot
                        });
                });

            return services;
        }
    }
}<|MERGE_RESOLUTION|>--- conflicted
+++ resolved
@@ -23,31 +23,26 @@
         /// </summary>
         [Obsolete("To remove in Examine V5")]
         public static IServiceCollection AddExamineLuceneIndex(
+        this IServiceCollection serviceCollection,
+        string name,
+        FieldDefinitionCollection fieldDefinitions = null,
+        Analyzer analyzer = null,
+        IValueSetValidator validator = null,
+        IReadOnlyDictionary<string, IFieldValueTypeFactory> indexValueTypesFactory = null)
+        => serviceCollection.AddExamineLuceneIndex<LuceneIndex>(name, fieldDefinitions, analyzer, validator, indexValueTypesFactory);
+
+        /// <summary>
+        /// Registers a file system based Lucene Examine index
+        /// </summary>
+        [Obsolete("To remove in Examine V5")]
+        public static IServiceCollection AddExamineLuceneIndex<TIndex>(
             this IServiceCollection serviceCollection,
             string name,
             FieldDefinitionCollection fieldDefinitions = null,
             Analyzer analyzer = null,
             IValueSetValidator validator = null,
-            IReadOnlyDictionary<string, IFieldValueTypeFactory> indexValueTypesFactory = null,
-            SimilarityDefinitionCollection similarityDefinitions = null)
-            => serviceCollection.AddExamineLuceneIndex<LuceneIndex>(name, fieldDefinitions, analyzer, validator, indexValueTypesFactory, similarityDefinitions);
-
-        /// <summary>
-        /// Registers a file system based Lucene Examine index
-        /// </summary>
-        [Obsolete("To remove in Examine V5")]
-        public static IServiceCollection AddExamineLuceneIndex<TIndex>(
-            this IServiceCollection serviceCollection,
-            string name,
-            FieldDefinitionCollection fieldDefinitions = null,
-            Analyzer analyzer = null,
-            IValueSetValidator validator = null,
-            IReadOnlyDictionary<string, IFieldValueTypeFactory> indexValueTypesFactory = null,
-            SimilarityDefinitionCollection similarityDefinitions = null)
+            IReadOnlyDictionary<string, IFieldValueTypeFactory> indexValueTypesFactory = null)
             where TIndex : LuceneIndex
-<<<<<<< HEAD
-            => serviceCollection.AddExamineLuceneIndex<TIndex, FileSystemDirectoryFactory>(name, fieldDefinitions, analyzer, validator, indexValueTypesFactory, similarityDefinitions);
-=======
         {
             Action<ExamineLuceneIndexConfiguration<TIndex, FileSystemDirectoryFactory>> config = opt =>
             {
@@ -60,7 +55,6 @@
             };
             return serviceCollection.AddExamineLuceneIndex<TIndex, FileSystemDirectoryFactory>(name, config);
         }
->>>>>>> b1dad2f0
 
         /// <summary>
         /// Registers an Examine index
@@ -72,8 +66,7 @@
             FieldDefinitionCollection fieldDefinitions = null,
             Analyzer analyzer = null,
             IValueSetValidator validator = null,
-            IReadOnlyDictionary<string, IFieldValueTypeFactory> indexValueTypesFactory = null,
-            SimilarityDefinitionCollection similarityDefinitions = null)
+            IReadOnlyDictionary<string, IFieldValueTypeFactory> indexValueTypesFactory = null)
             where TIndex : LuceneIndex
             where TDirectoryFactory : class, IDirectoryFactory
         {
@@ -114,12 +107,9 @@
                         options.IndexValueTypesFactory = config.IndexValueTypesFactory;
                         options.FieldDefinitions = config.FieldDefinitions ?? options.FieldDefinitions;
                         options.DirectoryFactory = services.GetRequiredService<TDirectoryFactory>();
-<<<<<<< HEAD
-                        options.SimilarityDefinitions = similarityDefinitions ?? new SimilarityDefinitionCollection().AddExamineLuceneSimilarities();
-=======
                         options.FacetsConfig = config.FacetsConfig ?? new FacetsConfig();
                         options.UseTaxonomyIndex = config.UseTaxonomyIndex;
->>>>>>> b1dad2f0
+                        options.SimilarityDefinitions = config.SimilarityDefinitions ?? new SimilarityDefinitionCollection().AddExamineLuceneSimilarities();
                     }));
 
             return serviceCollection.AddSingleton<IIndex>(services =>
