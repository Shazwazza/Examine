<Project Sdk="Microsoft.NET.Sdk">

  <PropertyGroup>
    <Description>A Lucene.Net search and indexing implementation for Examine</Description>
    <PackageTags>examine lucene lucene.net lucenenet search index</PackageTags>
    <GenerateDocumentationFile>True</GenerateDocumentationFile>
    <Nullable>enable</Nullable>
    <LangVersion>9</LangVersion>
  </PropertyGroup>

  <ItemGroup>
    <None Remove="PublicAPI.Shipped.txt" />
    <None Remove="PublicAPI.Unshipped.txt" />
  </ItemGroup>

  <ItemGroup>
    <AdditionalFiles Include="PublicAPI.Shipped.txt" />
    <AdditionalFiles Include="PublicAPI.Unshipped.txt" />
  </ItemGroup>

  <ItemGroup>
    <Content Include="..\..\assets\logo-round-small.png" Link="logo-round-small.png" Pack="true" PackagePath="" />
  </ItemGroup>

  <ItemGroup>
<<<<<<< HEAD
=======
    <PackageReference Include="Microsoft.AspNetCore.DataProtection" Version="8.0.4" />
>>>>>>> 295c45da
    <PackageReference Include="Microsoft.CodeAnalysis.PublicApiAnalyzers" Version="3.3.4">
      <PrivateAssets>all</PrivateAssets>
      <IncludeAssets>runtime; build; native; contentfiles; analyzers; buildtransitive</IncludeAssets>
    </PackageReference>
<<<<<<< HEAD
    <PackageReference Include="Microsoft.AspNetCore.DataProtection" Version="6.0.15" />
    <PackageReference Include="Microsoft.Extensions.DependencyInjection.Abstractions" Version="6.0.0" />
=======
    <PackageReference Include="Microsoft.Extensions.DependencyInjection.Abstractions" Version="8.0.1" />
>>>>>>> 295c45da
  </ItemGroup>

  <ItemGroup>
    <ProjectReference Include="..\Examine.Core\Examine.Core.csproj" />
    <ProjectReference Include="..\Examine.Lucene\Examine.Lucene.csproj" />
  </ItemGroup>

</Project><|MERGE_RESOLUTION|>--- conflicted
+++ resolved
@@ -23,20 +23,12 @@
   </ItemGroup>
 
   <ItemGroup>
-<<<<<<< HEAD
-=======
     <PackageReference Include="Microsoft.AspNetCore.DataProtection" Version="8.0.4" />
->>>>>>> 295c45da
     <PackageReference Include="Microsoft.CodeAnalysis.PublicApiAnalyzers" Version="3.3.4">
       <PrivateAssets>all</PrivateAssets>
       <IncludeAssets>runtime; build; native; contentfiles; analyzers; buildtransitive</IncludeAssets>
     </PackageReference>
-<<<<<<< HEAD
-    <PackageReference Include="Microsoft.AspNetCore.DataProtection" Version="6.0.15" />
-    <PackageReference Include="Microsoft.Extensions.DependencyInjection.Abstractions" Version="6.0.0" />
-=======
     <PackageReference Include="Microsoft.Extensions.DependencyInjection.Abstractions" Version="8.0.1" />
->>>>>>> 295c45da
   </ItemGroup>
 
   <ItemGroup>
