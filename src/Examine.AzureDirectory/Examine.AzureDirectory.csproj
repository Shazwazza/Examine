--- conflicted
+++ resolved
@@ -1,147 +1,10 @@
 ﻿<?xml version="1.0" encoding="utf-8"?>
 <Project Sdk="Microsoft.NET.Sdk">
   <PropertyGroup>
-<<<<<<< HEAD
-    <Configuration Condition=" '$(Configuration)' == '' ">Debug</Configuration>
-    <Platform Condition=" '$(Platform)' == '' ">AnyCPU</Platform>
-    <ProjectGuid>{C3880B59-8B08-4990-B3FA-0A8DB9476319}</ProjectGuid>
-    <OutputType>Library</OutputType>
-    <AppDesignerFolder>Properties</AppDesignerFolder>
-    <RootNamespace>Examine.AzureDirectory</RootNamespace>
-    <AssemblyName>Examine.AzureDirectory</AssemblyName>
-    <TargetFrameworkVersion>v4.6.1</TargetFrameworkVersion>
-    <FileAlignment>512</FileAlignment>
-    <TargetFrameworkProfile />
-  </PropertyGroup>
-  <PropertyGroup Condition=" '$(Configuration)|$(Platform)' == 'Debug|AnyCPU' ">
-    <DebugSymbols>true</DebugSymbols>
-    <DebugType>full</DebugType>
-    <Optimize>false</Optimize>
-    <OutputPath>bin\Debug\</OutputPath>
-    <DefineConstants>TRACE;DEBUG;FULLDEBUG</DefineConstants>
-    <ErrorReport>prompt</ErrorReport>
-    <WarningLevel>4</WarningLevel>
-  </PropertyGroup>
-  <PropertyGroup Condition=" '$(Configuration)|$(Platform)' == 'Release|AnyCPU' ">
-    <DebugType>pdbonly</DebugType>
-    <Optimize>true</Optimize>
-    <OutputPath>bin\Release\</OutputPath>
-    <DefineConstants>TRACE</DefineConstants>
-    <ErrorReport>prompt</ErrorReport>
-    <WarningLevel>4</WarningLevel>
-  </PropertyGroup>
-  <ItemGroup>
-    <Reference Include="ICSharpCode.SharpZipLib, Version=0.86.0.518, Culture=neutral, PublicKeyToken=1b03e6acf1164f73, processorArchitecture=MSIL">
-      <HintPath>..\packages\SharpZipLib.0.86.0\lib\20\ICSharpCode.SharpZipLib.dll</HintPath>
-    </Reference>
-    <Reference Include="J2N, Version=2.0.0.0, Culture=neutral, PublicKeyToken=f39447d697a969af">
-      <HintPath>..\packages\J2N.2.0.0-beta-0007\lib\net45\J2N.dll</HintPath>
-      <Private>True</Private>
-    </Reference>
-    <Reference Include="Lucene.Net, Version=4.0.0.0, Culture=neutral, PublicKeyToken=85089178b9ac3181">
-      <HintPath>..\packages\Lucene.Net.4.8.0-beta00008\lib\net45\Lucene.Net.dll</HintPath>
-      <Private>True</Private>
-    </Reference>
-    <Reference Include="Lucene.Net.Analysis.Common, Version=4.0.0.0, Culture=neutral, PublicKeyToken=85089178b9ac3181">
-      <HintPath>..\packages\Lucene.Net.Analysis.Common.4.8.0-beta00008\lib\net45\Lucene.Net.Analysis.Common.dll</HintPath>
-      <Private>True</Private>
-    </Reference>
-    <Reference Include="Lucene.Net.Facet, Version=4.0.0.0, Culture=neutral, PublicKeyToken=85089178b9ac3181">
-      <HintPath>..\packages\Lucene.Net.Facet.4.8.0-beta00008\lib\net45\Lucene.Net.Facet.dll</HintPath>
-      <Private>True</Private>
-    </Reference>
-    <Reference Include="Lucene.Net.Grouping, Version=4.0.0.0, Culture=neutral, PublicKeyToken=85089178b9ac3181">
-      <HintPath>..\packages\Lucene.Net.Grouping.4.8.0-beta00008\lib\net45\Lucene.Net.Grouping.dll</HintPath>
-      <Private>True</Private>
-    </Reference>
-    <Reference Include="Lucene.Net.Join, Version=4.0.0.0, Culture=neutral, PublicKeyToken=85089178b9ac3181">
-      <HintPath>..\packages\Lucene.Net.Join.4.8.0-beta00008\lib\net45\Lucene.Net.Join.dll</HintPath>
-      <Private>True</Private>
-    </Reference>
-    <Reference Include="Lucene.Net.Queries, Version=4.0.0.0, Culture=neutral, PublicKeyToken=85089178b9ac3181">
-      <HintPath>..\packages\Lucene.Net.Queries.4.8.0-beta00008\lib\net45\Lucene.Net.Queries.dll</HintPath>
-      <Private>True</Private>
-    </Reference>
-    <Reference Include="Lucene.Net.QueryParser, Version=4.0.0.0, Culture=neutral, PublicKeyToken=85089178b9ac3181">
-      <HintPath>..\packages\Lucene.Net.QueryParser.4.8.0-beta00008\lib\net45\Lucene.Net.QueryParser.dll</HintPath>
-      <Private>True</Private>
-    </Reference>
-    <Reference Include="Lucene.Net.Sandbox, Version=4.0.0.0, Culture=neutral, PublicKeyToken=85089178b9ac3181">
-      <HintPath>..\packages\Lucene.Net.Sandbox.4.8.0-beta00008\lib\net45\Lucene.Net.Sandbox.dll</HintPath>
-      <Private>True</Private>
-    </Reference>
-    <Reference Include="Microsoft.Azure.KeyVault.Core, Version=1.0.0.0, Culture=neutral, PublicKeyToken=31bf3856ad364e35, processorArchitecture=MSIL">
-      <HintPath>..\packages\Microsoft.Azure.KeyVault.Core.1.0.0\lib\net40\Microsoft.Azure.KeyVault.Core.dll</HintPath>
-    </Reference>
-    <Reference Include="Microsoft.Azure.Storage.Blob, Version=11.2.2.0, Culture=neutral, PublicKeyToken=31bf3856ad364e35, processorArchitecture=MSIL">
-      <HintPath>..\packages\Microsoft.Azure.Storage.Blob.11.2.2\lib\net452\Microsoft.Azure.Storage.Blob.dll</HintPath>
-    </Reference>
-    <Reference Include="Microsoft.Azure.Storage.Common, Version=11.2.2.0, Culture=neutral, PublicKeyToken=31bf3856ad364e35, processorArchitecture=MSIL">
-      <HintPath>..\packages\Microsoft.Azure.Storage.Common.11.2.2\lib\net452\Microsoft.Azure.Storage.Common.dll</HintPath>
-    </Reference>
-    <Reference Include="Microsoft.Data.Edm, Version=5.8.4.0, Culture=neutral, PublicKeyToken=31bf3856ad364e35, processorArchitecture=MSIL">
-      <HintPath>..\packages\Microsoft.Data.Edm.5.8.4\lib\net40\Microsoft.Data.Edm.dll</HintPath>
-    </Reference>
-    <Reference Include="Microsoft.Data.OData, Version=5.8.4.0, Culture=neutral, PublicKeyToken=31bf3856ad364e35, processorArchitecture=MSIL">
-      <HintPath>..\packages\Microsoft.Data.OData.5.8.4\lib\net40\Microsoft.Data.OData.dll</HintPath>
-    </Reference>
-    <Reference Include="Microsoft.Data.Services.Client, Version=5.8.4.0, Culture=neutral, PublicKeyToken=31bf3856ad364e35, processorArchitecture=MSIL">
-      <HintPath>..\packages\Microsoft.Data.Services.Client.5.8.4\lib\net40\Microsoft.Data.Services.Client.dll</HintPath>
-    </Reference>
-    <Reference Include="Microsoft.WindowsAzure.Configuration, Version=2.0.0.0, Culture=neutral, PublicKeyToken=31bf3856ad364e35, processorArchitecture=MSIL">
-      <HintPath>..\packages\Microsoft.WindowsAzure.ConfigurationManager.2.0.3\lib\net40\Microsoft.WindowsAzure.Configuration.dll</HintPath>
-    </Reference>
-    <Reference Include="Newtonsoft.Json, Version=10.0.0.0, Culture=neutral, PublicKeyToken=30ad4fe6b2a6aeed, processorArchitecture=MSIL">
-      <HintPath>..\packages\Newtonsoft.Json.10.0.2\lib\net45\Newtonsoft.Json.dll</HintPath>
-    </Reference>
-    <Reference Include="System" />
-    <Reference Include="System.Configuration" />
-    <Reference Include="System.Core" />
-    <Reference Include="System.Spatial, Version=5.8.4.0, Culture=neutral, PublicKeyToken=31bf3856ad364e35, processorArchitecture=MSIL">
-      <HintPath>..\packages\System.Spatial.5.8.4\lib\net40\System.Spatial.dll</HintPath>
-    </Reference>
-    <Reference Include="System.Web" />
-    <Reference Include="System.Xml.Linq" />
-    <Reference Include="System.Data.DataSetExtensions" />
-    <Reference Include="Microsoft.CSharp" />
-    <Reference Include="System.Data" />
-    <Reference Include="System.Net.Http" />
-    <Reference Include="System.Xml" />
-  </ItemGroup>
-  <ItemGroup>
-    <Compile Include="..\AssemblyCopyright.cs">
-      <Link>Properties\AssemblyCopyright.cs</Link>
-      <AutoGen>True</AutoGen>
-      <DesignTime>True</DesignTime>
-      <DependentUpon>AssemblyCopyright.tt</DependentUpon>
-    </Compile>
-    <Compile Include="..\SolutionInfo.cs">
-      <Link>Properties\SolutionInfo.cs</Link>
-    </Compile>
-    <Compile Include="AzureDirectory.cs" />
-    <Compile Include="AzureDirectoryFactory.cs" />
-    <Compile Include="AzureDirectoryNativeLockFactory.cs" />
-    <Compile Include="AzureDirectorySimpleLockFactory.cs" />
-    <Compile Include="AzureIndexInput.cs" />
-    <Compile Include="AzureIndexOutput.cs" />
-    <Compile Include="AzureSimpleLock.cs" />
-    <Compile Include="AzureNativeLock.cs" />
-    <Compile Include="NoopIndexOutput.cs" />
-    <Compile Include="NoopLockFactory.cs" />
-    <Compile Include="Properties\AssemblyInfo.cs" />
-    <Compile Include="ReadOnlyAzureDirectoryFactory.cs" />
-  </ItemGroup>
-  <ItemGroup>
-    <None Include="app.config" />
-    <None Include="Examine.AzureDirectory.nuspec" />
-    <None Include="packages.config" />
-  </ItemGroup>
-=======
     <TargetFramework>netstandard2.0</TargetFramework>
   </PropertyGroup>
 
   
->>>>>>> 2f2e03ec
   <ItemGroup>
     <ProjectReference Include="..\Examine.Core\Examine.Core.csproj">
       <Project>{ca2a20ce-1a61-4185-8b49-bd50993acfdf}</Project>
@@ -153,28 +16,6 @@
     </ProjectReference>
   </ItemGroup>
   <ItemGroup>
-<<<<<<< HEAD
-    <Analyzer Include="..\packages\Lucene.Net.4.8.0-beta00008\analyzers\dotnet\cs\Lucene.Net.CodeAnalysis.dll" />
-  </ItemGroup>
-  <ItemGroup>
-    <Content Include="..\AssemblyCopyright.tt">
-      <Link>Properties\AssemblyCopyright.tt</Link>
-      <Generator>TextTemplatingFileGenerator</Generator>
-      <LastGenOutput>AssemblyCopyright.cs</LastGenOutput>
-    </Content>
-  </ItemGroup>
-  <ItemGroup>
-    <Service Include="{508349B6-6B84-4DF5-91F0-309BEEBAD82D}" />
-  </ItemGroup>
-  <Import Project="$(MSBuildToolsPath)\Microsoft.CSharp.targets" />
-  <!-- To modify your build process, add your task inside one of the targets below and uncomment it. 
-       Other similar extension points exist, see Microsoft.Common.targets.
-  <Target Name="BeforeBuild">
-  </Target>
-  <Target Name="AfterBuild">
-  </Target>
-  -->
-=======
     <PackageReference Include="J2N">
       <Version>1.0.0-beta-0002</Version>
     </PackageReference>
@@ -208,5 +49,4 @@
     </PackageReference>
   </ItemGroup>
 
->>>>>>> 2f2e03ec
 </Project>