using System.Configuration;
using System.IO;
using Examine.LuceneEngine.Directories;
using Examine.LuceneEngine.Providers;
using Lucene.Net.Store;
using Microsoft.WindowsAzure.Storage;

namespace Examine.AzureDirectory
{
    /// <summary>
    /// The <see cref="IDirectoryFactory"/> for storing master index data in Blob storage for use on the server that can actively write to the index
    /// </summary>
    public class AzureDirectoryFactory : SyncTempEnvDirectoryFactory
    {
        private readonly bool _isReadOnly;

        public AzureDirectoryFactory()
        {
        }

        public AzureDirectoryFactory(bool isReadOnly)
        {
            _isReadOnly = isReadOnly;
        }

        /// <summary>
        /// Get/set the config storage key
        /// </summary>
        public static string ConfigStorageKey { get; set; } = "examine:AzureStorageConnString";

        /// <summary>
        /// Get/set the config container key
        /// </summary>
        public static string ConfigContainerKey { get; set; } = "examine:AzureStorageContainer";

        /// <summary>
        /// Return the AzureDirectory.
        /// It stores the master index in Blob storage.
        /// Only a master server can write to it.
        /// For each slave server, the blob storage index files are synced to the local machine.
        /// </summary>
        /// <param name="indexer">
        /// The indexer.
        /// </param>
        /// <param name="luceneIndexFolder">
        /// The lucene index folder.
        /// </param>
        /// <returns>
        /// The <see cref="Lucene.Net.Store.Directory"/>.
        /// </returns>
        public override Lucene.Net.Store.Directory CreateDirectory(LuceneIndexer indexer, string luceneIndexFolder)
        {
            var indexFolder = new DirectoryInfo(luceneIndexFolder);
            var tempFolder = GetLocalStorageDirectory(indexFolder);

            return new AzureDirectory(
                CloudStorageAccount.Parse(ConfigurationManager.AppSettings[ConfigStorageKey]),                
                ConfigurationManager.AppSettings[ConfigContainerKey],
                new SimpleFSDirectory(tempFolder),
<<<<<<< HEAD
                rootFolder: indexer.GetLuceneDirectory().GetLockId());
=======
                rootFolder: indexer.IndexSetName,
                isReadOnly: _isReadOnly);
>>>>>>> abb4bc01
        }
        
    }
}<|MERGE_RESOLUTION|>--- conflicted
+++ resolved
@@ -57,12 +57,8 @@
                 CloudStorageAccount.Parse(ConfigurationManager.AppSettings[ConfigStorageKey]),                
                 ConfigurationManager.AppSettings[ConfigContainerKey],
                 new SimpleFSDirectory(tempFolder),
-<<<<<<< HEAD
-                rootFolder: indexer.GetLuceneDirectory().GetLockId());
-=======
-                rootFolder: indexer.IndexSetName,
+                rootFolder: indexer.GetLuceneDirectory().GetLockId(),
                 isReadOnly: _isReadOnly);
->>>>>>> abb4bc01
         }
         
     }
