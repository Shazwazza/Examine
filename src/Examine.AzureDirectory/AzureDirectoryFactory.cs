using System.Configuration;
using System.IO;
using Examine.Logging;
<<<<<<< HEAD
using Examine.LuceneEngine.DeletePolicies;
=======
>>>>>>> b7c925b2
using Examine.LuceneEngine.Directories;
using Examine.LuceneEngine.MergePolicies;
using Examine.LuceneEngine.MergeShedulers;
using Examine.Providers;
using Examine.RemoteDirectory;
using Lucene.Net.Analysis;
using Lucene.Net.Index;
using Lucene.Net.Store;
<<<<<<< HEAD
using static Lucene.Net.Index.IndexWriter;
=======
using Microsoft.Azure.Storage;
>>>>>>> b7c925b2
using Directory = Lucene.Net.Store.Directory;

namespace Examine.AzureDirectory
{
    /// <summary>
    /// The <see cref="IDirectoryFactory"/> for storing master index data in Blob storage for use on the server that can actively write to the index
    /// </summary>
    public class AzureDirectoryFactory : SyncTempEnvDirectoryFactory, IDirectoryFactory, IDirectoryFactory2
    {
<<<<<<< HEAD
        public AzureDirectoryFactory()
=======
        private readonly ILoggingService _loggingService;
        private readonly bool _isReadOnly;
        public AzureDirectoryFactory() : this(new TraceLoggingService())
        {
        }
        public AzureDirectoryFactory(ILoggingService loggingService)
>>>>>>> b7c925b2
        {
            _loggingService = loggingService;
        }

        /// <summary>
        /// Get/set the config storage key
        /// </summary>
        public static string ConfigStorageKey { get; set; } = "examine:AzureStorageConnString";

        /// <summary>
        /// Get/set the config container key
        /// </summary>
        public static string ConfigContainerKey { get; set; } = "examine:AzureStorageContainer";


        /// <summary>
        /// Return the AzureDirectory.
        /// It stores the master index in Blob storage.
        /// Only a master server can write to it.
        /// For each slave server, the blob storage index files are synced to the local machine.
        /// </summary>
        /// <param name="luceneIndexFolder">
        /// The lucene index folder.
        /// </param>
        /// <returns>
        /// The <see cref="Lucene.Net.Store.Directory"/>.
        /// </returns>
        public override Lucene.Net.Store.Directory CreateDirectory(DirectoryInfo luceneIndexFolder)
        {
<<<<<<< HEAD
            return CreateDirectory(luceneIndexFolder, new TraceLoggingService());
        }
        public virtual Directory CreateDirectory(DirectoryInfo luceneIndexFolder, ILoggingService loggingService)
        {
            var directory = new RemoteSyncDirectory(
                new AzureRemoteDirectory(GetStorageAccountConnectionString(), GetContainerName(),
                    luceneIndexFolder.Name, loggingService),
                GetLocalCacheDirectory(luceneIndexFolder), loggingService);
            directory.SetMergePolicyAction(e => new NoMergePolicy(e));
            directory.SetMergeScheduler(new NoMergeSheduler());
            directory.SetDeletion(new NoDeletionPolicy());
            return directory;
=======
           return CreateDirectory(luceneIndexFolder, _loggingService);
        }
        public Directory CreateDirectory(DirectoryInfo luceneIndexFolder, ILoggingService loggingService)
        {
            var indexFolder = luceneIndexFolder;
            var tempFolder = GetLocalStorageDirectory(indexFolder);

            return new AzureDirectory(
                CloudStorageAccount.Parse(ConfigurationManager.AppSettings[ConfigStorageKey]),
                ConfigurationManager.AppSettings[ConfigContainerKey],
                new SimpleFSDirectory(tempFolder),
                rootFolder: luceneIndexFolder.Name,
                isReadOnly: _isReadOnly);
>>>>>>> b7c925b2
        }
        // Explicit implementation, see https://github.com/Shazwazza/Examine/pull/153
<<<<<<< HEAD
        Lucene.Net.Store.Directory IDirectoryFactory.CreateDirectory(DirectoryInfo luceneIndexFolder) =>
            CreateDirectory(luceneIndexFolder);

        /// <summary>
        /// Gets the Local Cache Lucence Directory
        /// </summary>
        /// <param name="luceneIndexFolder">The lucene index folder.</param>
        /// <returns>The <see cref="Lucene.Net.Store.Directory"/> used by Lucence as the local cache syncDirectory</returns>
        protected virtual Lucene.Net.Store.Directory GetLocalCacheDirectory(DirectoryInfo luceneIndexFolder)
        {
            var tempFolder = GetLocalStorageDirectory(luceneIndexFolder);
            return new SimpleFSDirectory(tempFolder);
        }

        /// <summary>
        /// Gets the Cloud Storage Account
        /// </summary>
        /// <remarks>Retrieves connection string from <see cref="ConfigStorageKey"/></remarks>
        /// <returns>CloudStorageAccount</returns>
        protected virtual string GetStorageAccountConnectionString()
        {
            return ConfigurationManager.AppSettings[ConfigStorageKey];
        }

        /// <summary>
        /// Retrieve the container name
        /// </summary>
        /// <remarks>Retrieves the container name from <see cref="ConfigContainerKey"/></remarks>
        /// <returns>Name of the container where the indexes are stored</returns>
        protected virtual string GetContainerName()
        {
            return ConfigurationManager.AppSettings[ConfigContainerKey];
        }

        
=======
        Lucene.Net.Store.Directory IDirectoryFactory.CreateDirectory(DirectoryInfo luceneIndexFolder) => CreateDirectory(luceneIndexFolder);
>>>>>>> b7c925b2
    }
}<|MERGE_RESOLUTION|>--- conflicted
+++ resolved
@@ -1,10 +1,7 @@
 using System.Configuration;
 using System.IO;
 using Examine.Logging;
-<<<<<<< HEAD
 using Examine.LuceneEngine.DeletePolicies;
-=======
->>>>>>> b7c925b2
 using Examine.LuceneEngine.Directories;
 using Examine.LuceneEngine.MergePolicies;
 using Examine.LuceneEngine.MergeShedulers;
@@ -13,11 +10,7 @@
 using Lucene.Net.Analysis;
 using Lucene.Net.Index;
 using Lucene.Net.Store;
-<<<<<<< HEAD
 using static Lucene.Net.Index.IndexWriter;
-=======
-using Microsoft.Azure.Storage;
->>>>>>> b7c925b2
 using Directory = Lucene.Net.Store.Directory;
 
 namespace Examine.AzureDirectory
@@ -27,16 +20,12 @@
     /// </summary>
     public class AzureDirectoryFactory : SyncTempEnvDirectoryFactory, IDirectoryFactory, IDirectoryFactory2
     {
-<<<<<<< HEAD
-        public AzureDirectoryFactory()
-=======
         private readonly ILoggingService _loggingService;
         private readonly bool _isReadOnly;
         public AzureDirectoryFactory() : this(new TraceLoggingService())
         {
         }
         public AzureDirectoryFactory(ILoggingService loggingService)
->>>>>>> b7c925b2
         {
             _loggingService = loggingService;
         }
@@ -66,8 +55,7 @@
         /// </returns>
         public override Lucene.Net.Store.Directory CreateDirectory(DirectoryInfo luceneIndexFolder)
         {
-<<<<<<< HEAD
-            return CreateDirectory(luceneIndexFolder, new TraceLoggingService());
+            return CreateDirectory(luceneIndexFolder, _loggingService);
         }
         public virtual Directory CreateDirectory(DirectoryInfo luceneIndexFolder, ILoggingService loggingService)
         {
@@ -79,24 +67,8 @@
             directory.SetMergeScheduler(new NoMergeSheduler());
             directory.SetDeletion(new NoDeletionPolicy());
             return directory;
-=======
-           return CreateDirectory(luceneIndexFolder, _loggingService);
-        }
-        public Directory CreateDirectory(DirectoryInfo luceneIndexFolder, ILoggingService loggingService)
-        {
-            var indexFolder = luceneIndexFolder;
-            var tempFolder = GetLocalStorageDirectory(indexFolder);
-
-            return new AzureDirectory(
-                CloudStorageAccount.Parse(ConfigurationManager.AppSettings[ConfigStorageKey]),
-                ConfigurationManager.AppSettings[ConfigContainerKey],
-                new SimpleFSDirectory(tempFolder),
-                rootFolder: luceneIndexFolder.Name,
-                isReadOnly: _isReadOnly);
->>>>>>> b7c925b2
         }
         // Explicit implementation, see https://github.com/Shazwazza/Examine/pull/153
-<<<<<<< HEAD
         Lucene.Net.Store.Directory IDirectoryFactory.CreateDirectory(DirectoryInfo luceneIndexFolder) =>
             CreateDirectory(luceneIndexFolder);
 
@@ -132,8 +104,5 @@
         }
 
         
-=======
-        Lucene.Net.Store.Directory IDirectoryFactory.CreateDirectory(DirectoryInfo luceneIndexFolder) => CreateDirectory(luceneIndexFolder);
->>>>>>> b7c925b2
     }
 }