﻿using System;
using System.Diagnostics;
using System.IO;
using System.Linq;
using Examine.LuceneEngine.Directories;
using Lucene.Net.Index;
using Lucene.Net.Store;
using Microsoft.WindowsAzure.Storage;
using Microsoft.WindowsAzure.Storage.Blob;

namespace Examine.AzureDirectory
{
    /// <summary>
    /// A Lucene directory used to store master index files in blob storage and sync local files to a %temp% fast drive storage
    /// </summary>
    public class AzureDirectory : Lucene.Net.Store.Directory
    {
        private readonly bool _isReadOnly;
        private volatile bool _dirty = true;
        private bool _inSync = false;
        private readonly object _locker = new object();
                
        private readonly string _containerName;        
        private CloudBlobClient _blobClient;
        private CloudBlobContainer _blobContainer;
        private readonly LockFactory _lockFactory;

        /// <summary>
        /// Create an AzureDirectory
        /// </summary>
        /// <param name="storageAccount">storage account to use</param>
        /// <param name="containerName">name of container (folder in blob storage)</param>
        /// <param name="cacheDirectory">local Directory object to use for local cache</param>
        /// <param name="compressBlobs"></param>
        /// <param name="rootFolder">path of the root folder inside the container</param>
        /// <param name="isReadOnly">
        /// By default this is set to false which means that the <see cref="LockFactory"/> created for this directory will be 
        /// a <see cref="MultiIndexLockFactory"/> which will create locks in both the cache and blob storage folders.
        /// If this is set to true, the lock factory will be the default LockFactory configured for the cache directorty.
        /// </param>
        public AzureDirectory(
            CloudStorageAccount storageAccount,            
            string containerName,
            Lucene.Net.Store.Directory cacheDirectory,
            bool compressBlobs = false,
            string rootFolder = null,
            bool isReadOnly = false)
        {            
            if (storageAccount == null) throw new ArgumentNullException(nameof(storageAccount));
            if (cacheDirectory == null) throw new ArgumentNullException(nameof(cacheDirectory));
            if (string.IsNullOrWhiteSpace(containerName)) throw new ArgumentException("Value cannot be null or whitespace.", nameof(containerName));
            _isReadOnly = isReadOnly;

            CacheDirectory = cacheDirectory;
            _containerName = containerName.ToLower();
<<<<<<< HEAD
            _lockFactory = new MultiIndexLockFactory(new AzureDirectoryNativeLockFactory(this), _cacheDirectory.LockFactory);
=======
            
            _lockFactory = isReadOnly
                ? CacheDirectory.GetLockFactory()
                : new MultiIndexLockFactory(new AzureDirectorySimpleLockFactory(this), CacheDirectory.GetLockFactory());
>>>>>>> abb4bc01

            if (string.IsNullOrEmpty(rootFolder))
                RootFolder = string.Empty;
            else
            {
                rootFolder = rootFolder.Trim('/');
                RootFolder = rootFolder + "/";
            }

            _blobClient = storageAccount.CreateCloudBlobClient();
            EnsureContainer();
            CompressBlobs = compressBlobs;
        }

        public string RootFolder { get; }
        public CloudBlobContainer BlobContainer => _blobContainer;
        public bool CompressBlobs { get; }
        public Lucene.Net.Store.Directory CacheDirectory { get; }

        public void ClearCache()
        {
            foreach (string file in CacheDirectory.ListAll())
            {
                CacheDirectory.DeleteFile(file);
            }
        }

        public void EnsureContainer()
        {
            _blobContainer = _blobClient.GetContainerReference(_containerName);
            _blobContainer.CreateIfNotExists();
        }
        
        public override string[] ListAll()
        {
            var blobFiles = CheckDirty();

            return _inSync 
                ? CacheDirectory.ListAll() 
                : (blobFiles ?? GetAllBlobFiles());
        }

        private string[] GetAllBlobFiles()
        {
            var results = from blob in _blobContainer.ListBlobs(RootFolder)
                          select blob.Uri.AbsolutePath.Substring(blob.Uri.AbsolutePath.LastIndexOf('/') + 1);
            return results.ToArray();
        }

        /// <summary>Returns true if a file with the given name exists. </summary>
        public override bool FileExists(String name)
        {
            CheckDirty();

            if (_inSync)
            {
                try
                {
                    return CacheDirectory.FileExists(name);
                }
                catch (Exception)
                {
                    //revert to checking the master - what implications would this have?
                    try
                    {
                        return _blobContainer.GetBlockBlobReference(RootFolder + name).Exists();
                    }
                    catch (Exception)
                    {
                        return false;
                    }
                }
            }

            try
            {
                return _blobContainer.GetBlockBlobReference(RootFolder + name).Exists();
            }
            catch (Exception)
            {
                return false;
            }
        }

        /// <summary>Returns the time the named file was last modified. </summary>
        public override long FileModified(String name)
        {
            CheckDirty();

            if (_inSync)
            {
                return CacheDirectory.FileModified(name);
            }

            try
            {
                var blob = _blobContainer.GetBlockBlobReference(RootFolder + name);
                blob.FetchAttributes();
                if (blob.Properties.LastModified != null)
                {
                    var utcDate = blob.Properties.LastModified.Value.UtcDateTime;

                    //This is the data structure of how the default Lucene FSDirectory returns this value so we want
                    // to be consistent with how Lucene works
                    return (long)utcDate.Subtract(new DateTime(1970, 1, 1, 0, 0, 0)).TotalMilliseconds;
                }

                return 0;
            }
            catch
            {
                return 0;
            }
        }

        /// <summary>Set the modified time of an existing file to now. </summary>
        [Obsolete("This is actually never used")]
        public override void TouchFile(string name)
        {
            //just update the cache file - the Lucene source actually never calls this method!
            CacheDirectory.TouchFile(name);
            SetDirty();
        }

        /// <summary>Removes an existing file in the directory. </summary>
        public override void DeleteFile(string name)
        {
            //We're going to try to remove this from the cache directory first,
            // because the IndexFileDeleter will call this file to remove files 
            // but since some files will be in use still, it will retry when a reader/searcher
            // is refreshed until the file is no longer locked. So we need to try to remove 
            // from local storage first and if it fails, let it keep throwing the IOExpception
            // since that is what Lucene is expecting in order for it to retry.
            //If we remove the main storage file first, then this will never retry to clean out
            // local storage because the FileExist method will always return false.
            try
            {
                if (CacheDirectory.FileExists(name + ".blob"))
                {
                    CacheDirectory.DeleteFile(name + ".blob");
                }

                if (CacheDirectory.FileExists(name))
                {
                    CacheDirectory.DeleteFile(name);
                    SetDirty();
                }
            }
            catch (IOException ex)
            {
                //This will occur because this file is locked, when this is the case, we don't really want to delete it from the master either because
                // if we do that then this file will never get removed from the cache folder either! This is based on the Deletion Policy which the
                // IndexFileDeleter uses. We could implement our own one of those to deal with this scenario too but it seems the easiest way it to just 
                // let this throw so Lucene will retry when it can and when that is successful we'll also clear it from the master
                throw;
            }

            //if we are readonly, then we are only modifying local storage
            if (_isReadOnly) return;

            //if we've made it this far then the cache directly file has been successfully removed so now we'll do the master
            
            var blob = _blobContainer.GetBlockBlobReference(RootFolder + name);
            blob.DeleteIfExists();            
            SetDirty();

            Trace.WriteLine($"DELETE {_blobContainer.Uri}/{name}");
        }

        
<<<<<<< HEAD
=======
        /// <summary>Renames an existing file in the directory.
        /// If a file already exists with the new name, then it is replaced.
        /// This replacement should be atomic. 
        /// </summary>
        [Obsolete("This is actually never used")]
        public override void RenameFile(string from, string to)
        {
            //if we are readonly, then we are only modifying local storage
            if (!_isReadOnly)
            {
                try
                {
                    var blobFrom = _blobContainer.GetBlockBlobReference(from);
                    var blobTo = _blobContainer.GetBlockBlobReference(to);
                    blobTo.StartCopy(blobFrom);
                    blobFrom.DeleteIfExists();
                    SetDirty();
                }
                catch (Exception ex)
                {
                    Trace.TraceError("Could not rename file on master index; " + ex);
                }
            }

            try
            {
                // we delete and force a redownload, since we can't do this in an atomic way
                if (CacheDirectory.FileExists(from))
                    CacheDirectory.RenameFile(from, to);

                // drop old cached data as it's wrong now
                if (CacheDirectory.FileExists(from + ".blob"))
                    CacheDirectory.DeleteFile(from + ".blob");

                SetDirty();
            }
            catch (Exception ex)
            {
                Trace.TraceError("Could not rename file on local index; " + ex);
            }
        }

>>>>>>> abb4bc01
        /// <summary>Returns the length of a file in the directory. </summary>
        public override long FileLength(string name)
        {
            CheckDirty();

            if (_inSync)
            {
                return CacheDirectory.FileLength(name);
            }

            var blob = _blobContainer.GetBlockBlobReference(RootFolder + name);
            blob.FetchAttributes();

            // index files may be compressed so the actual length is stored in metatdata
            var hasMetadataValue = blob.Metadata.TryGetValue("CachedLength", out var blobLegthMetadata);

            if (hasMetadataValue && long.TryParse(blobLegthMetadata, out var blobLength))
            {
                return blobLength;
            }
            return blob.Properties.Length; // fall back to actual blob size
        }

        /// <summary>Creates a new, empty file in the directory with the given name.
        /// Returns a stream writing this file. 
        /// </summary>
        public override IndexOutput CreateOutput(string name)
        {
            SetDirty();

            //if we are readonly, then we are only modifying local storage
            if (_isReadOnly)
            {
                return CacheDirectory.CreateOutput(name);
            }

            var blob = _blobContainer.GetBlockBlobReference(RootFolder + name);
            return new AzureIndexOutput(this, blob, name);
        }

        /// <summary>Returns a stream reading an existing file. </summary>
        public override IndexInput OpenInput(string name)
        {
            CheckDirty();
            
            if (_inSync)
            {
                try
                {
                    return CacheDirectory.OpenInput(name);
                }
                catch (FileNotFoundException)
                {
                    //if it's not found then we need to re-read from blob so were not in sync
                    SetDirty();
                }
                catch (Exception ex)
                {
                    Trace.TraceError("Could not get local file though we are marked as inSync, reverting to try blob storage; " + ex);
                }
            }

            //try to sync the file from blob storage

            try
            {
                var blob = _blobContainer.GetBlockBlobReference(RootFolder + name);
                blob.FetchAttributes();
                return new AzureIndexInput(this, blob);
            }
            catch (StorageException err)
            {
                throw new FileNotFoundException(name, err);
            }
        }

        /// <summary>Construct a {@link Lock}.</summary>
        /// <param name="name">the name of the lock file
        /// </param>
        public override Lock MakeLock(string name)
        {
            return _lockFactory.MakeLock(name);            
        }

        public override void ClearLock(string name)
        {
            _lockFactory.ClearLock(name);            
        }

        public override LockFactory LockFactory => _lockFactory;

        protected override void Dispose(bool disposing)
        {
            _blobContainer = null;
            _blobClient = null;
        }

        /// <summary> Return a string identifier that uniquely differentiates
        /// this Directory instance from other Directory instances.
        /// This ID should be the same if two Directory instances
        /// (even in different JVMs and/or on different machines)
        /// are considered "the same index".  This is how locking
        /// "scopes" to the right index.
        /// </summary>
        public override string GetLockId()
        {
<<<<<<< HEAD
            return string.Concat(base.GetLockId(), _cacheDirectory.GetLockId());
=======
            return string.Concat(base.GetLockID(), CacheDirectory.GetLockID());
>>>>>>> abb4bc01
        }

        public virtual bool ShouldCompressFile(string path)
        {
            if (!CompressBlobs)
                return false;

            var ext = System.IO.Path.GetExtension(path);
            switch (ext)
            {
                case ".cfs":
                case ".fdt":
                case ".fdx":
                case ".frq":
                case ".tis":
                case ".tii":
                case ".nrm":
                case ".tvx":
                case ".tvd":
                case ".tvf":
                case ".prx":
                    return true;
                default:
                    return false;
            };
        }
        
        /// <summary>
        /// Checks dirty flag and sets the _inSync flag after querying the blob strorage vs local storage segment gen
        /// </summary>
        /// <returns>
        /// If _dirty is true and blob storage files are looked up, this will return those blob storage files, this is a performance gain so
        /// we don't double query blob storage.
        /// </returns>
        private string[] CheckDirty()
        {
            if (_dirty)
            {
                lock (_locker)
                {
                    //double check locking
                    if (_dirty)
                    {
                        //these methods don't throw exceptions, will return -1 if something has gone wrong
                        // in which case we'll consider them not in sync
                        var blobFiles = GetAllBlobFiles();
                        var masterSeg = SegmentInfos.GetCurrentSegmentGeneration(blobFiles);
                        var localSeg = SegmentInfos.GetCurrentSegmentGeneration(CacheDirectory);
                        _inSync = masterSeg == localSeg && masterSeg != -1;
                        _dirty = false;
                        return blobFiles;
                    }
                }
            }

            return null;
        }
        
        private void SetDirty()
        {
            if (!_dirty)
            {
                lock (_locker)
                {
                    _dirty = true;
                }
            }
        }
    }

}<|MERGE_RESOLUTION|>--- conflicted
+++ resolved
@@ -53,14 +53,10 @@
 
             CacheDirectory = cacheDirectory;
             _containerName = containerName.ToLower();
-<<<<<<< HEAD
-            _lockFactory = new MultiIndexLockFactory(new AzureDirectoryNativeLockFactory(this), _cacheDirectory.LockFactory);
-=======
             
             _lockFactory = isReadOnly
-                ? CacheDirectory.GetLockFactory()
-                : new MultiIndexLockFactory(new AzureDirectorySimpleLockFactory(this), CacheDirectory.GetLockFactory());
->>>>>>> abb4bc01
+                ? CacheDirectory.LockFactory
+                : new MultiIndexLockFactory(new AzureDirectorySimpleLockFactory(this), CacheDirectory.LockFactory);
 
             if (string.IsNullOrEmpty(rootFolder))
                 RootFolder = string.Empty;
@@ -231,51 +227,6 @@
         }
 
         
-<<<<<<< HEAD
-=======
-        /// <summary>Renames an existing file in the directory.
-        /// If a file already exists with the new name, then it is replaced.
-        /// This replacement should be atomic. 
-        /// </summary>
-        [Obsolete("This is actually never used")]
-        public override void RenameFile(string from, string to)
-        {
-            //if we are readonly, then we are only modifying local storage
-            if (!_isReadOnly)
-            {
-                try
-                {
-                    var blobFrom = _blobContainer.GetBlockBlobReference(from);
-                    var blobTo = _blobContainer.GetBlockBlobReference(to);
-                    blobTo.StartCopy(blobFrom);
-                    blobFrom.DeleteIfExists();
-                    SetDirty();
-                }
-                catch (Exception ex)
-                {
-                    Trace.TraceError("Could not rename file on master index; " + ex);
-                }
-            }
-
-            try
-            {
-                // we delete and force a redownload, since we can't do this in an atomic way
-                if (CacheDirectory.FileExists(from))
-                    CacheDirectory.RenameFile(from, to);
-
-                // drop old cached data as it's wrong now
-                if (CacheDirectory.FileExists(from + ".blob"))
-                    CacheDirectory.DeleteFile(from + ".blob");
-
-                SetDirty();
-            }
-            catch (Exception ex)
-            {
-                Trace.TraceError("Could not rename file on local index; " + ex);
-            }
-        }
-
->>>>>>> abb4bc01
         /// <summary>Returns the length of a file in the directory. </summary>
         public override long FileLength(string name)
         {
@@ -382,11 +333,7 @@
         /// </summary>
         public override string GetLockId()
         {
-<<<<<<< HEAD
-            return string.Concat(base.GetLockId(), _cacheDirectory.GetLockId());
-=======
-            return string.Concat(base.GetLockID(), CacheDirectory.GetLockID());
->>>>>>> abb4bc01
+            return string.Concat(base.GetLockId(), CacheDirectory.GetLockId());
         }
 
         public virtual bool ShouldCompressFile(string path)
