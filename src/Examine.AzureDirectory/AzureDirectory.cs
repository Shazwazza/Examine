--- conflicted
+++ resolved
@@ -26,12 +26,8 @@
         private readonly string _containerName;
         private CloudBlobClient _blobClient;
         private CloudBlobContainer _blobContainer;
-<<<<<<< HEAD
-        private readonly LockFactory _lockFactory;
+        private LockFactory _lockFactory;
         private static readonly NoopIndexOutput _noopIndexOutput = new NoopIndexOutput();
-=======
-        private LockFactory _lockFactory;
->>>>>>> e80f5d36
 
         /// <summary>
         /// Create an AzureDirectory
@@ -142,48 +138,9 @@
             return BlobExists(name);
         }
 
-<<<<<<< HEAD
-        /// <summary>Returns the time the named file was last modified. </summary>
-        public override long FileModified(string name)
-        {
-            CheckDirty();
-=======
       
->>>>>>> e80f5d36
-
-
-<<<<<<< HEAD
-            if (TryGetBlobFile(name, out var blob, out var err))
-            {
-                if (blob.Properties.LastModified != null)
-                {
-                    var utcDate = blob.Properties.LastModified.Value.UtcDateTime;
-
-                    //This is the data structure of how the default Lucene FSDirectory returns this value so we want
-                    // to be consistent with how Lucene works
-                    return (long)utcDate.Subtract(new DateTime(1970, 1, 1, 0, 0, 0)).TotalMilliseconds;
-                }
-
-                // TODO: Need to check lucene source, returning this value could be problematic
-                return 0;
-            }
-            else
-            {
-                // Lucene expects this exception to be thrown
-                throw new FileNotFoundException(name, err);
-            }
-        }
-
-        /// <summary>Set the modified time of an existing file to now. </summary>
-        [Obsolete("This is actually never used")]
-        public override void TouchFile(string name)
-        {
-            //just update the cache file - the Lucene source actually never calls this method!
-            CacheDirectory.TouchFile(name);
-            SetDirty();
-        }
-=======
->>>>>>> e80f5d36
+
+
 
         /// <summary>Removes an existing file in the directory. </summary>
         public override void DeleteFile(string name)
@@ -279,11 +236,7 @@
             //if we are readonly, then we don't modify anything
             if (_isReadOnly)
             {
-<<<<<<< HEAD
                 return _noopIndexOutput;
-=======
-                return CacheDirectory.CreateOutput(name,context);
->>>>>>> e80f5d36
             }
 
             CloudBlockBlob blockBlobReference = this.BlobContainer.GetBlockBlobReference(RootFolder +name);
@@ -320,7 +273,6 @@
 
             if (TryGetBlobFile(name, out var blob, out var err))
             {
-<<<<<<< HEAD
                 return new AzureIndexInput(this, blob);
             }
             else
@@ -330,15 +282,6 @@
                 // https://github.com/apache/lucenenet/blob/3.0.3/src/core/Index/CompoundFileWriter.cs#L241
                 // which cannot throw but there's not much to do about that and it should not occur.
                 throw new FileNotFoundException(name, err);
-=======
-                CloudBlockBlob blockBlobReference = this.BlobContainer.GetBlockBlobReference(RootFolder +name);
-                blockBlobReference.FetchAttributes((AccessCondition) null, (BlobRequestOptions) null, (OperationContext) null);
-                return (IndexInput) new AzureIndexInput(this, (ICloudBlob) blockBlobReference);
-            }
-            catch (Exception ex)
-            {
-                throw new FileNotFoundException(name, ex);
->>>>>>> e80f5d36
             }
         }
 
@@ -447,7 +390,6 @@
             }
         }
 
-<<<<<<< HEAD
         private bool BlobExists(string name)
         {
             try
@@ -475,11 +417,11 @@
                 blob = null;
                 return false;
             }
-=======
+        }
+
         public long CachedFileModified(string name)
         {
             return (long) new FileInfo(Path.Combine(_cachedindexFolder.FullName, name)).LastWriteTime.ToUniversalTime().Subtract(new DateTime(1970, 1, 1, 0, 0, 0)).TotalMilliseconds;
->>>>>>> e80f5d36
         }
     }
 
