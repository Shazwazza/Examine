--- conflicted
+++ resolved
@@ -1,9 +1,4 @@
 <build>
-<<<<<<< HEAD
-  <project id="Examine" version="1.0.7"/>
-  <project id="Examine.AzureDirectory" version="1.0.0-beta08"/> 
-=======
-  <project id="Examine" version="1.1.0"/>
-  <project id="Examine.AzureDirectory" version="1.0.0-beta07"/> 
->>>>>>> d6fc6c6e
+  <project id="Examine" version="1.1.1"/>
+  <project id="Examine.AzureDirectory" version="1.0.0-beta09"/> 
 </build>